--- conflicted
+++ resolved
@@ -224,14 +224,11 @@
         }
         StringBuilder sb = new StringBuilder();
 
-        StringBuilder sb = new StringBuilder();
-
         // assert all threads got the same results
         List<Long> sums = new ArrayList<Long>();
         for (List<Long> values : listOfListsOfValues) {
             long v = 0;
             if (values.size() != 10000) {
-<<<<<<< HEAD
                 sb.append("A list is longer than expected: " + values.size() + "\n");
             }
             int i = 0;
@@ -240,11 +237,6 @@
                     sb.append("Element at  " + i + " is null\n");
                     break;
                 }
-=======
-                sb.append("A list is longer than expected: " + values.size());
-            }
-            for (long l : values) {
->>>>>>> 0daa9f78
                 v += l;
                 i++;
             }
