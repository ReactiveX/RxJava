/**
 * Copyright (c) 2016-present, RxJava Contributors.
 *
 * Licensed under the Apache License, Version 2.0 (the "License"); you may not use this file except in
 * compliance with the License. You may obtain a copy of the License at
 *
 * http://www.apache.org/licenses/LICENSE-2.0
 *
 * Unless required by applicable law or agreed to in writing, software distributed under the License is
 * distributed on an "AS IS" BASIS, WITHOUT WARRANTIES OR CONDITIONS OF ANY KIND, either express or implied. See
 * the License for the specific language governing permissions and limitations under the License.
 */

package io.reactivex.schedulers;

import static org.junit.Assert.*;
import static org.mockito.Mockito.*;

import java.util.*;
import java.util.concurrent.*;
import java.util.concurrent.atomic.*;

import io.reactivex.internal.functions.Functions;
import io.reactivex.plugins.RxJavaPlugins;
import org.junit.Test;
import org.mockito.InOrder;
import org.mockito.invocation.InvocationOnMock;
import org.mockito.stubbing.Answer;
import org.reactivestreams.*;

import io.reactivex.*;
import io.reactivex.disposables.Disposable;
import io.reactivex.functions.*;
import io.reactivex.internal.disposables.SequentialDisposable;
import io.reactivex.internal.schedulers.TrampolineScheduler;
import io.reactivex.internal.subscriptions.*;
import io.reactivex.subscribers.DefaultSubscriber;

/**
 * Base tests for all schedulers including Immediate/Current.
 */
public abstract class AbstractSchedulerTests {

    /**
     * The scheduler to test.
     *
     * @return the Scheduler instance
     */
    protected abstract Scheduler getScheduler();

    @Test
    public void testNestedActions() throws InterruptedException {
        Scheduler scheduler = getScheduler();
        final Scheduler.Worker inner = scheduler.createWorker();
        try {
            final CountDownLatch latch = new CountDownLatch(1);

            final Runnable firstStepStart = mock(Runnable.class);
            final Runnable firstStepEnd = mock(Runnable.class);

            final Runnable secondStepStart = mock(Runnable.class);
            final Runnable secondStepEnd = mock(Runnable.class);

            final Runnable thirdStepStart = mock(Runnable.class);
            final Runnable thirdStepEnd = mock(Runnable.class);

            final Runnable firstAction = new Runnable() {
                @Override
                public void run() {
                    firstStepStart.run();
                    firstStepEnd.run();
                    latch.countDown();
                }
            };
            final Runnable secondAction = new Runnable() {
                @Override
                public void run() {
                    secondStepStart.run();
                    inner.schedule(firstAction);
                    secondStepEnd.run();

                }
            };
            final Runnable thirdAction = new Runnable() {
                @Override
                public void run() {
                    thirdStepStart.run();
                    inner.schedule(secondAction);
                    thirdStepEnd.run();
                }
            };

            InOrder inOrder = inOrder(firstStepStart, firstStepEnd, secondStepStart, secondStepEnd, thirdStepStart, thirdStepEnd);

            inner.schedule(thirdAction);

            latch.await();

            inOrder.verify(thirdStepStart, times(1)).run();
            inOrder.verify(thirdStepEnd, times(1)).run();
            inOrder.verify(secondStepStart, times(1)).run();
            inOrder.verify(secondStepEnd, times(1)).run();
            inOrder.verify(firstStepStart, times(1)).run();
            inOrder.verify(firstStepEnd, times(1)).run();
        } finally {
            inner.dispose();
        }
    }

    @Test
    public final void testNestedScheduling() {

        Flowable<Integer> ids = Flowable.fromIterable(Arrays.asList(1, 2)).subscribeOn(getScheduler());

        Flowable<String> m = ids.flatMap(new Function<Integer, Flowable<String>>() {

            @Override
            public Flowable<String> apply(Integer id) {
                return Flowable.fromIterable(Arrays.asList("a-" + id, "b-" + id)).subscribeOn(getScheduler())
                        .map(new Function<String, String>() {

                            @Override
                            public String apply(String s) {
                                return "names=>" + s;
                            }
                        });
            }

        });

        List<String> strings = m.toList().blockingGet();

        assertEquals(4, strings.size());
        // because flatMap does a merge there is no guarantee of order
        assertTrue(strings.contains("names=>a-1"));
        assertTrue(strings.contains("names=>a-2"));
        assertTrue(strings.contains("names=>b-1"));
        assertTrue(strings.contains("names=>b-2"));
    }

    /**
     * The order of execution is nondeterministic.
     *
     * @throws InterruptedException if the await is interrupted
     */
    @SuppressWarnings("rawtypes")
    @Test
    public final void testSequenceOfActions() throws InterruptedException {
        final Scheduler scheduler = getScheduler();
        final Scheduler.Worker inner = scheduler.createWorker();
        try {
            final CountDownLatch latch = new CountDownLatch(2);
            final Runnable first = mock(Runnable.class);
            final Runnable second = mock(Runnable.class);

            // make it wait until both the first and second are called
            doAnswer(new Answer() {

                @Override
                public Object answer(InvocationOnMock invocation) throws Throwable {
                    try {
                        return invocation.getMock();
                    } finally {
                        latch.countDown();
                    }
                }
            }).when(first).run();
            doAnswer(new Answer() {

                @Override
                public Object answer(InvocationOnMock invocation) throws Throwable {
                    try {
                        return invocation.getMock();
                    } finally {
                        latch.countDown();
                    }
                }
            }).when(second).run();

            inner.schedule(first);
            inner.schedule(second);

            latch.await();

            verify(first, times(1)).run();
            verify(second, times(1)).run();
        } finally {
            inner.dispose();
        }
    }

    @Test
    public void testSequenceOfDelayedActions() throws InterruptedException {
        Scheduler scheduler = getScheduler();
        final Scheduler.Worker inner = scheduler.createWorker();

        try {
            final CountDownLatch latch = new CountDownLatch(1);
            final Runnable first = mock(Runnable.class);
            final Runnable second = mock(Runnable.class);

            inner.schedule(new Runnable() {
                @Override
                public void run() {
                    inner.schedule(first, 30, TimeUnit.MILLISECONDS);
                    inner.schedule(second, 10, TimeUnit.MILLISECONDS);
                    inner.schedule(new Runnable() {

                        @Override
                        public void run() {
                            latch.countDown();
                        }
                    }, 40, TimeUnit.MILLISECONDS);
                }
            });

            latch.await();
            InOrder inOrder = inOrder(first, second);

            inOrder.verify(second, times(1)).run();
            inOrder.verify(first, times(1)).run();
        } finally {
            inner.dispose();
        }
    }

    @Test
    public void testMixOfDelayedAndNonDelayedActions() throws InterruptedException {
        Scheduler scheduler = getScheduler();
        final Scheduler.Worker inner = scheduler.createWorker();

        try {
            final CountDownLatch latch = new CountDownLatch(1);
            final Runnable first = mock(Runnable.class);
            final Runnable second = mock(Runnable.class);
            final Runnable third = mock(Runnable.class);
            final Runnable fourth = mock(Runnable.class);

            inner.schedule(new Runnable() {
                @Override
                public void run() {
                    inner.schedule(first);
                    inner.schedule(second, 300, TimeUnit.MILLISECONDS);
                    inner.schedule(third, 100, TimeUnit.MILLISECONDS);
                    inner.schedule(fourth);
                    inner.schedule(new Runnable() {

                        @Override
                        public void run() {
                            latch.countDown();
                        }
                    }, 400, TimeUnit.MILLISECONDS);
                }
            });

            latch.await();
            InOrder inOrder = inOrder(first, second, third, fourth);

            inOrder.verify(first, times(1)).run();
            inOrder.verify(fourth, times(1)).run();
            inOrder.verify(third, times(1)).run();
            inOrder.verify(second, times(1)).run();
        } finally {
            inner.dispose();
        }
    }

    @Test
    public final void testRecursiveExecution() throws InterruptedException {
        final Scheduler scheduler = getScheduler();
        final Scheduler.Worker inner = scheduler.createWorker();

        try {

            final AtomicInteger i = new AtomicInteger();
            final CountDownLatch latch = new CountDownLatch(1);
            inner.schedule(new Runnable() {

                @Override
                public void run() {
                    if (i.incrementAndGet() < 100) {
                        inner.schedule(this);
                    } else {
                        latch.countDown();
                    }
                }
            });

            latch.await();
            assertEquals(100, i.get());
        } finally {
            inner.dispose();
        }
    }

    @Test
    public final void testRecursiveExecutionWithDelayTime() throws InterruptedException {
        Scheduler scheduler = getScheduler();
        final Scheduler.Worker inner = scheduler.createWorker();

        try {
            final AtomicInteger i = new AtomicInteger();
            final CountDownLatch latch = new CountDownLatch(1);

            inner.schedule(new Runnable() {

                int state;

                @Override
                public void run() {
                    i.set(state);
                    if (state++ < 100) {
                        inner.schedule(this, 1, TimeUnit.MILLISECONDS);
                    } else {
                        latch.countDown();
                    }
                }

            });

            latch.await();
            assertEquals(100, i.get());
        } finally {
            inner.dispose();
        }
    }

    @Test
    public final void testRecursiveSchedulerInObservable() {
        Flowable<Integer> obs = Flowable.unsafeCreate(new Publisher<Integer>() {
            @Override
            public void subscribe(final Subscriber<? super Integer> observer) {
                final Scheduler.Worker inner = getScheduler().createWorker();

                AsyncSubscription as = new AsyncSubscription();
                observer.onSubscribe(as);
                as.setResource(inner);

                inner.schedule(new Runnable() {
                    int i;

                    @Override
                    public void run() {
                        if (i > 42) {
                            try {
                                observer.onComplete();
                            } finally {
                                inner.dispose();
                            }
                            return;
                        }

                        observer.onNext(i++);

                        inner.schedule(this);
                    }
                });
            }
        });

        final AtomicInteger lastValue = new AtomicInteger();
        obs.blockingForEach(new Consumer<Integer>() {

            @Override
            public void accept(Integer v) {
                System.out.println("Value: " + v);
                lastValue.set(v);
            }
        });

        assertEquals(42, lastValue.get());
    }

    @Test
    public final void testConcurrentOnNextFailsValidation() throws InterruptedException {
        final int count = 10;
        final CountDownLatch latch = new CountDownLatch(count);
        Flowable<String> o = Flowable.unsafeCreate(new Publisher<String>() {

            @Override
            public void subscribe(final Subscriber<? super String> observer) {
                observer.onSubscribe(new BooleanSubscription());
                for (int i = 0; i < count; i++) {
                    final int v = i;
                    new Thread(new Runnable() {

                        @Override
                        public void run() {
                            observer.onNext("v: " + v);

                            latch.countDown();
                        }
                    }).start();
                }
            }
        });

        ConcurrentObserverValidator<String> observer = new ConcurrentObserverValidator<String>();
        // this should call onNext concurrently
        o.subscribe(observer);

        if (!observer.completed.await(3000, TimeUnit.MILLISECONDS)) {
            fail("timed out");
        }

        if (observer.error.get() == null) {
            fail("We expected error messages due to concurrency");
        }
    }

    @Test
    public final void testObserveOn() throws InterruptedException {
        final Scheduler scheduler = getScheduler();

        Flowable<String> o = Flowable.fromArray("one", "two", "three", "four", "five", "six", "seven", "eight", "nine", "ten");

        ConcurrentObserverValidator<String> observer = new ConcurrentObserverValidator<String>();

        o.observeOn(scheduler).subscribe(observer);

        if (!observer.completed.await(3000, TimeUnit.MILLISECONDS)) {
            fail("timed out");
        }

        if (observer.error.get() != null) {
            observer.error.get().printStackTrace();
            fail("Error: " + observer.error.get().getMessage());
        }
    }

    @Test
    public final void testSubscribeOnNestedConcurrency() throws InterruptedException {
        final Scheduler scheduler = getScheduler();

        Flowable<String> o = Flowable.fromArray("one", "two", "three", "four", "five", "six", "seven", "eight", "nine", "ten")
                .flatMap(new Function<String, Flowable<String>>() {

                    @Override
                    public Flowable<String> apply(final String v) {
                        return Flowable.unsafeCreate(new Publisher<String>() {

                            @Override
                            public void subscribe(Subscriber<? super String> observer) {
                                observer.onSubscribe(new BooleanSubscription());
                                observer.onNext("value_after_map-" + v);
                                observer.onComplete();
                            }
                        }).subscribeOn(scheduler);
                    }
                });

        ConcurrentObserverValidator<String> observer = new ConcurrentObserverValidator<String>();

        o.subscribe(observer);

        if (!observer.completed.await(3000, TimeUnit.MILLISECONDS)) {
            fail("timed out");
        }

        if (observer.error.get() != null) {
            observer.error.get().printStackTrace();
            fail("Error: " + observer.error.get().getMessage());
        }
    }

    /**
     * Used to determine if onNext is being invoked concurrently.
     *
     * @param <T>
     */
    private static class ConcurrentObserverValidator<T> extends DefaultSubscriber<T> {

        final AtomicInteger concurrentCounter = new AtomicInteger();
        final AtomicReference<Throwable> error = new AtomicReference<Throwable>();
        final CountDownLatch completed = new CountDownLatch(1);

        @Override
        public void onComplete() {
            completed.countDown();
        }

        @Override
        public void onError(Throwable e) {
            error.set(e);
            completed.countDown();
        }

        @Override
        public void onNext(T args) {
            int count = concurrentCounter.incrementAndGet();
            System.out.println("ConcurrentObserverValidator.onNext: " + args);
            if (count > 1) {
                onError(new RuntimeException("we should not have concurrent execution of onNext"));
            }
            try {
                try {
                    // take some time so other onNext calls could pile up (I haven't yet thought of a way to do this without sleeping)
                    Thread.sleep(50);
                } catch (InterruptedException e) {
                    // ignore
                }
            } finally {
                concurrentCounter.decrementAndGet();
            }
        }

    }

    @Test
    public void scheduleDirect() throws Exception {
        Scheduler s = getScheduler();

        final CountDownLatch cdl = new CountDownLatch(1);

        s.scheduleDirect(new Runnable() {
            @Override
            public void run() {
                cdl.countDown();
            }
        });

        assertTrue(cdl.await(5, TimeUnit.SECONDS));
    }

    @Test
    public void scheduleDirectDelayed() throws Exception {
        Scheduler s = getScheduler();

        final CountDownLatch cdl = new CountDownLatch(1);

        s.scheduleDirect(new Runnable() {
            @Override
            public void run() {
                cdl.countDown();
            }
        }, 50, TimeUnit.MILLISECONDS);

        assertTrue(cdl.await(5, TimeUnit.SECONDS));
    }

    @Test(timeout = 7000)
    public void scheduleDirectPeriodic() throws Exception {
        Scheduler s = getScheduler();
        if (s instanceof TrampolineScheduler) {
            // can't properly stop a trampolined periodic task
            return;
        }

        final CountDownLatch cdl = new CountDownLatch(5);

        Disposable d = s.schedulePeriodicallyDirect(new Runnable() {
            @Override
            public void run() {
                cdl.countDown();
            }
        }, 10, 10, TimeUnit.MILLISECONDS);

        try {
            assertTrue(cdl.await(5, TimeUnit.SECONDS));
        } finally {
            d.dispose();
        }
        assertTrue(d.isDisposed());
    }

    @Test(timeout = 10000)
    public void schedulePeriodicallyDirectZeroPeriod() throws Exception {
        Scheduler s = getScheduler();
        if (s instanceof TrampolineScheduler) {
            // can't properly stop a trampolined periodic task
            return;
        }

        for (int initial = 0; initial < 2; initial++) {
            final CountDownLatch cdl = new CountDownLatch(1);

            final SequentialDisposable sd = new SequentialDisposable();

            try {
                sd.replace(s.schedulePeriodicallyDirect(new Runnable() {
                    int count;

                    @Override
                    public void run() {
                        if (++count == 10) {
                            sd.dispose();
                            cdl.countDown();
                        }
                    }
                }, initial, 0, TimeUnit.MILLISECONDS));

                assertTrue("" + initial, cdl.await(5, TimeUnit.SECONDS));
            } finally {
                sd.dispose();
            }
        }
    }

    @Test(timeout = 10000)
    public void schedulePeriodicallyZeroPeriod() throws Exception {
        Scheduler s = getScheduler();
        if (s instanceof TrampolineScheduler) {
            // can't properly stop a trampolined periodic task
            return;
        }

        for (int initial = 0; initial < 2; initial++) {
            final CountDownLatch cdl = new CountDownLatch(1);

            final SequentialDisposable sd = new SequentialDisposable();

            Scheduler.Worker w = s.createWorker();

            try {
                sd.replace(w.schedulePeriodically(new Runnable() {
                    int count;

                    @Override
                    public void run() {
                        if (++count == 10) {
                            sd.dispose();
                            cdl.countDown();
                        }
                    }
                }, initial, 0, TimeUnit.MILLISECONDS));

                assertTrue("" + initial, cdl.await(5, TimeUnit.SECONDS));
            } finally {
                sd.dispose();
                w.dispose();
            }
        }
    }

<<<<<<< HEAD
    @Test
    public void scheduleDirectNullRunnable() {
        try {
            getScheduler().scheduleDirect(null);
            fail();
        } catch (NullPointerException npe) {
            assertEquals("runnable is null", npe.getMessage());
        }
    }

    @Test
    public void scheduleDirectWithDelayNullRunnable() {
        try {
            getScheduler().scheduleDirect(null, 10, TimeUnit.MILLISECONDS);
            fail();
        } catch (NullPointerException npe) {
            assertEquals("runnable is null", npe.getMessage());
        }
    }

    @Test
    public void schedulePeriodicallyDirectNullRunnable() {
        try {
            getScheduler().schedulePeriodicallyDirect(null, 5, 10, TimeUnit.MILLISECONDS);
            fail();
        } catch (NullPointerException npe) {
            assertEquals("runnable is null", npe.getMessage());
=======
    private void assertRunnableDecorated(Runnable scheduleCall) throws InterruptedException {
        try {
            final CountDownLatch decoratedCalled = new CountDownLatch(1);

            RxJavaPlugins.setScheduleHandler(new Function<Runnable, Runnable>() {
                @Override
                public Runnable apply(final Runnable actual) throws Exception {
                    return new Runnable() {
                        @Override
                        public void run() {
                            decoratedCalled.countDown();
                            actual.run();
                        }
                    };
                }
            });

            scheduleCall.run();

            assertTrue(decoratedCalled.await(5, TimeUnit.SECONDS));
        } finally {
            RxJavaPlugins.reset();
        }
    }

    @Test(timeout = 6000)
    public void scheduleDirectDecoratesRunnable() throws InterruptedException {
        assertRunnableDecorated(new Runnable() {
            @Override
            public void run() {
                getScheduler().scheduleDirect(Functions.EMPTY_RUNNABLE);
            }
        });
    }

    @Test(timeout = 6000)
    public void scheduleDirectWithDelayDecoratesRunnable() throws InterruptedException {
        assertRunnableDecorated(new Runnable() {
            @Override
            public void run() {
                getScheduler().scheduleDirect(Functions.EMPTY_RUNNABLE, 1, TimeUnit.MILLISECONDS);
            }
        });
    }

    @Test(timeout = 6000)
    public void schedulePeriodicallyDirectDecoratesRunnable() throws InterruptedException {
        final Scheduler scheduler = getScheduler();
        if (scheduler instanceof TrampolineScheduler) {
            // Can't properly stop a trampolined periodic task.
            return;
        }

        final AtomicReference<Disposable> disposable = new AtomicReference<Disposable>();

        try {
            assertRunnableDecorated(new Runnable() {
                @Override
                public void run() {
                    disposable.set(scheduler.schedulePeriodicallyDirect(Functions.EMPTY_RUNNABLE, 1, 10000, TimeUnit.MILLISECONDS));
                }
            });
        } finally {
            disposable.get().dispose();
>>>>>>> 30905fc4
        }
    }
}<|MERGE_RESOLUTION|>--- conflicted
+++ resolved
@@ -632,35 +632,6 @@
         }
     }
 
-<<<<<<< HEAD
-    @Test
-    public void scheduleDirectNullRunnable() {
-        try {
-            getScheduler().scheduleDirect(null);
-            fail();
-        } catch (NullPointerException npe) {
-            assertEquals("runnable is null", npe.getMessage());
-        }
-    }
-
-    @Test
-    public void scheduleDirectWithDelayNullRunnable() {
-        try {
-            getScheduler().scheduleDirect(null, 10, TimeUnit.MILLISECONDS);
-            fail();
-        } catch (NullPointerException npe) {
-            assertEquals("runnable is null", npe.getMessage());
-        }
-    }
-
-    @Test
-    public void schedulePeriodicallyDirectNullRunnable() {
-        try {
-            getScheduler().schedulePeriodicallyDirect(null, 5, 10, TimeUnit.MILLISECONDS);
-            fail();
-        } catch (NullPointerException npe) {
-            assertEquals("runnable is null", npe.getMessage());
-=======
     private void assertRunnableDecorated(Runnable scheduleCall) throws InterruptedException {
         try {
             final CountDownLatch decoratedCalled = new CountDownLatch(1);
@@ -725,7 +696,36 @@
             });
         } finally {
             disposable.get().dispose();
->>>>>>> 30905fc4
+        }
+    }
+
+    @Test
+    public void scheduleDirectNullRunnable() {
+        try {
+            getScheduler().scheduleDirect(null);
+            fail();
+        } catch (NullPointerException npe) {
+            assertEquals("runnable is null", npe.getMessage());
+        }
+    }
+
+    @Test
+    public void scheduleDirectWithDelayNullRunnable() {
+        try {
+            getScheduler().scheduleDirect(null, 10, TimeUnit.MILLISECONDS);
+            fail();
+        } catch (NullPointerException npe) {
+            assertEquals("runnable is null", npe.getMessage());
+        }
+    }
+
+    @Test
+    public void schedulePeriodicallyDirectNullRunnable() {
+        try {
+            getScheduler().schedulePeriodicallyDirect(null, 5, 10, TimeUnit.MILLISECONDS);
+            fail();
+        } catch (NullPointerException npe) {
+            assertEquals("runnable is null", npe.getMessage());
         }
     }
 }