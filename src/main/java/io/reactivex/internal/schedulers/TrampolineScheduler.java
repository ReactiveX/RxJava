/**
 * Copyright (c) 2016-present, RxJava Contributors.
 *
 * Licensed under the Apache License, Version 2.0 (the "License");
 * you may not use this file except in compliance with the License.
 * You may obtain a copy of the License at
 *
 * http://www.apache.org/licenses/LICENSE-2.0
 *
 * Unless required by applicable law or agreed to in writing, software
 * distributed under the License is distributed on an "AS IS" BASIS,
 * WITHOUT WARRANTIES OR CONDITIONS OF ANY KIND, either express or implied.
 * See the License for the specific language governing permissions and
 * limitations under the License.
 */

package io.reactivex.internal.schedulers;

import java.util.concurrent.*;
import java.util.concurrent.atomic.AtomicInteger;

import io.reactivex.Scheduler;
import io.reactivex.annotations.NonNull;
import io.reactivex.disposables.*;
import io.reactivex.internal.disposables.EmptyDisposable;
import io.reactivex.internal.functions.ObjectHelper;
import io.reactivex.plugins.RxJavaPlugins;

/**
 * Schedules work on the current thread but does not execute immediately. Work is put in a queue and executed
 * after the current unit of work is completed.
 */
public final class TrampolineScheduler extends Scheduler {
    private static final TrampolineScheduler INSTANCE = new TrampolineScheduler();

    public static TrampolineScheduler instance() {
        return INSTANCE;
    }

    @NonNull
    @Override
    public Worker createWorker() {
        return new TrampolineWorker();
    }

    /* package accessible for unit tests */TrampolineScheduler() {
    }

    @NonNull
    @Override
    public Disposable scheduleDirect(@NonNull Runnable run) {
<<<<<<< HEAD
        // TODO remove if https://github.com/ReactiveX/RxJava/pull/5747 gets merged.
        ObjectHelper.requireNonNull(run, "runnable is null");
        run.run();
=======
        RxJavaPlugins.onSchedule(run).run();
>>>>>>> 30905fc4
        return EmptyDisposable.INSTANCE;
    }

    @NonNull
    @Override
    public Disposable scheduleDirect(@NonNull Runnable run, long delay, TimeUnit unit) {
        // TODO remove if https://github.com/ReactiveX/RxJava/pull/5747 gets merged.
        ObjectHelper.requireNonNull(run, "runnable is null");
        try {
            unit.sleep(delay);
            RxJavaPlugins.onSchedule(run).run();
        } catch (InterruptedException ex) {
            Thread.currentThread().interrupt();
            RxJavaPlugins.onError(ex);
        }
        return EmptyDisposable.INSTANCE;
    }

    static final class TrampolineWorker extends Scheduler.Worker implements Disposable {
        final PriorityBlockingQueue<TimedRunnable> queue = new PriorityBlockingQueue<TimedRunnable>();

        private final AtomicInteger wip = new AtomicInteger();

        final AtomicInteger counter = new AtomicInteger();

        volatile boolean disposed;

        @NonNull
        @Override
        public Disposable schedule(@NonNull Runnable action) {
            return enqueue(action, now(TimeUnit.MILLISECONDS));
        }

        @NonNull
        @Override
        public Disposable schedule(@NonNull Runnable action, long delayTime, @NonNull TimeUnit unit) {
            long execTime = now(TimeUnit.MILLISECONDS) + unit.toMillis(delayTime);

            return enqueue(new SleepingRunnable(action, this, execTime), execTime);
        }

        Disposable enqueue(Runnable action, long execTime) {
            if (disposed) {
                return EmptyDisposable.INSTANCE;
            }
            final TimedRunnable timedRunnable = new TimedRunnable(action, execTime, counter.incrementAndGet());
            queue.add(timedRunnable);

            if (wip.getAndIncrement() == 0) {
                int missed = 1;
                for (;;) {
                    for (;;) {
                        if (disposed) {
                            queue.clear();
                            return EmptyDisposable.INSTANCE;
                        }
                        final TimedRunnable polled = queue.poll();
                        if (polled == null) {
                            break;
                        }
                        if (!polled.disposed) {
                            polled.run.run();
                        }
                    }
                    missed = wip.addAndGet(-missed);
                    if (missed == 0) {
                        break;
                    }
                }

                return EmptyDisposable.INSTANCE;
            } else {
                // queue wasn't empty, a parent is already processing so we just add to the end of the queue
                return Disposables.fromRunnable(new AppendToQueueTask(timedRunnable));
            }
        }

        @Override
        public void dispose() {
            disposed = true;
        }

        @Override
        public boolean isDisposed() {
            return disposed;
        }

        final class AppendToQueueTask implements Runnable {
            final TimedRunnable timedRunnable;

            AppendToQueueTask(TimedRunnable timedRunnable) {
                this.timedRunnable = timedRunnable;
            }

            @Override
            public void run() {
                timedRunnable.disposed = true;
                queue.remove(timedRunnable);
            }
        }
    }

    static final class TimedRunnable implements Comparable<TimedRunnable> {
        final Runnable run;
        final long execTime;
        final int count; // In case if time between enqueueing took less than 1ms

        volatile boolean disposed;

        TimedRunnable(Runnable run, Long execTime, int count) {
            this.run = run;
            this.execTime = execTime;
            this.count = count;
        }

        @Override
        public int compareTo(TimedRunnable that) {
            int result = ObjectHelper.compare(execTime, that.execTime);
            if (result == 0) {
                return ObjectHelper.compare(count, that.count);
            }
            return result;
        }
    }

    static final class SleepingRunnable implements Runnable {
        private final Runnable run;
        private final TrampolineWorker worker;
        private final long execTime;

        SleepingRunnable(Runnable run, TrampolineWorker worker, long execTime) {
            this.run = run;
            this.worker = worker;
            this.execTime = execTime;
        }

        @Override
        public void run() {
            if (!worker.disposed) {
                long t = worker.now(TimeUnit.MILLISECONDS);
                if (execTime > t) {
                    long delay = execTime - t;
                    if (delay > 0) {
                        try {
                            Thread.sleep(delay);
                        } catch (InterruptedException e) {
                            Thread.currentThread().interrupt();
                            RxJavaPlugins.onError(e);
                            return;
                        }
                    }
                }

                if (!worker.disposed) {
                    run.run();
                }
            }
        }
    }
}<|MERGE_RESOLUTION|>--- conflicted
+++ resolved
@@ -49,21 +49,13 @@
     @NonNull
     @Override
     public Disposable scheduleDirect(@NonNull Runnable run) {
-<<<<<<< HEAD
-        // TODO remove if https://github.com/ReactiveX/RxJava/pull/5747 gets merged.
-        ObjectHelper.requireNonNull(run, "runnable is null");
-        run.run();
-=======
         RxJavaPlugins.onSchedule(run).run();
->>>>>>> 30905fc4
         return EmptyDisposable.INSTANCE;
     }
 
     @NonNull
     @Override
     public Disposable scheduleDirect(@NonNull Runnable run, long delay, TimeUnit unit) {
-        // TODO remove if https://github.com/ReactiveX/RxJava/pull/5747 gets merged.
-        ObjectHelper.requireNonNull(run, "runnable is null");
         try {
             unit.sleep(delay);
             RxJavaPlugins.onSchedule(run).run();
