/**
 * Copyright 2014 Netflix, Inc.
 * 
 * Licensed under the Apache License, Version 2.0 (the "License");
 * you may not use this file except in compliance with the License.
 * You may obtain a copy of the License at
 * 
 * http://www.apache.org/licenses/LICENSE-2.0
 * 
 * Unless required by applicable law or agreed to in writing, software
 * distributed under the License is distributed on an "AS IS" BASIS,
 * WITHOUT WARRANTIES OR CONDITIONS OF ANY KIND, either express or implied.
 * See the License for the specific language governing permissions and
 * limitations under the License.
 */
package rx.subjects;

import static org.junit.Assert.*;
import org.junit.*;
import org.mockito.*;
import static org.mockito.Matchers.any;
import static org.mockito.Mockito.*;
import rx.*;
import rx.schedulers.*;

<<<<<<< HEAD
import java.util.concurrent.*;
import java.util.concurrent.atomic.*;
=======
import java.util.concurrent.CountDownLatch;
import java.util.concurrent.atomic.AtomicReference;

import org.junit.Test;
import org.mockito.InOrder;
import org.mockito.Mockito;

import rx.Observer;
import rx.Subscription;
import rx.observers.TestObserver;
import rx.schedulers.Schedulers;
>>>>>>> 52022dde

public class ReplaySubjectTest {

    private final Throwable testException = new Throwable();

    @SuppressWarnings("unchecked")
    @Test
    public void testCompleted() {
        ReplaySubject<String> subject = ReplaySubject.create();

        Observer<String> o1 = mock(Observer.class);
        subject.toObservable().subscribe(new TestObserver<String>(o1));

        subject.onNext("one");
        subject.onNext("two");
        subject.onNext("three");
        subject.onCompleted();

        subject.onNext("four");
        subject.onCompleted();
        subject.onError(new Throwable());

        assertCompletedObserver(o1);

        // assert that subscribing a 2nd time gets the same data
        Observer<String> o2 = mock(Observer.class);
        subject.toObservable().subscribe(new TestObserver<String>(o2));
        assertCompletedObserver(o2);
    }

    @Test
    public void testCompletedStopsEmittingData() {
        ReplaySubject<Integer> channel = ReplaySubject.create();
        @SuppressWarnings("unchecked")
        Observer<Object> observerA = mock(Observer.class);
        @SuppressWarnings("unchecked")
        Observer<Object> observerB = mock(Observer.class);
        @SuppressWarnings("unchecked")
        Observer<Object> observerC = mock(Observer.class);
        @SuppressWarnings("unchecked")
        Observer<Object> observerD = mock(Observer.class);

        Subscription a = channel.toObservable().subscribe(new TestObserver<Object>(observerA));
        Subscription b = channel.toObservable().subscribe(new TestObserver<Object>(observerB));

        InOrder inOrderA = inOrder(observerA);
        InOrder inOrderB = inOrder(observerB);
        InOrder inOrderC = inOrder(observerC);
        InOrder inOrderD = inOrder(observerD);

        channel.onNext(42);

        // both A and B should have received 42 from before subscription
        inOrderA.verify(observerA).onNext(42);
        inOrderB.verify(observerB).onNext(42);

        a.unsubscribe();

        // a should receive no more
        inOrderA.verifyNoMoreInteractions();

        channel.onNext(4711);

        // only be should receive 4711 at this point
        inOrderB.verify(observerB).onNext(4711);

        channel.onCompleted();

        // B is subscribed so should receive onCompleted
        inOrderB.verify(observerB).onCompleted();

        Subscription c = channel.toObservable().subscribe(new TestObserver<Object>(observerC));

        // when C subscribes it should receive 42, 4711, onCompleted
        inOrderC.verify(observerC).onNext(42);
        inOrderC.verify(observerC).onNext(4711);
        inOrderC.verify(observerC).onCompleted();

        // if further events are propagated they should be ignored
        channel.onNext(13);
        channel.onNext(14);
        channel.onNext(15);
        channel.onError(new RuntimeException());

        // a new subscription should only receive what was emitted prior to terminal state onCompleted
        Subscription d = channel.toObservable().subscribe(new TestObserver<Object>(observerD));

        inOrderD.verify(observerD).onNext(42);
        inOrderD.verify(observerD).onNext(4711);
        inOrderD.verify(observerD).onCompleted();

        Mockito.verifyNoMoreInteractions(observerA);
        Mockito.verifyNoMoreInteractions(observerB);
        Mockito.verifyNoMoreInteractions(observerC);
        Mockito.verifyNoMoreInteractions(observerD);

    }

    @Test
    public void testCompletedAfterError() {
        ReplaySubject<String> subject = ReplaySubject.create();

        @SuppressWarnings("unchecked")
        Observer<String> observer = mock(Observer.class);

        subject.onNext("one");
        subject.onError(testException);
        subject.onNext("two");
        subject.onCompleted();
        subject.onError(new RuntimeException());

        subject.toObservable().subscribe(new TestObserver<String>(observer));
        verify(observer, times(1)).onNext("one");
        verify(observer, times(1)).onError(testException);
        verifyNoMoreInteractions(observer);
    }

<<<<<<< HEAD
    @Test
    public void testCapacity() {
        {
            ReplaySubject<String> subject = ReplaySubject.create(1);
            @SuppressWarnings("unchecked") Observer<String> aObserver = mock(Observer.class);
            subject.subscribe(aObserver);

            subject.onNext("one");
            subject.onNext("two");
            subject.onNext("three");
            subject.onCompleted();

            assertCompletedObserver(aObserver);

            Observer<String> anotherObserver = mock(Observer.class);
            subject.subscribe(anotherObserver);

            verify(anotherObserver, times(0)).onNext("one");
            verify(anotherObserver, times(0)).onNext("two");
            verify(anotherObserver, times(1)).onNext("three");
            verify(anotherObserver, times(1)).onCompleted();
            verifyNoMoreInteractions(anotherObserver);
        }
        {
            ReplaySubject<String> subject = ReplaySubject.create(1);
            @SuppressWarnings("unchecked") Observer<String> aObserver = mock(Observer.class);
            subject.onNext("one");

            subject.asObservable().distinctUntilChanged().subscribe(aObserver);

            subject.onNext("two");
            subject.onNext("one");
            subject.onNext("one");
            verify(aObserver, times(2)).onNext("one");
            verify(aObserver, times(1)).onNext("two");
        }
    }

    @Test
    public void testThatObserverReceivesLatestAndThenSubsequentEvents() {
        ReplaySubject<String> subject = ReplaySubject.create(1);

        subject.onNext("one");

        @SuppressWarnings("unchecked")
        Observer<String> aObserver = mock(Observer.class);
        subject.subscribe(aObserver);
        subject.onNext("two");
        subject.onNext("three");

        verify(aObserver, Mockito.never()).onNext("default");
        verify(aObserver, times(1)).onNext("one");
        verify(aObserver, times(1)).onNext("two");
        verify(aObserver, times(1)).onNext("three");
        verify(aObserver, Mockito.never()).onError(testException);
        verify(aObserver, Mockito.never()).onCompleted();
    }

    private void assertCompletedObserver(Observer<String> aObserver) {
        InOrder inOrder = inOrder(aObserver);
=======
    private void assertCompletedObserver(Observer<String> observer) {
        InOrder inOrder = inOrder(observer);
>>>>>>> 52022dde

        inOrder.verify(observer, times(1)).onNext("one");
        inOrder.verify(observer, times(1)).onNext("two");
        inOrder.verify(observer, times(1)).onNext("three");
        inOrder.verify(observer, Mockito.never()).onError(any(Throwable.class));
        inOrder.verify(observer, times(1)).onCompleted();
        inOrder.verifyNoMoreInteractions();
    }

    @SuppressWarnings("unchecked")
    @Test
    public void testError() {
        ReplaySubject<String> subject = ReplaySubject.create();

        Observer<String> observer = mock(Observer.class);
        subject.toObservable().subscribe(new TestObserver<String>(observer));

        subject.onNext("one");
        subject.onNext("two");
        subject.onNext("three");
        subject.onError(testException);

        subject.onNext("four");
        subject.onError(new Throwable());
        subject.onCompleted();

        assertErrorObserver(observer);

        observer = mock(Observer.class);
        subject.toObservable().subscribe(new TestObserver<String>(observer));
        assertErrorObserver(observer);
    }

    private void assertErrorObserver(Observer<String> observer) {
        verify(observer, times(1)).onNext("one");
        verify(observer, times(1)).onNext("two");
        verify(observer, times(1)).onNext("three");
        verify(observer, times(1)).onError(testException);
        verify(observer, Mockito.never()).onCompleted();
    }

    @SuppressWarnings("unchecked")
    @Test
    public void testSubscribeMidSequence() {
        ReplaySubject<String> subject = ReplaySubject.create();

        Observer<String> observer = mock(Observer.class);
        subject.toObservable().subscribe(new TestObserver<String>(observer));

        subject.onNext("one");
        subject.onNext("two");

        assertObservedUntilTwo(observer);

        Observer<String> anotherObserver = mock(Observer.class);
        subject.toObservable().subscribe(new TestObserver<String>(anotherObserver));
        assertObservedUntilTwo(anotherObserver);

        subject.onNext("three");
        subject.onCompleted();

        assertCompletedObserver(observer);
        assertCompletedObserver(anotherObserver);
    }

    @SuppressWarnings("unchecked")
    @Test
    public void testUnsubscribeFirstObserver() {
        ReplaySubject<String> subject = ReplaySubject.create();

        Observer<String> observer = mock(Observer.class);
        Subscription subscription = subject.toObservable().subscribe(new TestObserver<String>(observer));

        subject.onNext("one");
        subject.onNext("two");

        subscription.unsubscribe();
        assertObservedUntilTwo(observer);

        Observer<String> anotherObserver = mock(Observer.class);
        subject.toObservable().subscribe(new TestObserver<String>(anotherObserver));
        assertObservedUntilTwo(anotherObserver);

        subject.onNext("three");
        subject.onCompleted();

        assertObservedUntilTwo(observer);
        assertCompletedObserver(anotherObserver);
    }

    private void assertObservedUntilTwo(Observer<String> observer) {
        verify(observer, times(1)).onNext("one");
        verify(observer, times(1)).onNext("two");
        verify(observer, Mockito.never()).onNext("three");
        verify(observer, Mockito.never()).onError(any(Throwable.class));
        verify(observer, Mockito.never()).onCompleted();
    }

    @Test(timeout = 2000)
    public void testNewSubscriberDoesntBlockExisting() throws InterruptedException {

        final AtomicReference<String> lastValueForObserver1 = new AtomicReference<String>();
        Observer<String> observer1 = new Observer<String>() {

            @Override
            public void onCompleted() {

            }

            @Override
            public void onError(Throwable e) {

            }

            @Override
            public void onNext(String v) {
                System.out.println("observer1: " + v);
                lastValueForObserver1.set(v);
            }

        };

        final AtomicReference<String> lastValueForObserver2 = new AtomicReference<String>();
        final CountDownLatch oneReceived = new CountDownLatch(1);
        final CountDownLatch makeSlow = new CountDownLatch(1);
        final CountDownLatch completed = new CountDownLatch(1);
        Observer<String> observer2 = new Observer<String>() {

            @Override
            public void onCompleted() {
                completed.countDown();
            }

            @Override
            public void onError(Throwable e) {

            }

            @Override
            public void onNext(String v) {
                System.out.println("observer2: " + v);
                if (v.equals("one")) {
                    oneReceived.countDown();
                } else {
                    try {
                        makeSlow.await();
                    } catch (InterruptedException e) {
                        e.printStackTrace();
                    }
                    lastValueForObserver2.set(v);
                }
            }

        };

        ReplaySubject<String> subject = ReplaySubject.create();
        Subscription s1 = subject.toObservable().subscribe(new TestObserver<String>(observer1));
        subject.onNext("one");
        assertEquals("one", lastValueForObserver1.get());
        subject.onNext("two");
        assertEquals("two", lastValueForObserver1.get());

        Subscription s2 = subject.toObservable().observeOn(Schedulers.newThread()).subscribe(new TestObserver<String>(observer2));

        System.out.println("before waiting for one");

        // wait until observer2 starts having replay occur
        oneReceived.await();

        System.out.println("after waiting for one");

        subject.onNext("three");
        // if subscription blocked existing subscribers then 'makeSlow' would cause this to not be there yet 
        assertEquals("three", lastValueForObserver1.get());
        subject.onCompleted();

        // release 
        makeSlow.countDown();
        completed.await();
        // all of them should be emitted with the last being "three"
        assertEquals("three", lastValueForObserver2.get());

    }

}<|MERGE_RESOLUTION|>--- conflicted
+++ resolved
@@ -1,12 +1,12 @@
 /**
  * Copyright 2014 Netflix, Inc.
- * 
+ *
  * Licensed under the Apache License, Version 2.0 (the "License");
  * you may not use this file except in compliance with the License.
  * You may obtain a copy of the License at
- * 
+ *
  * http://www.apache.org/licenses/LICENSE-2.0
- * 
+ *
  * Unless required by applicable law or agreed to in writing, software
  * distributed under the License is distributed on an "AS IS" BASIS,
  * WITHOUT WARRANTIES OR CONDITIONS OF ANY KIND, either express or implied.
@@ -15,30 +15,19 @@
  */
 package rx.subjects;
 
-import static org.junit.Assert.*;
-import org.junit.*;
-import org.mockito.*;
-import static org.mockito.Matchers.any;
-import static org.mockito.Mockito.*;
-import rx.*;
-import rx.schedulers.*;
-
-<<<<<<< HEAD
-import java.util.concurrent.*;
-import java.util.concurrent.atomic.*;
-=======
-import java.util.concurrent.CountDownLatch;
-import java.util.concurrent.atomic.AtomicReference;
-
+import static org.junit.Assert.assertEquals;
 import org.junit.Test;
 import org.mockito.InOrder;
+import static org.mockito.Matchers.any;
 import org.mockito.Mockito;
-
+import static org.mockito.Mockito.*;
 import rx.Observer;
 import rx.Subscription;
 import rx.observers.TestObserver;
 import rx.schedulers.Schedulers;
->>>>>>> 52022dde
+
+import java.util.concurrent.CountDownLatch;
+import java.util.concurrent.atomic.AtomicReference;
 
 public class ReplaySubjectTest {
 
@@ -72,14 +61,10 @@
     @Test
     public void testCompletedStopsEmittingData() {
         ReplaySubject<Integer> channel = ReplaySubject.create();
-        @SuppressWarnings("unchecked")
-        Observer<Object> observerA = mock(Observer.class);
-        @SuppressWarnings("unchecked")
-        Observer<Object> observerB = mock(Observer.class);
-        @SuppressWarnings("unchecked")
-        Observer<Object> observerC = mock(Observer.class);
-        @SuppressWarnings("unchecked")
-        Observer<Object> observerD = mock(Observer.class);
+        @SuppressWarnings("unchecked") Observer<Object> observerA = mock(Observer.class);
+        @SuppressWarnings("unchecked") Observer<Object> observerB = mock(Observer.class);
+        @SuppressWarnings("unchecked") Observer<Object> observerC = mock(Observer.class);
+        @SuppressWarnings("unchecked") Observer<Object> observerD = mock(Observer.class);
 
         Subscription a = channel.toObservable().subscribe(new TestObserver<Object>(observerA));
         Subscription b = channel.toObservable().subscribe(new TestObserver<Object>(observerB));
@@ -141,8 +126,7 @@
     public void testCompletedAfterError() {
         ReplaySubject<String> subject = ReplaySubject.create();
 
-        @SuppressWarnings("unchecked")
-        Observer<String> observer = mock(Observer.class);
+        @SuppressWarnings("unchecked") Observer<String> observer = mock(Observer.class);
 
         subject.onNext("one");
         subject.onError(testException);
@@ -156,13 +140,12 @@
         verifyNoMoreInteractions(observer);
     }
 
-<<<<<<< HEAD
     @Test
     public void testCapacity() {
         {
             ReplaySubject<String> subject = ReplaySubject.create(1);
             @SuppressWarnings("unchecked") Observer<String> aObserver = mock(Observer.class);
-            subject.subscribe(aObserver);
+            subject.toObservable().subscribe(new TestObserver<String>(aObserver));
 
             subject.onNext("one");
             subject.onNext("two");
@@ -172,7 +155,7 @@
             assertCompletedObserver(aObserver);
 
             Observer<String> anotherObserver = mock(Observer.class);
-            subject.subscribe(anotherObserver);
+            subject.toObservable().subscribe(new TestObserver<String>(anotherObserver));//.toObservable().subscribe(anotherObserver);
 
             verify(anotherObserver, times(0)).onNext("one");
             verify(anotherObserver, times(0)).onNext("two");
@@ -185,7 +168,7 @@
             @SuppressWarnings("unchecked") Observer<String> aObserver = mock(Observer.class);
             subject.onNext("one");
 
-            subject.asObservable().distinctUntilChanged().subscribe(aObserver);
+            subject.toObservable().distinctUntilChanged().subscribe(new TestObserver<String>(aObserver));
 
             subject.onNext("two");
             subject.onNext("one");
@@ -201,9 +184,8 @@
 
         subject.onNext("one");
 
-        @SuppressWarnings("unchecked")
-        Observer<String> aObserver = mock(Observer.class);
-        subject.subscribe(aObserver);
+        @SuppressWarnings("unchecked") Observer<String> aObserver = mock(Observer.class);
+        subject.toObservable().subscribe(new TestObserver<String>(aObserver));
         subject.onNext("two");
         subject.onNext("three");
 
@@ -215,12 +197,8 @@
         verify(aObserver, Mockito.never()).onCompleted();
     }
 
-    private void assertCompletedObserver(Observer<String> aObserver) {
-        InOrder inOrder = inOrder(aObserver);
-=======
     private void assertCompletedObserver(Observer<String> observer) {
         InOrder inOrder = inOrder(observer);
->>>>>>> 52022dde
 
         inOrder.verify(observer, times(1)).onNext("one");
         inOrder.verify(observer, times(1)).onNext("two");
