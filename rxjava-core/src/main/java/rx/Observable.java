--- conflicted
+++ resolved
@@ -318,28 +318,7 @@
      * @return 
      */
     public Subscription subscribe() {
-<<<<<<< HEAD
         return OperationSubscribe.subscribe(this);
-=======
-        return protectivelyWrapAndSubscribe(new Observer<T>() {
-
-            @Override
-            public void onCompleted() {
-                // do nothing
-            }
-
-            @Override
-            public void onError(Throwable e) {
-                throw new OnErrorNotImplementedException(e);
-            }
-
-            @Override
-            public void onNext(T args) {
-                // do nothing
-            }
-
-        });
->>>>>>> 0b1b6e7a
     }
     
     /**
@@ -351,37 +330,7 @@
      * @see <a href="https://github.com/Netflix/RxJava/wiki/Observable#onnext-oncompleted-and-onerror">RxJava Wiki: onNext, onCompleted, and onError</a>
      */
     public Subscription subscribe(final Action1<? super T> onNext) {
-<<<<<<< HEAD
         return OperationSubscribe.subscribe(this, onNext);
-=======
-        if (onNext == null) {
-            throw new IllegalArgumentException("onNext can not be null");
-        }
-
-        /**
-         * Wrapping since raw functions provided by the user are being invoked.
-         * 
-         * See https://github.com/Netflix/RxJava/issues/216 for discussion on "Guideline 6.4: Protect calls to user code from within an operator"
-         */
-        return protectivelyWrapAndSubscribe(new Observer<T>() {
-
-            @Override
-            public void onCompleted() {
-                // do nothing
-            }
-
-            @Override
-            public void onError(Throwable e) {
-                throw new OnErrorNotImplementedException(e);
-            }
-
-            @Override
-            public void onNext(T args) {
-                onNext.call(args);
-            }
-
-        });
->>>>>>> 0b1b6e7a
     }
 
     /**
@@ -407,41 +356,7 @@
      * @see <a href="https://github.com/Netflix/RxJava/wiki/Observable#onnext-oncompleted-and-onerror">RxJava Wiki: onNext, onCompleted, and onError</a>
      */
     public Subscription subscribe(final Action1<? super T> onNext, final Action1<Throwable> onError) {
-<<<<<<< HEAD
         return OperationSubscribe.subscribe(this, onNext, onError);
-=======
-        if (onNext == null) {
-            throw new IllegalArgumentException("onNext can not be null");
-        }
-        if (onError == null) {
-            throw new IllegalArgumentException("onError can not be null");
-        }
-
-        /**
-         * Wrapping since raw functions provided by the user are being invoked.
-         * 
-         * See https://github.com/Netflix/RxJava/issues/216 for discussion on
-         * "Guideline 6.4: Protect calls to user code from within an operator"
-         */
-        return protectivelyWrapAndSubscribe(new Observer<T>() {
-
-            @Override
-            public void onCompleted() {
-                // do nothing
-            }
-
-            @Override
-            public void onError(Throwable e) {
-                onError.call(e);
-            }
-
-            @Override
-            public void onNext(T args) {
-                onNext.call(args);
-            }
-
-        });
->>>>>>> 0b1b6e7a
     }
 
     /**
@@ -469,43 +384,7 @@
      * @see <a href="https://github.com/Netflix/RxJava/wiki/Observable#onnext-oncompleted-and-onerror">RxJava Wiki: onNext, onCompleted, and onError</a>
      */
     public Subscription subscribe(final Action1<? super T> onNext, final Action1<Throwable> onError, final Action0 onComplete) {
-<<<<<<< HEAD
         return OperationSubscribe.subscribe(this, onNext, onError, onComplete);
-=======
-        if (onNext == null) {
-            throw new IllegalArgumentException("onNext can not be null");
-        }
-        if (onError == null) {
-            throw new IllegalArgumentException("onError can not be null");
-        }
-        if (onComplete == null) {
-            throw new IllegalArgumentException("onComplete can not be null");
-        }
-
-        /**
-         * Wrapping since raw functions provided by the user are being invoked.
-         * 
-         * See https://github.com/Netflix/RxJava/issues/216 for discussion on "Guideline 6.4: Protect calls to user code from within an operator"
-         */
-        return protectivelyWrapAndSubscribe(new Observer<T>() {
-
-            @Override
-            public void onCompleted() {
-                onComplete.call();
-            }
-
-            @Override
-            public void onError(Throwable e) {
-                onError.call(e);
-            }
-
-            @Override
-            public void onNext(T args) {
-                onNext.call(args);
-            }
-
-        });
->>>>>>> 0b1b6e7a
     }
 
     /**
@@ -2010,171 +1889,6 @@
         return create(OperationSwitch.switchDo(sequenceOfSequences));
     }
 
-<<<<<<< HEAD
-    /**
-     * Return a particular one of several possible Observables based on a case
-     * selector.
-     * <p>
-     * <img width="640" src="https://raw.github.com/wiki/Netflix/RxJava/images/rx-operators/switchCase.png">
-     *
-     * @param <K> the case key type
-     * @param <R> the result value type
-     * @param caseSelector the function that produces a case key when an
-     *                     Observer subscribes
-     * @param mapOfCases a map that maps a case key to an Observable
-     * @return a particular Observable chosen by key from the map of
-     *         Observables, or an empty Observable if no Observable matches the
-     *         key
-     */
-    public static <K, R> Observable<R> switchCase(Func0<? extends K> caseSelector, 
-            Map<? super K, ? extends IObservable<? extends R>> mapOfCases) {
-        return switchCase(caseSelector, mapOfCases, Observable.<R>empty());
-    }
-    
-    /**
-     * Return a particular one of several possible Observables based on a case
-     * selector and run it on the designated scheduler.
-     * <p>
-     * <img width="640" src="https://raw.github.com/wiki/Netflix/RxJava/images/rx-operators/switchCase.s.png">
-     *
-     * @param <K> the case key type
-     * @param <R> the result value type
-     * @param caseSelector the function that produces a case key when an
-     *                     Observer subscribes
-     * @param mapOfCases a map that maps a case key to an Observable
-     * @param scheduler the scheduler where the empty observable is observed
-     * @return a particular Observable chosen by key from the map of
-     *         Observables, or an empty Observable if no Observable matches the
-     *         key, but one that runs on the designated scheduler in either case
-     */
-    public static <K, R> Observable<R> switchCase(Func0<? extends K> caseSelector, 
-            Map<? super K, ? extends IObservable<? extends R>> mapOfCases,
-            Scheduler scheduler) {
-        return switchCase(caseSelector, mapOfCases, Observable.<R>empty(scheduler));
-    }
-    /**
-     * Return a particular one of several possible Observables based on a case
-     * selector, or a default Observable if the case selector does not map to
-     * a particular one.
-     * <p>
-     * <img width="640" src="https://raw.github.com/wiki/Netflix/RxJava/images/rx-operators/switchCase.png">
-     *
-     * @param <K> the case key type
-     * @param <R> the result value type
-     * @param caseSelector the function that produces a case key when an
-     *                     Observer subscribes
-     * @param mapOfCases a map that maps a case key to an Observable
-     * @param defaultCase the default Observable if the {@code mapOfCases}
-     *                    doesn't contain a value for the key returned by the
-     *                    {@case caseSelector}
-     * @return a particular Observable chosen by key from the map of
-     *         Observables, or the default case if no Observable matches the key
-     */
-    public static <K, R> Observable<R> switchCase(Func0<? extends K> caseSelector, 
-            Map<? super K, ? extends IObservable<? extends R>> mapOfCases,
-            IObservable<? extends R> defaultCase) {
-        return create(OperationConditionals.switchCase(caseSelector, mapOfCases, defaultCase));
-    }
-    
-    /**
-     * Return an Observable that replays the emissions from the source
-     * Observable, and then continues to replay them so long as a condtion is
-     * true.
-     * <p>
-     * <img width="640" src="https://raw.github.com/wiki/Netflix/RxJava/images/rx-operators/doWhile.png">
-     *
-     * @param postCondition the post condition to test after the source
-     *                      Observable completes
-     * @return an Observable that replays the emissions from the source
-     *         Observable, and then continues to replay them so long as the post
-     *         condition is true
-     */
-    public Observable<T> doWhile(Func0<Boolean> postCondition) {
-        return create(OperationConditionals.doWhile(this, postCondition));
-    }
-    
-    /**
-     * Return an Observable that replays the emissions from the source
-     * Observable so long as a condtion is true.
-     * <p>
-     * <img width="640" src="https://raw.github.com/wiki/Netflix/RxJava/images/rx-operators/whileDo.png">
-     *
-     * @param preCondition the condition to evaluate before subscribing to or
-     *                     replaying the source Observable
-     * @return an Observable that replays the emissions from the source
-     *         Observable so long as <code>preCondition</code> is true
-     */
-    public Observable<T> whileDo(Func0<Boolean> preCondition) {
-        return create(OperationConditionals.whileDo(this, preCondition));
-    }
-    
-    /**
-     * Return an Observable that emits the emissions from a specified Observable
-     * if a condition evaluates to true, otherwise return an empty Observable.
-     * <p>
-     * <img width="640" src="https://raw.github.com/wiki/Netflix/RxJava/images/rx-operators/ifThen.png">
-     *
-     * @param <R> the result value type
-     * @param condition the condition that decides whether to emit the emissions
-     *                  from the <code>then</code> Observable
-     * @param then the Observable sequence to emit to if {@code condition} is
-     *             {@code true}
-     * @return an Observable that mimics the {@code then} Observable if the
-     *         {@code condition} function evaluates to true, or an empty
-     *         Observable otherwise
-     */
-    public static <R> Observable<R> ifThen(Func0<Boolean> condition, IObservable<? extends R> then) {
-        return ifThen(condition, then, Observable.<R>empty());
-    }
-    
-    /**
-     * Return an Observable that emits the emissions from a specified Observable
-     * if a condition evaluates to true, otherwise return an empty Observable
-     * that runs on a specified Scheduler.
-     * <p>
-     * <img width="640" src="https://raw.github.com/wiki/Netflix/RxJava/images/rx-operators/ifThen.s.png">
-     *
-     * @param <R> the result value type
-     * @param condition the condition that decides whether to emit the emissions
-     *                  from the <code>then</code> Observable
-     * @param then the Observable sequence to emit to if {@code condition} is
-     *             {@code true}
-     * @param scheduler the Scheduler on which the empty Observable runs if the
-     *                  in case the condition returns false
-     * @return an Observable that mimics the {@code then} Observable if the
-     *         {@code condition} function evaluates to true, or an empty
-     *         Observable running on the specified Scheduler otherwise
-     */
-    public static <R> Observable<R> ifThen(Func0<Boolean> condition, IObservable<? extends R> then, Scheduler scheduler) {
-        return ifThen(condition, then, Observable.<R>empty(scheduler));
-    }
-
-    /**
-     * Return an Observable that emits the emissions from one specified
-     * Observable if a condition evaluates to true, or from another specified
-     * Observable otherwise.
-     * <p>
-     * <img width="640" src="https://raw.github.com/wiki/Netflix/RxJava/images/rx-operators/ifThen.e.png">
-     *
-     * @param <R> the result value type
-     * @param condition the condition that decides which Observable to emit the
-     *                  emissions from
-     * @param then the Observable sequence to emit to if {@code condition} is
-     *             {@code true}
-     * @param orElse the Observable sequence to emit to if {@code condition} is
-     *               {@code false}
-     * @return an Observable that mimics either the {@code then} or
-     *         {@code orElse} Observables depending on a condition function
-     */
-    public static <R> Observable<R> ifThen(
-            Func0<Boolean> condition,
-            IObservable<? extends R> then,
-            IObservable<? extends R> orElse) {
-        return create(OperationConditionals.ifThen(condition, then, orElse));
-    }
-=======
->>>>>>> 0b1b6e7a
-    
     /**
      * Accepts an Observable and wraps it in another Observable that ensures
      * that the resulting Observable is chronologically well-behaved.
@@ -4168,11 +3882,7 @@
      * @deprecated
      */
     @Deprecated
-<<<<<<< HEAD
     public <R> Observable<R> mapMany(Func1<? super T, ? extends IObservable<? extends R>> func) {
-=======
-    public <R> Observable<R> mapMany(Func1<? super T, ? extends Observable<? extends R>> func) {
->>>>>>> 0b1b6e7a
         return mergeMap(func);
     }
 
@@ -4444,16 +4154,12 @@
      * @see <a href="https://github.com/Netflix/RxJava/wiki/Mathematical-and-Aggregate-Operators#suminteger-sumlong-sumfloat-and-sumdouble">RxJava Wiki: sumInteger()</a>
      * @see <a href="http://msdn.microsoft.com/en-us/library/system.reactive.linq.observable.sum.aspx">MSDN: Observable.Sum</a>
      */
-<<<<<<< HEAD
-    public static Observable<Integer> sum(IObservable<Integer> source) {
-=======
-    public static Observable<Integer> sumInteger(Observable<Integer> source) {
+    public static Observable<Integer> sumInteger(IObservable<Integer> source) {
         return OperationSum.sum(source);
     }
     
     @Deprecated
-    public static Observable<Integer> sum(Observable<Integer> source) {
->>>>>>> 0b1b6e7a
+    public static Observable<Integer> sum(IObservable<Integer> source) {
         return OperationSum.sum(source);
     }
 
@@ -4469,11 +4175,7 @@
      * @see <a href="https://github.com/Netflix/RxJava/wiki/Mathematical-and-Aggregate-Operators#suminteger-sumlong-sumfloat-and-sumdouble">RxJava Wiki: sumLong()</a>
      * @see <a href="http://msdn.microsoft.com/en-us/library/system.reactive.linq.observable.sum.aspx">MSDN: Observable.Sum</a>
      */
-<<<<<<< HEAD
-    public static Observable<Long> sumLongs(IObservable<Long> source) {
-=======
-    public static Observable<Long> sumLong(Observable<Long> source) {
->>>>>>> 0b1b6e7a
+    public static Observable<Long> sumLong(IObservable<Long> source) {
         return OperationSum.sumLongs(source);
     }
 
@@ -4489,11 +4191,7 @@
      * @see <a href="https://github.com/Netflix/RxJava/wiki/Mathematical-and-Aggregate-Operators#suminteger-sumlong-sumfloat-and-sumdouble">RxJava Wiki: sumFloat()</a>
      * @see <a href="http://msdn.microsoft.com/en-us/library/system.reactive.linq.observable.sum.aspx">MSDN: Observable.Sum</a>
      */
-<<<<<<< HEAD
-    public static Observable<Float> sumFloats(IObservable<Float> source) {
-=======
-    public static Observable<Float> sumFloat(Observable<Float> source) {
->>>>>>> 0b1b6e7a
+    public static Observable<Float> sumFloat(IObservable<Float> source) {
         return OperationSum.sumFloats(source);
     }
 
@@ -4509,11 +4207,7 @@
      * @see <a href="https://github.com/Netflix/RxJava/wiki/Mathematical-and-Aggregate-Operators#suminteger-sumlong-sumfloat-and-sumdouble">RxJava Wiki: sumDouble()</a>
      * @see <a href="http://msdn.microsoft.com/en-us/library/system.reactive.linq.observable.sum.aspx">MSDN: Observable.Sum</a>
      */
-<<<<<<< HEAD
-    public static Observable<Double> sumDoubles(IObservable<Double> source) {
-=======
-    public static Observable<Double> sumDouble(Observable<Double> source) {
->>>>>>> 0b1b6e7a
+    public static Observable<Double> sumDouble(IObservable<Double> source) {
         return OperationSum.sumDoubles(source);
     }
 
@@ -4606,16 +4300,12 @@
      * @see <a href="https://github.com/Netflix/RxJava/wiki/Mathematical-and-Aggregate-Operators#averageinteger-averagelong-averagefloat-and-averagedouble">RxJava Wiki: averageInteger()</a>
      * @see <a href="http://msdn.microsoft.com/en-us/library/system.reactive.linq.observable.average.aspx">MSDN: Observable.Average</a>
      */
-<<<<<<< HEAD
-    public static Observable<Integer> average(IObservable<Integer> source) {
-=======
-    public static Observable<Integer> averageInteger(Observable<Integer> source) {
+    public static Observable<Integer> averageInteger(IObservable<Integer> source) {
         return OperationAverage.average(source);
     }
     
     @Deprecated
-    public static Observable<Integer> average(Observable<Integer> source) {
->>>>>>> 0b1b6e7a
+    public static Observable<Integer> average(IObservable<Integer> source) {
         return OperationAverage.average(source);
     }
 
@@ -4631,11 +4321,7 @@
      * @see <a href="https://github.com/Netflix/RxJava/wiki/Mathematical-and-Aggregate-Operators#averageinteger-averagelong-averagefloat-and-averagedouble">RxJava Wiki: averageLong()</a>
      * @see <a href="http://msdn.microsoft.com/en-us/library/system.reactive.linq.observable.average.aspx">MSDN: Observable.Average</a>
      */
-<<<<<<< HEAD
-    public static Observable<Long> averageLongs(IObservable<Long> source) {
-=======
-    public static Observable<Long> averageLong(Observable<Long> source) {
->>>>>>> 0b1b6e7a
+    public static Observable<Long> averageLong(IObservable<Long> source) {
         return OperationAverage.averageLongs(source);
     }
 
@@ -4651,11 +4337,7 @@
      * @see <a href="https://github.com/Netflix/RxJava/wiki/Mathematical-and-Aggregate-Operators#averageinteger-averagelong-averagefloat-and-averagedouble">RxJava Wiki: averageFloat()</a>
      * @see <a href="http://msdn.microsoft.com/en-us/library/system.reactive.linq.observable.average.aspx">MSDN: Observable.Average</a>
      */
-<<<<<<< HEAD
-    public static Observable<Float> averageFloats(IObservable<Float> source) {
-=======
-    public static Observable<Float> averageFloat(Observable<Float> source) {
->>>>>>> 0b1b6e7a
+    public static Observable<Float> averageFloat(IObservable<Float> source) {
         return OperationAverage.averageFloats(source);
     }
 
@@ -4671,11 +4353,7 @@
      * @see <a href="https://github.com/Netflix/RxJava/wiki/Mathematical-and-Aggregate-Operators#averageinteger-averagelong-averagefloat-and-averagedouble">RxJava Wiki: averageDouble()</a>
      * @see <a href="http://msdn.microsoft.com/en-us/library/system.reactive.linq.observable.average.aspx">MSDN: Observable.Average</a>
      */
-<<<<<<< HEAD
-    public static Observable<Double> averageDoubles(IObservable<Double> source) {
-=======
-    public static Observable<Double> averageDouble(Observable<Double> source) {
->>>>>>> 0b1b6e7a
+    public static Observable<Double> averageDouble(IObservable<Double> source) {
         return OperationAverage.averageDoubles(source);
     }
 
