--- conflicted
+++ resolved
@@ -1,7717 +1,7714 @@
-/**
- * Copyright 2013 Netflix, Inc.
- * 
- * Licensed under the Apache License, Version 2.0 (the "License"); you may not
- * use this file except in compliance with the License. You may obtain a copy of
- * the License at
- * 
- * http://www.apache.org/licenses/LICENSE-2.0
- * 
- * Unless required by applicable law or agreed to in writing, software
- * distributed under the License is distributed on an "AS IS" BASIS, WITHOUT
- * WARRANTIES OR CONDITIONS OF ANY KIND, either express or implied. See the
- * License for the specific language governing permissions and limitations
- * under the License.
- */
-package rx;
-
-import static org.junit.Assert.*;
-import static rx.util.functions.Functions.*;
-
-import java.util.ArrayList;
-import java.util.Arrays;
-import java.util.Collection;
-import java.util.Comparator;
-import java.util.List;
-import java.util.Map;
-import java.util.concurrent.ConcurrentHashMap;
-import java.util.concurrent.Future;
-import java.util.concurrent.TimeUnit;
-
-import rx.joins.Pattern2;
-import rx.joins.Plan0;
-import rx.observables.BlockingObservable;
-import rx.observables.ConnectableObservable;
-import rx.observables.GroupedObservable;
-import rx.operators.OperationAll;
-import rx.operators.OperationAmb;
-import rx.operators.OperationAny;
-import rx.operators.OperationAsObservable;
-import rx.operators.OperationAverage;
-import rx.operators.OperationBuffer;
-import rx.operators.OperationCache;
-import rx.operators.OperationCast;
-import rx.operators.OperationCombineLatest;
-import rx.operators.OperationConcat;
-import rx.operators.OperationConditionals;
-import rx.operators.OperationDebounce;
-import rx.operators.OperationDefaultIfEmpty;
-import rx.operators.OperationDefer;
-import rx.operators.OperationDelay;
-import rx.operators.OperationDematerialize;
-import rx.operators.OperationDistinct;
-import rx.operators.OperationDistinctUntilChanged;
-import rx.operators.OperationDoOnEach;
-import rx.operators.OperationElementAt;
-import rx.operators.OperationFilter;
-import rx.operators.OperationFinally;
-import rx.operators.OperationGroupBy;
-import rx.operators.OperationGroupByUntil;
-import rx.operators.OperationGroupJoin;
-import rx.operators.OperationInterval;
-import rx.operators.OperationJoin;
-import rx.operators.OperationJoinPatterns;
-import rx.operators.OperationMap;
-import rx.operators.OperationMaterialize;
-import rx.operators.OperationMerge;
-import rx.operators.OperationMergeDelayError;
-import rx.operators.OperationMinMax;
-import rx.operators.OperationMulticast;
-import rx.operators.OperationObserveOn;
-import rx.operators.OperationOnErrorResumeNextViaFunction;
-import rx.operators.OperationOnErrorResumeNextViaObservable;
-import rx.operators.OperationOnErrorReturn;
-import rx.operators.OperationOnExceptionResumeNextViaObservable;
-import rx.operators.OperationParallel;
-import rx.operators.OperationParallelMerge;
-import rx.operators.OperationRepeat;
-import rx.operators.OperationReplay;
-import rx.operators.OperationRetry;
-import rx.operators.OperationSample;
-import rx.operators.OperationScan;
-import rx.operators.OperationSequenceEqual;
-import rx.operators.OperationSingle;
-import rx.operators.OperationSkip;
-import rx.operators.OperationSkipLast;
-import rx.operators.OperationSkipUntil;
-import rx.operators.OperationSkipWhile;
-import rx.operators.OperationSubscribeOn;
-import rx.operators.OperationSum;
-import rx.operators.OperationSwitch;
-import rx.operators.OperationSynchronize;
-import rx.operators.OperationTake;
-import rx.operators.OperationTakeLast;
-import rx.operators.OperationTakeUntil;
-import rx.operators.OperationTakeWhile;
-import rx.operators.OperationThrottleFirst;
-import rx.operators.OperationTimeInterval;
-import rx.operators.OperationTimeout;
-import rx.operators.OperationTimer;
-import rx.operators.OperationTimestamp;
-import rx.operators.OperationToMap;
-import rx.operators.OperationToMultimap;
-import rx.operators.OperationToObservableFuture;
-import rx.operators.OperationToObservableIterable;
-import rx.operators.OperationToObservableList;
-import rx.operators.OperationToObservableSortedList;
-import rx.operators.OperationUsing;
-import rx.operators.OperationWindow;
-import rx.operators.OperationZip;
-import rx.operators.SafeObservableSubscription;
-import rx.operators.SafeObserver;
-import rx.plugins.RxJavaErrorHandler;
-import rx.plugins.RxJavaObservableExecutionHook;
-import rx.plugins.RxJavaPlugins;
-import rx.schedulers.Schedulers;
-import rx.subjects.AsyncSubject;
-import rx.subjects.PublishSubject;
-import rx.subjects.ReplaySubject;
-import rx.subjects.Subject;
-import rx.subscriptions.Subscriptions;
-import rx.util.OnErrorNotImplementedException;
-import rx.util.Range;
-import rx.util.TimeInterval;
-import rx.util.Timestamped;
-import rx.util.functions.Action0;
-import rx.util.functions.Action1;
-<<<<<<< HEAD
-=======
-import rx.util.functions.Action2;
-import rx.util.functions.Async;
->>>>>>> 5b2227c1
-import rx.util.functions.Func0;
-import rx.util.functions.Func1;
-import rx.util.functions.Func2;
-import rx.util.functions.Func3;
-import rx.util.functions.Func4;
-import rx.util.functions.Func5;
-import rx.util.functions.Func6;
-import rx.util.functions.Func7;
-import rx.util.functions.Func8;
-import rx.util.functions.Func9;
-import rx.util.functions.FuncN;
-import rx.util.functions.Function;
-import rx.util.functions.Functions;
-
-/**
- * The Observable interface that implements the Reactive Pattern.
- * <p>
- * This interface provides overloaded methods for subscribing as well as
- * delegate methods to the various operators.
- * <p>
- * The documentation for this interface makes use of marble diagrams. The
- * following legend explains these diagrams:
- * <p>
- * <img width="640" src="https://raw.github.com/wiki/Netflix/RxJava/images/rx-operators/legend.png">
- * <p>
- * For more information see the
- * <a href="https://github.com/Netflix/RxJava/wiki/Observable">RxJava Wiki</a>
- * 
- * @param <T> the type of the item emitted by the Observable
- */
-public class Observable<T> {
-
-    private final static ConcurrentHashMap<Class, Boolean> internalClassMap = new ConcurrentHashMap<Class, Boolean>();
-
-    /**
-     * Executed when 'subscribe' is invoked.
-     */
-    private final OnSubscribeFunc<T> onSubscribe;
-
-    /**
-     * Function interface for work to be performed when an {@link Observable}
-     * is subscribed to via {@link Observable#subscribe(Observer)}
-     * 
-     * @param <T>
-     */
-    public static interface OnSubscribeFunc<T> extends Function {
-
-        public Subscription onSubscribe(Observer<? super T> t1);
-
-    }
-
-    /**
-     * Observable with Function to execute when subscribed to.
-     * <p>
-     * NOTE: Use {@link #create(OnSubscribeFunc)} to create an Observable
-     * instead of this constructor unless you specifically have a need for
-     * inheritance.
-     * 
-     * @param onSubscribe {@link OnSubscribeFunc} to be executed when
-     *                    {@link #subscribe(Observer)} is called
-     */
-    protected Observable(OnSubscribeFunc<T> onSubscribe) {
-        this.onSubscribe = onSubscribe;
-    }
-
-    private final static RxJavaObservableExecutionHook hook = RxJavaPlugins.getInstance().getObservableExecutionHook();
-
-    /**
-     * An {@link Observer} must call an Observable's {@code subscribe} method in
-     * order to receive items and notifications from the Observable.
-     * <p>
-     * A typical implementation of {@code subscribe} does the following:
-     * <ol>
-     * <li>It stores a reference to the Observer in a collection object, such as
-     *     a {@code List<T>} object.</li>
-     * <li>It returns a reference to the {@link Subscription} interface. This
-     *     enables Observers to unsubscribe, that is, to stop receiving items
-     *     and notifications before the Observable stops sending them, which
-     *     also invokes the Observer's {@link Observer#onCompleted onCompleted}
-     *     method.</li>
-     * </ol><p>
-     * An <code>Observable&lt;T&gt;</code> instance is responsible for accepting
-     * all subscriptions and notifying all Observers. Unless the documentation
-     * for a particular <code>Observable&lt;T&gt;</code> implementation
-     * indicates otherwise, Observers should make no assumptions about the order
-     * in which multiple Observers will receive their notifications.
-     * <p>
-     * For more information see the
-     * <a href="https://github.com/Netflix/RxJava/wiki/Observable">RxJava Wiki</a>
-     * 
-     * @param observer the Observer
-     * @return a {@link Subscription} reference with which the {@link Observer}
-     *         can stop receiving items before the Observable has finished
-     *         sending them
-     * @throws IllegalArgumentException if the {@link Observer} provided as the
-     *                                  argument to {@code subscribe()} is
-     *                                  {@code null}
-     */
-    public Subscription subscribe(Observer<? super T> observer) {
-        // allow the hook to intercept and/or decorate
-        OnSubscribeFunc<T> onSubscribeFunction = hook.onSubscribeStart(this, onSubscribe);
-        // validate and proceed
-        if (observer == null) {
-            throw new IllegalArgumentException("observer can not be null");
-        }
-        if (onSubscribeFunction == null) {
-            throw new IllegalStateException("onSubscribe function can not be null.");
-            // the subscribe function can also be overridden but generally that's not the appropriate approach so I won't mention that in the exception
-        }
-        try {
-            /**
-             * See https://github.com/Netflix/RxJava/issues/216 for discussion on "Guideline 6.4: Protect calls to user code from within an operator"
-             */
-            if (isInternalImplementation(observer)) {
-                Subscription s = onSubscribeFunction.onSubscribe(observer);
-                if (s == null) {
-                    // this generally shouldn't be the case on a 'trusted' onSubscribe but in case it happens
-                    // we want to gracefully handle it the same as AtomicObservableSubscription does
-                    return hook.onSubscribeReturn(this, Subscriptions.empty());
-                } else {
-                    return hook.onSubscribeReturn(this, s);
-                }
-            } else {
-                SafeObservableSubscription subscription = new SafeObservableSubscription();
-                subscription.wrap(onSubscribeFunction.onSubscribe(new SafeObserver<T>(subscription, observer)));
-                return hook.onSubscribeReturn(this, subscription);
-            }
-        } catch (OnErrorNotImplementedException e) {
-            // special handling when onError is not implemented ... we just rethrow
-            throw e;
-        } catch (Throwable e) {
-            // if an unhandled error occurs executing the onSubscribe we will propagate it
-            try {
-                observer.onError(hook.onSubscribeError(this, e));
-            } catch (OnErrorNotImplementedException e2) {
-                // special handling when onError is not implemented ... we just rethrow
-                throw e2;
-            } catch (Throwable e2) {
-                // if this happens it means the onError itself failed (perhaps an invalid function implementation)
-                // so we are unable to propagate the error correctly and will just throw
-                RuntimeException r = new RuntimeException("Error occurred attempting to subscribe [" + e.getMessage() + "] and then again while trying to pass to onError.", e2);
-                hook.onSubscribeError(this, r);
-                throw r;
-            }
-            return Subscriptions.empty();
-        }
-    }
-
-    /**
-     * An {@link Observer} must call an Observable's {@code subscribe} method in
-     * order to receive items and notifications from the Observable.
-     * <p>
-     * A typical implementation of {@code subscribe} does the following:
-     * <ol>
-     * <li>It stores a reference to the Observer in a collection object, such as
-     *     a {@code List<T>} object.</li>
-     * <li>It returns a reference to the {@link Subscription} interface. This
-     *     enables Observers to unsubscribe, that is, to stop receiving items
-     *     and notifications before the Observable stops sending them, which
-     *     also invokes the Observer's {@link Observer#onCompleted onCompleted}
-     *     method.</li>
-     * </ol><p>
-     * An {@code Observable<T>} instance is responsible for accepting all
-     * subscriptions and notifying all Observers. Unless the documentation for a
-     * particular {@code Observable<T>} implementation indicates otherwise,
-     * Observers should make no assumptions about the order in which multiple
-     * Observers will receive their notifications.
-     * <p>
-     * For more information see the
-     * <a href="https://github.com/Netflix/RxJava/wiki/Observable">RxJava Wiki</a>
-     * 
-     * @param observer the Observer
-     * @param scheduler the {@link Scheduler} on which Observers subscribe to
-     *                  the Observable
-     * @return a {@link Subscription} reference with which Observers can stop
-     *         receiving items and notifications before the Observable has
-     *         finished sending them
-     * @throws IllegalArgumentException if an argument to {@code subscribe()}
-     *                                  is {@code null}
-     */
-    public Subscription subscribe(Observer<? super T> observer, Scheduler scheduler) {
-        return subscribeOn(scheduler).subscribe(observer);
-    }
-
-    /**
-     * Protects against errors being thrown from Observer implementations and
-     * ensures onNext/onError/onCompleted contract compliance.
-     * <p>
-     * See https://github.com/Netflix/RxJava/issues/216 for a discussion on
-     * "Guideline 6.4: Protect calls to user code from within an operator"
-     */
-    private Subscription protectivelyWrapAndSubscribe(Observer<? super T> o) {
-        SafeObservableSubscription subscription = new SafeObservableSubscription();
-        return subscription.wrap(subscribe(new SafeObserver<T>(subscription, o)));
-    }
-
-    /**
-     * Subscribe and ignore all events.
-     *  
-     * @return 
-     */
-    public Subscription subscribe() {
-        return protectivelyWrapAndSubscribe(new Observer<T>() {
-
-            @Override
-            public void onCompleted() {
-                // do nothing
-            }
-
-            @Override
-            public void onError(Throwable e) {
-                handleError(e);
-                throw new OnErrorNotImplementedException(e);
-            }
-
-            @Override
-            public void onNext(T args) {
-                // do nothing
-            }
-
-        });
-    }
-    
-    /**
-     * An {@link Observer} must call an Observable's {@code subscribe} method
-     * in order to receive items and notifications from the Observable.
-     * 
-     * @param onNext
-     * @return 
-     * @see <a href="https://github.com/Netflix/RxJava/wiki/Observable#onnext-oncompleted-and-onerror">RxJava Wiki: onNext, onCompleted, and onError</a>
-     */
-    public Subscription subscribe(final Action1<? super T> onNext) {
-        if (onNext == null) {
-            throw new IllegalArgumentException("onNext can not be null");
-        }
-
-        /**
-         * Wrapping since raw functions provided by the user are being invoked.
-         * 
-         * See https://github.com/Netflix/RxJava/issues/216 for discussion on "Guideline 6.4: Protect calls to user code from within an operator"
-         */
-        return protectivelyWrapAndSubscribe(new Observer<T>() {
-
-            @Override
-            public void onCompleted() {
-                // do nothing
-            }
-
-            @Override
-            public void onError(Throwable e) {
-                handleError(e);
-                throw new OnErrorNotImplementedException(e);
-            }
-
-            @Override
-            public void onNext(T args) {
-                onNext.call(args);
-            }
-
-        });
-    }
-
-    /**
-     * An {@link Observer} must call an Observable's {@code subscribe} method in
-     * order to receive items and notifications from the Observable.
-     * 
-     * @param onNext
-     * @param scheduler
-     * @return
-     * @see <a href="https://github.com/Netflix/RxJava/wiki/Observable#onnext-oncompleted-and-onerror">RxJava Wiki: onNext, onCompleted, and onError</a>
-     */
-    public Subscription subscribe(final Action1<? super T> onNext, Scheduler scheduler) {
-        return subscribeOn(scheduler).subscribe(onNext);
-    }
-
-    /**
-     * An {@link Observer} must call an Observable's {@code subscribe} method in
-     * order to receive items and notifications from the Observable.
-     * 
-     * @param onNext
-     * @param onError
-     * @return
-     * @see <a href="https://github.com/Netflix/RxJava/wiki/Observable#onnext-oncompleted-and-onerror">RxJava Wiki: onNext, onCompleted, and onError</a>
-     */
-    public Subscription subscribe(final Action1<? super T> onNext, final Action1<Throwable> onError) {
-        if (onNext == null) {
-            throw new IllegalArgumentException("onNext can not be null");
-        }
-        if (onError == null) {
-            throw new IllegalArgumentException("onError can not be null");
-        }
-
-        /**
-         * Wrapping since raw functions provided by the user are being invoked.
-         * 
-         * See https://github.com/Netflix/RxJava/issues/216 for discussion on
-         * "Guideline 6.4: Protect calls to user code from within an operator"
-         */
-        return protectivelyWrapAndSubscribe(new Observer<T>() {
-
-            @Override
-            public void onCompleted() {
-                // do nothing
-            }
-
-            @Override
-            public void onError(Throwable e) {
-                handleError(e);
-                onError.call(e);
-            }
-
-            @Override
-            public void onNext(T args) {
-                onNext.call(args);
-            }
-
-        });
-    }
-
-    /**
-     * An {@link Observer} must call an Observable's {@code subscribe} method in
-     * order to receive items and notifications from the Observable.
-     * 
-     * @param onNext
-     * @param onError
-     * @param scheduler
-     * @return
-     * @see <a href="https://github.com/Netflix/RxJava/wiki/Observable#onnext-oncompleted-and-onerror">RxJava Wiki: onNext, onCompleted, and onError</a>
-     */
-    public Subscription subscribe(final Action1<? super T> onNext, final Action1<Throwable> onError, Scheduler scheduler) {
-        return subscribeOn(scheduler).subscribe(onNext, onError);
-    }
-
-    /**
-     * An {@link Observer} must call an Observable's {@code subscribe} method in
-     * order to receive items and notifications from the Observable.
-     * 
-     * @param onNext
-     * @param onError
-     * @param onComplete
-     * @return
-     * @see <a href="https://github.com/Netflix/RxJava/wiki/Observable#onnext-oncompleted-and-onerror">RxJava Wiki: onNext, onCompleted, and onError</a>
-     */
-    public Subscription subscribe(final Action1<? super T> onNext, final Action1<Throwable> onError, final Action0 onComplete) {
-        if (onNext == null) {
-            throw new IllegalArgumentException("onNext can not be null");
-        }
-        if (onError == null) {
-            throw new IllegalArgumentException("onError can not be null");
-        }
-        if (onComplete == null) {
-            throw new IllegalArgumentException("onComplete can not be null");
-        }
-
-        /**
-         * Wrapping since raw functions provided by the user are being invoked.
-         * 
-         * See https://github.com/Netflix/RxJava/issues/216 for discussion on "Guideline 6.4: Protect calls to user code from within an operator"
-         */
-        return protectivelyWrapAndSubscribe(new Observer<T>() {
-
-            @Override
-            public void onCompleted() {
-                onComplete.call();
-            }
-
-            @Override
-            public void onError(Throwable e) {
-                handleError(e);
-                onError.call(e);
-            }
-
-            @Override
-            public void onNext(T args) {
-                onNext.call(args);
-            }
-
-        });
-    }
-
-    /**
-     * An {@link Observer} must call an Observable's {@code subscribe} method in
-     * order to receive items and notifications from the Observable.
-     * 
-     * @param onNext
-     * @param onError
-     * @param onComplete
-     * @param scheduler
-     * @return
-     * @see <a href="https://github.com/Netflix/RxJava/wiki/Observable#onnext-oncompleted-and-onerror">RxJava Wiki: onNext, onCompleted, and onError</a>
-     */
-    public Subscription subscribe(final Action1<? super T> onNext, final Action1<Throwable> onError, final Action0 onComplete, Scheduler scheduler) {
-        return subscribeOn(scheduler).subscribe(onNext, onError, onComplete);
-    }
-
-    /**
-      * Hides the identity of this observable.
-      * @return an Observable hiding the identity of this Observable.
-      */
-     public Observable<T> asObservable() {
-         return create(new OperationAsObservable<T>(this));
-     }
-
-    /**
-     * Returns a {@link ConnectableObservable} that upon connection causes the
-     * source Observable to push results into the specified subject.
-     * 
-     * @param subject the {@link Subject} for the {@link ConnectableObservable}
-     *                to push source items into
-     * @param <R> result type
-     * @return a {@link ConnectableObservable} that upon connection causes the
-     *         source Observable to push results into the specified
-     *         {@link Subject}
-     * @see <a href="https://github.com/Netflix/RxJava/wiki/Connectable-Observable-Operators#observablepublish-and-observablemulticast">RxJava Wiki: Observable.publish() and Observable.multicast()</a>
-     */
-    public <R> ConnectableObservable<R> multicast(Subject<? super T, ? extends R> subject) {
-        return OperationMulticast.multicast(this, subject);
-    }
-
-    /**
-     * Returns an observable sequence that contains the elements of a sequence 
-     * produced by multicasting the source sequence within a selector function.
-     * 
-     * @param subjectFactory the subject factory
-     * @param selector the selector function which can use the multicasted 
-     *                 source sequence subject to the policies enforced by the 
-     *                 created subject
-     * @return the Observable sequence that contains the elements of a sequence
-     *         produced by multicasting the source sequence within a selector
-     *         function
-     * @see <a href="https://github.com/Netflix/RxJava/wiki/Connectable-Observable-Operators#observablepublish-and-observablemulticast">RxJava: Observable.publish() and Observable.multicast()</a>
-     * @see <a href="http://msdn.microsoft.com/en-us/library/hh229708.aspx">MSDN: Observable.Multicast</a>
-     */
-    public <TIntermediate, TResult> Observable<TResult> multicast(
-            final Func0<? extends Subject<? super T, ? extends TIntermediate>> subjectFactory, 
-            final Func1<? super Observable<TIntermediate>, ? extends Observable<TResult>> selector) {
-        return OperationMulticast.multicast(this, subjectFactory, selector);
-    }
-    /**
-     * Allow the {@link RxJavaErrorHandler} to receive the exception from
-     * onError.
-     * 
-     * @param e
-     */
-    private void handleError(Throwable e) {
-        // onError should be rare so we'll only fetch when needed
-        RxJavaPlugins.getInstance().getErrorHandler().handleError(e);
-    }
-
-    /**
-     * An Observable that never sends any information to an {@link Observer}.
-     * 
-     * This Observable is useful primarily for testing purposes.
-     * 
-     * @param <T> the type of item emitted by the Observable
-     */
-    private static class NeverObservable<T> extends Observable<T> {
-        public NeverObservable() {
-            super(new OnSubscribeFunc<T>() {
-
-                @Override
-                public Subscription onSubscribe(Observer<? super T> t1) {
-                    return Subscriptions.empty();
-                }
-
-            });
-        }
-    }
-
-    /**
-     * An Observable that invokes {@link Observer#onError onError} when the
-     * {@link Observer} subscribes to it.
-     * 
-     * @param <T> the type of item emitted by the Observable
-     */
-    private static class ThrowObservable<T> extends Observable<T> {
-
-        public ThrowObservable(final Throwable exception) {
-            super(new OnSubscribeFunc<T>() {
-
-                /**
-                 * Accepts an {@link Observer} and calls its
-                 * {@link Observer#onError onError} method.
-                 * 
-                 * @param observer an {@link Observer} of this Observable
-                 * @return a reference to the subscription
-                 */
-                @Override
-                public Subscription onSubscribe(Observer<? super T> observer) {
-                    observer.onError(exception);
-                    return Subscriptions.empty();
-                }
-
-            });
-        }
-
-    }
-
-    /**
-     * Creates an Observable that will execute the given function when an
-     * {@link Observer} subscribes to it.
-     * <p>
-     * <img width="640" src="https://raw.github.com/wiki/Netflix/RxJava/images/rx-operators/create.png">
-     * <p>
-     * Write the function you pass to <code>create</code> so that it behaves as
-     * an Observable: It should invoke the Observer's
-     * {@link Observer#onNext onNext}, {@link Observer#onError onError}, and
-     * {@link Observer#onCompleted onCompleted} methods appropriately.
-     * <p>
-     * A well-formed Observable must invoke either the Observer's
-     * <code>onCompleted</code> method exactly once or its <code>onError</code>
-     * method exactly once.
-     * <p>
-     * See <a href="http://go.microsoft.com/fwlink/?LinkID=205219">Rx Design
-     * Guidelines (PDF)</a> for detailed information.
-     * 
-     * @param <T> the type of the items that this Observable emits
-     * @param func a function that accepts an {@code Observer<T>}, invokes its
-     *             {@code onNext}, {@code onError}, and {@code onCompleted}
-     *             methods as appropriate, and returns a {@link Subscription} to
-     *             allow the Observer to cancel the subscription
-     * @return an Observable that, when an {@link Observer} subscribes to it,
-     *         will execute the given function
-     * @see <a href="https://github.com/Netflix/RxJava/wiki/Creating-Observables#create">RxJava Wiki: create()</a>
-     * @see <a href="http://msdn.microsoft.com/en-us/library/system.reactive.linq.observable.create.aspx">MSDN: Observable.Create</a>
-     */
-    public static <T> Observable<T> create(OnSubscribeFunc<T> func) {
-        return new Observable<T>(func);
-    }
-
-    /**
-     * Returns an Observable that emits no items to the {@link Observer} and
-     * immediately invokes its {@link Observer#onCompleted onCompleted} method.
-     * <p>
-     * <img width="640" src="https://raw.github.com/wiki/Netflix/RxJava/images/rx-operators/empty.png">
-     * 
-     * @param <T> the type of the items (ostensibly) emitted by the Observable
-     * @return an Observable that returns no data to the {@link Observer} and
-     *         immediately invokes the {@link Observer}'s
-     *         {@link Observer#onCompleted() onCompleted} method
-     * @see <a href="https://github.com/Netflix/RxJava/wiki/Creating-Observables#empty-error-and-never">RxJava Wiki: empty()</a>
-     * @see <a href="http://msdn.microsoft.com/en-us/library/hh229670.aspx">MSDN: Observable.Empty</a>
-     */
-    public static <T> Observable<T> empty() {
-        return from(new ArrayList<T>());
-    }
-
-    /**
-     * Returns an Observable that emits no items to the {@link Observer} and
-     * immediately invokes its {@link Observer#onCompleted onCompleted} method
-     * with the specified scheduler.
-     * <p>
-     * <img width="640" src="https://raw.github.com/wiki/Netflix/RxJava/images/rx-operators/empty.s.png">
-     * 
-     * @param scheduler the scheduler to call the
-                        {@link Observer#onCompleted onCompleted} method
-     * @param <T> the type of the items (ostensibly) emitted by the Observable
-     * @return an Observable that returns no data to the {@link Observer} and
-     *         immediately invokes the {@link Observer}'s
-     *         {@link Observer#onCompleted() onCompleted} method with the
-     *         specified scheduler
-     * @see <a href="https://github.com/Netflix/RxJava/wiki/Creating-Observables#empty-error-and-never">RxJava Wiki: empty()</a>
-     * @see <a href="http://msdn.microsoft.com/en-us/library/hh229066.aspx">MSDN: Observable.Empty Method (IScheduler)</a>
-     */
-    public static <T> Observable<T> empty(Scheduler scheduler) {
-        return Observable.<T> empty().subscribeOn(scheduler);
-    }
-
-    /**
-     * Returns an Observable that invokes an {@link Observer}'s
-     * {@link Observer#onError onError} method when the Observer subscribes to
-     * it.
-     * <p>
-     * <img width="640" src="https://raw.github.com/wiki/Netflix/RxJava/images/rx-operators/error.png">
-     * 
-     * @param exception the particular error to report
-     * @param <T> the type of the items (ostensibly) emitted by the Observable
-     * @return an Observable that invokes the {@link Observer}'s
-     *         {@link Observer#onError onError} method when the Observer
-     *         subscribes to it
-     * @see <a href="https://github.com/Netflix/RxJava/wiki/Creating-Observables#empty-error-and-never">RxJava Wiki: error()</a>
-     * @see <a href="http://msdn.microsoft.com/en-us/library/hh244299.aspx">MSDN: Observable.Throw</a>
-     */
-    public static <T> Observable<T> error(Throwable exception) {
-        return new ThrowObservable<T>(exception);
-    }
-
-    /**
-     * Returns an Observable that invokes an {@link Observer}'s
-     * {@link Observer#onError onError} method with the specified scheduler.
-     * <p>
-     * <img width="640" src="https://raw.github.com/wiki/Netflix/RxJava/images/rx-operators/error.s.png">
-     * 
-     * @param exception the particular error to report
-     * @param scheduler the scheduler to call the
-     *                  {@link Observer#onError onError} method
-     * @param <T> the type of the items (ostensibly) emitted by the Observable
-     * @return an Observable that invokes the {@link Observer}'s
-     *         {@link Observer#onError onError} method with the specified
-     *         scheduler
-     * @see <a href="https://github.com/Netflix/RxJava/wiki/Creating-Observables#empty-error-and-never">RxJava Wiki: error()</a>
-     * @see <a href="http://msdn.microsoft.com/en-us/library/hh211711.aspx">MSDN: Observable.Throw</a>
-     */
-    public static <T> Observable<T> error(Throwable exception, Scheduler scheduler) {
-        return Observable.<T> error(exception).subscribeOn(scheduler);
-    }
-
-    /**
-     * Converts an {@link Iterable} sequence into an Observable.
-     * <p>
-     * <img width="640" src="https://raw.github.com/wiki/Netflix/RxJava/images/rx-operators/from.png">
-     * <p>
-     * Note: the entire iterable sequence is immediately emitted each time an
-     * {@link Observer} subscribes. Since this occurs before the
-     * {@link Subscription} is returned, it is not possible to unsubscribe from
-     * the sequence before it completes.
-     * 
-     * @param iterable the source {@link Iterable} sequence
-     * @param <T> the type of items in the {@link Iterable} sequence and the
-     *            type of items to be emitted by the resulting Observable
-     * @return an Observable that emits each item in the source {@link Iterable}
-     *         sequence
-     * @see <a href="https://github.com/Netflix/RxJava/wiki/Creating-Observables#from">RxJava Wiki: from()</a>
-     */
-    public static <T> Observable<T> from(Iterable<? extends T> iterable) {
-        return from(iterable, Schedulers.currentThread());
-    }
-
-    /**
-     * Converts an {@link Iterable} sequence into an Observable with the
-     * specified scheduler.
-     * <p>
-     * <img width="640" src="https://raw.github.com/wiki/Netflix/RxJava/images/rx-operators/from.s.png">
-     * 
-     * @param iterable the source {@link Iterable} sequence
-     * @param scheduler the scheduler to emit the items of the iterable
-     * @param <T> the type of items in the {@link Iterable} sequence and the
-     *            type of items to be emitted by the resulting Observable
-     * @return an Observable that emits each item in the source {@link Iterable}
-     *         sequence with the specified scheduler
-     * @see <a href="https://github.com/Netflix/RxJava/wiki/Creating-Observables#from">RxJava Wiki: from()</a>
-     * @see <a href="http://msdn.microsoft.com/en-us/library/hh212140.aspx">MSDN: Observable.ToObservable</a>
-     */
-    public static <T> Observable<T> from(Iterable<? extends T> iterable, Scheduler scheduler) {
-        return create(OperationToObservableIterable.toObservableIterable(iterable, scheduler));
-    }
-
-    /**
-     * Converts an Array into an Observable that emits the items in the Array.
-     * <p>
-     * <img width="640" src="https://raw.github.com/wiki/Netflix/RxJava/images/rx-operators/from.png">
-     * <p>
-     * Note: the entire array is immediately emitted each time an
-     * {@link Observer} subscribes. Since this occurs before the
-     * {@link Subscription} is returned, it is not possible to unsubscribe from
-     * the sequence before it completes.
-     * 
-     * @param items the source array
-     * @param <T> the type of items in the Array and the type of items to be
-     *            emitted by the resulting Observable
-     * @return an Observable that emits each item in the source Array
-     * @see <a href="https://github.com/Netflix/RxJava/wiki/Creating-Observables#from">RxJava Wiki: from()</a>
-     */
-    public static <T> Observable<T> from(T[] items) {
-        return from(Arrays.asList(items));
-    }
-
-    /**
-     * Converts an Array into an Observable.
-     * <p>
-     * <img width="640" src="https://raw.github.com/wiki/Netflix/RxJava/images/rx-operators/from.png">
-     * <p>
-     * Note: the entire array is immediately emitted each time an
-     * {@link Observer} subscribes. Since this occurs before the
-     * {@link Subscription} is returned, it is not possible to unsubscribe from
-     * the sequence before it completes.
-     *
-     * @param items the source array
-     * @param scheduler the scheduler to emit the items of the array
-     * @param <T> the type of items in the Array and the type of items to be
-     *            emitted by the resulting Observable
-     * @return an Observable that emits each item in the source Array
-     * @see <a href="https://github.com/Netflix/RxJava/wiki/Creating-Observables#from">RxJava Wiki: from()</a>
-     */
-    public static <T> Observable<T> from(T[] items, Scheduler scheduler) {
-        return from(Arrays.asList(items), scheduler);
-    }
-
-    /**
-     * Converts an item into an Observable that emits that item.
-     * <p>
-     * <img width="640" src="https://raw.github.com/wiki/Netflix/RxJava/images/rx-operators/from.png">
-     * <p>
-     * Note: the item is immediately emitted each time an {@link Observer}
-     * subscribes. Since this occurs before the {@link Subscription} is
-     * returned, it is not possible to unsubscribe from the sequence before it
-     * completes.
-     * 
-     * @param t1 the item
-     * @param <T> the type of the item, and the type of the item to be
-     *            emitted by the resulting Observable
-     * @return an Observable that emits the item
-     * @see <a href="https://github.com/Netflix/RxJava/wiki/Creating-Observables#from">RxJava Wiki: from()</a>
-     */
-    @SuppressWarnings("unchecked")
-    // suppress unchecked because we are using varargs inside the method
-    public static <T> Observable<T> from(T t1) {
-        return from(Arrays.asList(t1));
-    }
-
-    /**
-     * Converts a series of items into an Observable that emits those items.
-     * <p>
-     * <img width="640" src="https://raw.github.com/wiki/Netflix/RxJava/images/rx-operators/from.png">
-     * <p>
-     * Note: the items will be immediately emitted each time an {@link Observer}
-     * subscribes. Since this occurs before the {@link Subscription} is
-     * returned, it is not possible to unsubscribe from the sequence before it
-     * completes.
-     * 
-     * @param t1 first item
-     * @param t2 second item
-     * @param <T> the type of items, and the type of items to be emitted by the
-     *            resulting Observable
-     * @return an Observable that emits each item
-     * @see <a href="https://github.com/Netflix/RxJava/wiki/Creating-Observables#from">RxJava Wiki: from()</a>
-     */
-    @SuppressWarnings("unchecked")
-    // suppress unchecked because we are using varargs inside the method
-    public static <T> Observable<T> from(T t1, T t2) {
-        return from(Arrays.asList(t1, t2));
-    }
-
-    /**
-     * Converts a series of items into an Observable that emits those items.
-     * <p>
-     * <img width="640" src="https://raw.github.com/wiki/Netflix/RxJava/images/rx-operators/from.png">
-     * <p>
-     * Note: the items will be immediately emitted each time an {@link Observer}
-     * subscribes. Since this occurs before the {@link Subscription} is
-     * returned, it is not possible to unsubscribe from the sequence before it
-     * completes.
-     *
-     * @param t1 first item
-     * @param t2 second item
-     * @param t3 third item
-     * @param <T> the type of items, and the type of items to be emitted by the
-     *            resulting Observable
-     * @return an Observable that emits each item
-     * @see <a href="https://github.com/Netflix/RxJava/wiki/Creating-Observables#from">RxJava Wiki: from()</a>
-     */
-    @SuppressWarnings("unchecked")
-    // suppress unchecked because we are using varargs inside the method
-    public static <T> Observable<T> from(T t1, T t2, T t3) {
-        return from(Arrays.asList(t1, t2, t3));
-    }
-
-    /**
-     * Converts a series of items into an Observable that emits those items.
-     * <p>
-     * <img width="640" src="https://raw.github.com/wiki/Netflix/RxJava/images/rx-operators/from.png">
-     * <p>
-     * Note: the items will be immediately emitted each time an {@link Observer}
-     * subscribes. Since this occurs before the {@link Subscription} is
-     * returned, it is not possible to unsubscribe from the sequence before it
-     * completes.
-     * 
-     * @param t1 first item
-     * @param t2 second item
-     * @param t3 third item
-     * @param t4 fourth item
-     * @param <T> the type of items, and the type of items to be emitted by the
-     *            resulting Observable
-     * @return an Observable that emits each item
-     * @see <a href="https://github.com/Netflix/RxJava/wiki/Creating-Observables#from">RxJava Wiki: from()</a>
-     */
-    @SuppressWarnings("unchecked")
-    // suppress unchecked because we are using varargs inside the method
-    public static <T> Observable<T> from(T t1, T t2, T t3, T t4) {
-        return from(Arrays.asList(t1, t2, t3, t4));
-    }
-
-    /**
-     * Converts a series of items into an Observable that emits those items.
-     * <p>
-     * <img width="640" src="https://raw.github.com/wiki/Netflix/RxJava/images/rx-operators/from.png">
-     * <p>
-     * Note: the items will be immediately emitted each time an {@link Observer}
-     * subscribes. Since this occurs before the {@link Subscription} is
-     * returned, it is not possible to unsubscribe from the sequence before it
-     * completes.
-     * 
-     * @param t1 first item
-     * @param t2 second item
-     * @param t3 third item
-     * @param t4 fourth item
-     * @param t5 fifth item
-     * @param <T> the type of items, and the type of items to be emitted by the
-     *            resulting Observable
-     * @return an Observable that emits each item
-     * @see <a href="https://github.com/Netflix/RxJava/wiki/Creating-Observables#from">RxJava Wiki: from()</a>
-     */
-    @SuppressWarnings("unchecked")
-    // suppress unchecked because we are using varargs inside the method
-    public static <T> Observable<T> from(T t1, T t2, T t3, T t4, T t5) {
-        return from(Arrays.asList(t1, t2, t3, t4, t5));
-    }
-
-    /**
-     * Converts a series of items into an Observable that emits those items.
-     * <p>
-     * <img width="640" src="https://raw.github.com/wiki/Netflix/RxJava/images/rx-operators/from.png">
-     * <p>
-     * Note: the items will be immediately emitted each time an {@link Observer}
-     * subscribes. Since this occurs before the {@link Subscription} is
-     * returned, it is not possible to unsubscribe from the sequence before it
-     * completes.
-     * 
-     * @param t1 first item
-     * @param t2 second item
-     * @param t3 third item
-     * @param t4 fourth item
-     * @param t5 fifth item
-     * @param t6 sixth item
-     * @param <T> the type of items, and the type of items to be emitted by the
-     *            resulting Observable
-     * @return an Observable that emits each item
-     * @see <a href="https://github.com/Netflix/RxJava/wiki/Creating-Observables#from">RxJava Wiki: from()</a>
-     */
-    @SuppressWarnings("unchecked")
-    // suppress unchecked because we are using varargs inside the method
-    public static <T> Observable<T> from(T t1, T t2, T t3, T t4, T t5, T t6) {
-        return from(Arrays.asList(t1, t2, t3, t4, t5, t6));
-    }
-
-    /**
-     * Converts a series of items into an Observable that emits those items.
-     * <p>
-     * <img width="640" src="https://raw.github.com/wiki/Netflix/RxJava/images/rx-operators/from.png">
-     * <p>
-     * Note: the items will be immediately emitted each time an {@link Observer}
-     * subscribes. Since this occurs before the {@link Subscription} is
-     * returned, it is not possible to unsubscribe from the sequence before it
-     * completes.
-     * 
-     * @param t1 first item
-     * @param t2 second item
-     * @param t3 third item
-     * @param t4 fourth item
-     * @param t5 fifth item
-     * @param t6 sixth item
-     * @param t7 seventh item
-     * @param <T> the type of items, and the type of items to be emitted by the
-     *            resulting Observable
-     * @return an Observable that emits each item
-     * @see <a href="https://github.com/Netflix/RxJava/wiki/Creating-Observables#from">RxJava Wiki: from()</a>
-     */
-    @SuppressWarnings("unchecked")
-    // suppress unchecked because we are using varargs inside the method
-    public static <T> Observable<T> from(T t1, T t2, T t3, T t4, T t5, T t6, T t7) {
-        return from(Arrays.asList(t1, t2, t3, t4, t5, t6, t7));
-    }
-
-    /**
-     * Converts a series of items into an Observable that emits those items.
-     * <p>
-     * <img width="640" src="https://raw.github.com/wiki/Netflix/RxJava/images/rx-operators/from.png">
-     * <p>
-     * Note: the items will be immediately emitted each time an {@link Observer}
-     * subscribes. Since this occurs before the {@link Subscription} is
-     * returned, it is not possible to unsubscribe from the sequence before it
-     * completes.
-     * 
-     * @param t1 first item
-     * @param t2 second item
-     * @param t3 third item
-     * @param t4 fourth item
-     * @param t5 fifth item
-     * @param t6 sixth item
-     * @param t7 seventh item
-     * @param t8 eighth item
-     * @param <T> the type of items, and the type of items to be emitted by the
-     *            resulting Observable
-     * @return an Observable that emits each item
-     * @see <a href="https://github.com/Netflix/RxJava/wiki/Creating-Observables#from">RxJava Wiki: from()</a>
-     */
-    @SuppressWarnings("unchecked")
-    // suppress unchecked because we are using varargs inside the method
-    public static <T> Observable<T> from(T t1, T t2, T t3, T t4, T t5, T t6, T t7, T t8) {
-        return from(Arrays.asList(t1, t2, t3, t4, t5, t6, t7, t8));
-    }
-
-    /**
-     * Converts a series of items into an Observable that emits those items.
-     * <p>
-     * <img width="640" src="https://raw.github.com/wiki/Netflix/RxJava/images/rx-operators/from.png">
-     * <p>
-     * Note: the items will be immediately emitted each time an {@link Observer}
-     * subscribes. Since this occurs before the {@link Subscription} is
-     * returned, it is not possible to unsubscribe from the sequence before it
-     * completes.
-     * 
-     * @param t1 first item
-     * @param t2 second item
-     * @param t3 third item
-     * @param t4 fourth item
-     * @param t5 fifth item
-     * @param t6 sixth item
-     * @param t7 seventh item
-     * @param t8 eighth item
-     * @param t9 ninth item
-     * @param <T> the type of items, and the type of items to be emitted by the
-     *            resulting Observable
-     * @return an Observable that emits each item
-     * @see <a href="https://github.com/Netflix/RxJava/wiki/Creating-Observables#from">RxJava Wiki: from()</a>
-     */
-    @SuppressWarnings("unchecked")
-    // suppress unchecked because we are using varargs inside the method
-    public static <T> Observable<T> from(T t1, T t2, T t3, T t4, T t5, T t6, T t7, T t8, T t9) {
-        return from(Arrays.asList(t1, t2, t3, t4, t5, t6, t7, t8, t9));
-    }
-
-    /**
-     * Converts a series of items into an Observable that emits those items.
-     * <p>
-     * <img width="640" src="https://raw.github.com/wiki/Netflix/RxJava/images/rx-operators/from.png">
-     * <p>
-     * @param t1 first item
-     * @param t2 second item
-     * @param t3 third item
-     * @param t4 fourth item
-     * @param t5 fifth item
-     * @param t6 sixth item
-     * @param t7 seventh item
-     * @param t8 eighth item
-     * @param t9 ninth item
-     * @param t10 tenth item
-     * @param <T> the type of items, and the type of items to be emitted by the
-     *            resulting Observable
-     * @return an Observable that emits each item
-     * @see <a href="https://github.com/Netflix/RxJava/wiki/Creating-Observables#from">RxJava Wiki: from()</a>
-     */
-    @SuppressWarnings("unchecked")
-    // suppress unchecked because we are using varargs inside the method
-    public static <T> Observable<T> from(T t1, T t2, T t3, T t4, T t5, T t6, T t7, T t8, T t9, T t10) {
-        return from(Arrays.asList(t1, t2, t3, t4, t5, t6, t7, t8, t9, t10));
-    }
-    
-    /**
-     * Generates an Observable that emits a sequence of Integers within a
-     * specified range.
-     * <p>
-     * <img width="640" src="https://raw.github.com/wiki/Netflix/RxJava/images/rx-operators/range.png">
-     * <p>
-     * @param start the value of the first Integer in the sequence
-     * @param count the number of sequential Integers to generate
-     * @return an Observable that emits a range of sequential Integers
-     * @see <a href="https://github.com/Netflix/RxJava/wiki/Creating-Observables#range">RxJava Wiki: range()</a>
-     * @see <a href="http://msdn.microsoft.com/en-us/library/hh229460.aspx">MSDN: Observable.Range</a>
-     */
-    public static Observable<Integer> range(int start, int count) {
-        return from(Range.createWithCount(start, count));
-    }
-
-    /**
-     * Generates an Observable that emits a sequence of Integers within a
-     * specified range with the specified scheduler.
-     * <p>
-     * <img width="640" src="https://raw.github.com/wiki/Netflix/RxJava/images/rx-operators/range.s.png">
-     *
-     * @param start the value of the first Integer in the sequence
-     * @param count the number of sequential Integers to generate
-     * @param scheduler the scheduler to run the generator loop on
-     * @return an Observable that emits a range of sequential Integers
-     * @see <a href="https://github.com/Netflix/RxJava/wiki/Creating-Observables#range">RxJava Wiki: range()</a>
-     * @see <a href="http://msdn.microsoft.com/en-us/library/hh211896.aspx">MSDN: Observable.Range</a>
-     */
-    public static Observable<Integer> range(int start, int count, Scheduler scheduler) {
-        return from(Range.createWithCount(start, count), scheduler);
-    }
-
-    /**
-     * Repeats the observable sequence indefinitely.
-     * <p>
-     * <img width="640" src="https://raw.github.com/wiki/Netflix/RxJava/images/rx-operators/repeat.png">
-     *
-     * @return an Observable that emits the items emitted by the source
-     *         Observable repeatedly and in sequence
-     * @see <a href="https://github.com/Netflix/RxJava/wiki/Creating-Observables#repeat">RxJava Wiki: repeat()</a>
-     * @see <a href="http://msdn.microsoft.com/en-us/library/hh229428.aspx">MSDN: Observable.Repeat</a>
-     */
-    public Observable<T> repeat() {
-        return this.repeat(Schedulers.currentThread());
-    }
-
-    /**
-     * Repeats the observable sequence indefinitely, on a particular scheduler.
-     * <p>
-     * <img width="640" src="https://raw.github.com/wiki/Netflix/RxJava/images/rx-operators/repeat.s.png">
-     * 
-     * @param scheduler the scheduler to send the values on.
-     * @return an Observable that emits the items emitted by the source
-     *         Observable repeatedly and in sequence
-     * @see <a href="https://github.com/Netflix/RxJava/wiki/Creating-Observables#repeat">RxJava Wiki: repeat()</a>
-     * @see <a href="http://msdn.microsoft.com/en-us/library/hh229428.aspx">MSDN: Observable.Repeat</a>
-     */
-    public Observable<T> repeat(Scheduler scheduler) {
-        return create(OperationRepeat.repeat(this, scheduler));
-    }
-
-    /**
-     * Returns an Observable that calls an Observable factory to create its
-     * Observable for each new Observer that subscribes. That is, for each
-     * subscriber, the actual Observable is determined by the factory function.
-     * <p>
-     * <img width="640" src="https://raw.github.com/wiki/Netflix/RxJava/images/rx-operators/defer.png">
-     * <p>
-     * The defer operator allows you to defer or delay emitting items from an
-     * Observable until such time as an Observer subscribes to the Observable.
-     * This allows an {@link Observer} to easily obtain updates or a refreshed
-     * version of the sequence.
-     * 
-     * @param observableFactory the Observable factory function to invoke for
-     *                          each {@link Observer} that subscribes to the
-     *                          resulting Observable
-     * @param <T> the type of the items emitted by the Observable
-     * @return an Observable whose {@link Observer}s trigger an invocation of
-     *         the given Observable factory function
-     * @see <a href="https://github.com/Netflix/RxJava/wiki/Creating-Observables#defer">RxJava Wiki: defer()</a>
-     */
-    public static <T> Observable<T> defer(Func0<? extends Observable<? extends T>> observableFactory) {
-        return create(OperationDefer.defer(observableFactory));
-    }
-
-    /**
-     * Returns an Observable that emits a single item and then completes.
-     * <p>
-     * <img width="640" src="https://raw.github.com/wiki/Netflix/RxJava/images/rx-operators/just.png">
-     * <p>
-     * To convert any object into an Observable that emits that object, pass
-     * that object into the <code>just</code> method.
-     * <p>
-     * This is similar to the {@link #from(java.lang.Object[])} method, except
-     * that <code>from()</code> will convert an {@link Iterable} object into an
-     * Observable that emits each of the items in the Iterable, one at a time,
-     * while the <code>just()</code> method converts an Iterable into an
-     * Observable that emits the entire Iterable as a single item.
-     * 
-     * @param value the item to emit
-     * @param <T> the type of that item
-     * @return an Observable that emits a single item and then completes
-     * @see <a href="https://github.com/Netflix/RxJava/wiki/Creating-Observables#just">RxJava Wiki: just()</a>
-     */
-    public static <T> Observable<T> just(T value) {
-        return from(Arrays.asList((value)));
-    }
-
-    /**
-     * Returns an Observable that emits a single item and then completes, on a
-     * specified scheduler.
-     * <p>
-     * <img width="640" src="https://raw.github.com/wiki/Netflix/RxJava/images/rx-operators/just.s.png">
-     * <p>
-     * This is a scheduler version of {@link Observable#just(Object)}.
-     * 
-     * @param value the item to emit
-     * @param <T> the type of that item
-     * @param scheduler the scheduler to emit the single item on
-     * @return an Observable that emits a single item and then completes, on a
-     *         specified scheduler
-     * @see <a href="https://github.com/Netflix/RxJava/wiki/Creating-Observables#just">RxJava Wiki: just()</a>
-     */
-    public static <T> Observable<T> just(T value, Scheduler scheduler) {
-        return from(Arrays.asList((value)), scheduler);
-    }
-
-    /**
-     * Flattens a sequence of Observables emitted by an Observable into one
-     * Observable, without any transformation.
-     * <p>
-     * <img width="640" src="https://raw.github.com/wiki/Netflix/RxJava/images/rx-operators/merge.png">
-     * <p>
-     * You can combine the items emitted by multiple Observables so that they
-     * act like a single Observable, by using the {@code merge} method.
-     * 
-     * @param source an Observable that emits Observables
-     * @return an Observable that emits items that are the result of flattening
-     *         the items emitted by the Observables emitted by the
-     *         {@code source} Observable
-     * @see <a href="https://github.com/Netflix/RxJava/wiki/Combining-Observables#merge">RxJava Wiki: merge()</a>
-     * @see <a href="http://msdn.microsoft.com/en-us/library/hh229099.aspx">MSDN: Observable.Merge</a>
-     */
-    public static <T> Observable<T> merge(Observable<? extends Observable<? extends T>> source) {
-        return create(OperationMerge.merge(source));
-    }
-
-    /**
-     * Flattens a series of Observables into one Observable, without any
-     * transformation.
-     * <p>
-     * <img width="640" src="https://raw.github.com/wiki/Netflix/RxJava/images/rx-operators/merge.png">
-     * <p>
-     * You can combine items emitted by multiple Observables so that they act
-     * like a single Observable, by using the {@code merge} method.
-     * 
-     * @param t1 an Observable to be merged
-     * @param t2 an Observable to be merged
-     * @return an Observable that emits items that are the result of flattening
-     *         the items emitted by the {@code source} Observables
-     * @see <a href="https://github.com/Netflix/RxJava/wiki/Combining-Observables#merge">RxJava Wiki: merge()</a>
-     * @see <a href="http://msdn.microsoft.com/en-us/library/hh229099.aspx">MSDN: Observable.Merge</a>
-     */
-    @SuppressWarnings("unchecked")
-    // suppress because the types are checked by the method signature before using a vararg
-    public static <T> Observable<T> merge(Observable<? extends T> t1, Observable<? extends T> t2) {
-        return create(OperationMerge.merge(t1, t2));
-    }
-
-    /**
-     * Flattens a series of Observables into one Observable, without any
-     * transformation.
-     * <p>
-     * <img width="640" src="https://raw.github.com/wiki/Netflix/RxJava/images/rx-operators/merge.png">
-     * <p>
-     * You can combine items emitted by multiple Observables so that they act
-     * like a single Observable, by using the {@code merge} method.
-     * 
-     * @param t1 an Observable to be merged
-     * @param t2 an Observable to be merged
-     * @param t3 an Observable to be merged
-     * @return an Observable that emits items that are the result of flattening
-     *         the items emitted by the {@code source} Observables
-     * @see <a href="https://github.com/Netflix/RxJava/wiki/Combining-Observables#merge">RxJava Wiki: merge()</a>
-     * @see <a href="http://msdn.microsoft.com/en-us/library/hh229099.aspx">MSDN: Observable.Merge</a>
-     */
-    @SuppressWarnings("unchecked")
-    // suppress because the types are checked by the method signature before using a vararg
-    public static <T> Observable<T> merge(Observable<? extends T> t1, Observable<? extends T> t2, Observable<? extends T> t3) {
-        return create(OperationMerge.merge(t1, t2, t3));
-    }
-
-    /**
-     * Flattens a series of Observables into one Observable, without any
-     * transformation.
-     * <p>
-     * <img width="640" src="https://raw.github.com/wiki/Netflix/RxJava/images/rx-operators/merge.png">
-     * <p>
-     * You can combine items emitted by multiple Observables so that they act
-     * like a single Observable, by using the {@code merge} method.
-     * 
-     * @param t1 an Observable to be merged
-     * @param t2 an Observable to be merged
-     * @param t3 an Observable to be merged
-     * @param t4 an Observable to be merged
-     * @return an Observable that emits items that are the result of flattening
-     *         the items emitted by the {@code source} Observables
-     * @see <a href="https://github.com/Netflix/RxJava/wiki/Combining-Observables#merge">RxJava Wiki: merge()</a>
-     * @see <a href="http://msdn.microsoft.com/en-us/library/hh229099.aspx">MSDN: Observable.Merge</a>
-     */
-    @SuppressWarnings("unchecked")
-    // suppress because the types are checked by the method signature before using a vararg
-    public static <T> Observable<T> merge(Observable<? extends T> t1, Observable<? extends T> t2, Observable<? extends T> t3, Observable<? extends T> t4) {
-        return create(OperationMerge.merge(t1, t2, t3, t4));
-    }
-
-    /**
-     * Flattens a series of Observables into one Observable, without any
-     * transformation.
-     * <p>
-     * <img width="640" src="https://raw.github.com/wiki/Netflix/RxJava/images/rx-operators/merge.png">
-     * <p>
-     * You can combine items emitted by multiple Observables so that they act
-     * like a single Observable, by using the {@code merge} method.
-     * 
-     * @param t1 an Observable to be merged
-     * @param t2 an Observable to be merged
-     * @param t3 an Observable to be merged
-     * @param t4 an Observable to be merged
-     * @param t5 an Observable to be merged
-     * @return an Observable that emits items that are the result of flattening
-     *         the items emitted by the {@code source} Observables
-     * @see <a href="https://github.com/Netflix/RxJava/wiki/Combining-Observables#merge">RxJava Wiki: merge()</a>
-     * @see <a href="http://msdn.microsoft.com/en-us/library/hh229099.aspx">MSDN: Observable.Merge</a>
-     */
-    @SuppressWarnings("unchecked")
-    // suppress because the types are checked by the method signature before using a vararg
-    public static <T> Observable<T> merge(Observable<? extends T> t1, Observable<? extends T> t2, Observable<? extends T> t3, Observable<? extends T> t4, Observable<? extends T> t5) {
-        return create(OperationMerge.merge(t1, t2, t3, t4, t5));
-    }
-
-    /**
-     * Flattens a series of Observables into one Observable, without any
-     * transformation.
-     * <p>
-     * <img width="640" src="https://raw.github.com/wiki/Netflix/RxJava/images/rx-operators/merge.png">
-     * <p>
-     * You can combine items emitted by multiple Observables so that they act
-     * like a single Observable, by using the {@code merge} method.
-     * 
-     * @param t1 an Observable to be merged
-     * @param t2 an Observable to be merged
-     * @param t3 an Observable to be merged
-     * @param t4 an Observable to be merged
-     * @param t5 an Observable to be merged
-     * @param t6 an Observable to be merged
-     * @return an Observable that emits items that are the result of flattening
-     *         the items emitted by the {@code source} Observables
-     * @see <a href="https://github.com/Netflix/RxJava/wiki/Combining-Observables#merge">RxJava Wiki: merge()</a>
-     * @see <a href="http://msdn.microsoft.com/en-us/library/hh229099.aspx">MSDN: Observable.Merge</a>
-     */
-    @SuppressWarnings("unchecked")
-    // suppress because the types are checked by the method signature before using a vararg
-    public static <T> Observable<T> merge(Observable<? extends T> t1, Observable<? extends T> t2, Observable<? extends T> t3, Observable<? extends T> t4, Observable<? extends T> t5, Observable<? extends T> t6) {
-        return create(OperationMerge.merge(t1, t2, t3, t4, t5, t6));
-    }
-
-    /**
-     * Flattens a series of Observables into one Observable, without any
-     * transformation.
-     * <p>
-     * <img width="640" src="https://raw.github.com/wiki/Netflix/RxJava/images/rx-operators/merge.png">
-     * <p>
-     * You can combine items emitted by multiple Observables so that they act
-     * like a single Observable, by using the {@code merge} method.
-     * 
-     * @param t1 an Observable to be merged
-     * @param t2 an Observable to be merged
-     * @param t3 an Observable to be merged
-     * @param t4 an Observable to be merged
-     * @param t5 an Observable to be merged
-     * @param t6 an Observable to be merged
-     * @param t7 an Observable to be merged
-     * @return an Observable that emits items that are the result of flattening
-     *         the items emitted by the {@code source} Observables
-     * @see <a href="https://github.com/Netflix/RxJava/wiki/Combining-Observables#merge">RxJava Wiki: merge()</a>
-     * @see <a href="http://msdn.microsoft.com/en-us/library/hh229099.aspx">MSDN: Observable.Merge</a>
-     */
-    @SuppressWarnings("unchecked")
-    // suppress because the types are checked by the method signature before using a vararg
-    public static <T> Observable<T> merge(Observable<? extends T> t1, Observable<? extends T> t2, Observable<? extends T> t3, Observable<? extends T> t4, Observable<? extends T> t5, Observable<? extends T> t6, Observable<? extends T> t7) {
-        return create(OperationMerge.merge(t1, t2, t3, t4, t5, t6, t7));
-    }
-
-    /**
-     * Flattens a series of Observables into one Observable, without any
-     * transformation.
-     * <p>
-     * <img width="640" src="https://raw.github.com/wiki/Netflix/RxJava/images/rx-operators/merge.png">
-     * <p>
-     * You can combine items emitted by multiple Observables so that they act
-     * like a single Observable, by using the {@code merge} method.
-     * 
-     * @param t1 an Observable to be merged
-     * @param t2 an Observable to be merged
-     * @param t3 an Observable to be merged
-     * @param t4 an Observable to be merged
-     * @param t5 an Observable to be merged
-     * @param t6 an Observable to be merged
-     * @param t7 an Observable to be merged
-     * @param t8 an Observable to be merged
-     * @return an Observable that emits items that are the result of flattening
-     *         the items emitted by the {@code source} Observables
-     * @see <a href="https://github.com/Netflix/RxJava/wiki/Combining-Observables#merge">RxJava Wiki: merge()</a>
-     * @see <a href="http://msdn.microsoft.com/en-us/library/hh229099.aspx">MSDN: Observable.Merge</a>
-     */
-    @SuppressWarnings("unchecked")
-    // suppress because the types are checked by the method signature before using a vararg
-    public static <T> Observable<T> merge(Observable<? extends T> t1, Observable<? extends T> t2, Observable<? extends T> t3, Observable<? extends T> t4, Observable<? extends T> t5, Observable<? extends T> t6, Observable<? extends T> t7, Observable<? extends T> t8) {
-        return create(OperationMerge.merge(t1, t2, t3, t4, t5, t6, t7, t8));
-    }
-
-    /**
-     * Flattens a series of Observables into one Observable, without any
-     * transformation.
-     * <p>
-     * <img width="640" src="https://raw.github.com/wiki/Netflix/RxJava/images/rx-operators/merge.png">
-     * <p>
-     * You can combine items emitted by multiple Observables so that they act
-     * like a single Observable, by using the {@code merge} method.
-     * 
-     * @param t1 an Observable to be merged
-     * @param t2 an Observable to be merged
-     * @param t3 an Observable to be merged
-     * @param t4 an Observable to be merged
-     * @param t5 an Observable to be merged
-     * @param t6 an Observable to be merged
-     * @param t7 an Observable to be merged
-     * @param t8 an Observable to be merged
-     * @param t9 an Observable to be merged
-     * @return an Observable that emits items that are the result of flattening
-     *         the items emitted by the {@code source} Observables
-     * @see <a href="https://github.com/Netflix/RxJava/wiki/Combining-Observables#merge">RxJava Wiki: merge()</a>
-     * @see <a href="http://msdn.microsoft.com/en-us/library/hh229099.aspx">MSDN: Observable.Merge</a>
-     */
-    @SuppressWarnings("unchecked")
-    // suppress because the types are checked by the method signature before using a vararg
-    public static <T> Observable<T> merge(Observable<? extends T> t1, Observable<? extends T> t2, Observable<? extends T> t3, Observable<? extends T> t4, Observable<? extends T> t5, Observable<? extends T> t6, Observable<? extends T> t7, Observable<? extends T> t8, Observable<? extends T> t9) {
-        return create(OperationMerge.merge(t1, t2, t3, t4, t5, t6, t7, t8, t9));
-    }
-
-    /**
-     * Returns an Observable that emits the items emitted by two or more
-     * Observables, one after the other.
-     * <p>
-     * <img width="640" src="https://raw.github.com/wiki/Netflix/RxJava/images/rx-operators/concat.png">
-     * 
-     * @param observables an Observable that emits Observables
-     * @return an Observable that emits items that are the result of combining
-     *         the items emitted by the {@code source} Observables, one after
-     *         the other
-     * @see <a href="https://github.com/Netflix/RxJava/wiki/Mathematical-and-Aggregate-Operators#concat">RxJava Wiki: concat()</a>
-     * @see <a href="http://msdn.microsoft.com/en-us/library/system.reactive.linq.observable.concat.aspx">MSDN: Observable.Concat</a>
-     */
-    public static <T> Observable<T> concat(Observable<? extends Observable<? extends T>> observables) {
-        return create(OperationConcat.concat(observables));
-    }
-
-    /**
-     * Returns an Observable that emits the items emitted by two Observables,
-     * one after the other.
-     * <p>
-     * <img width="640" src="https://raw.github.com/wiki/Netflix/RxJava/images/rx-operators/concat.png">
-     * 
-     * @param t1 an Observable to be concatenated
-     * @param t2 an Observable to be concatenated
-     * @return an Observable that emits items that are the result of combining
-     *         the items emitted by the {@code source} Observables, one after
-     *         the other
-     * @see <a href="https://github.com/Netflix/RxJava/wiki/Mathematical-and-Aggregate-Operators#concat">RxJava Wiki: concat()</a>
-     * @see <a href="http://msdn.microsoft.com/en-us/library/system.reactive.linq.observable.concat.aspx">MSDN: Observable.Concat</a>
-     */
-    @SuppressWarnings("unchecked")
-    // suppress because the types are checked by the method signature before using a vararg
-    public static <T> Observable<T> concat(Observable<? extends T> t1, Observable<? extends T> t2) {
-        return create(OperationConcat.concat(t1, t2));
-    }
-
-    /**
-     * Returns an Observable that emits the items emitted by three Observables,
-     * one after the other.
-     * <p>
-     * <img width="640" src="https://raw.github.com/wiki/Netflix/RxJava/images/rx-operators/concat.png">
-     * 
-     * @param t1 an Observable to be concatenated
-     * @param t2 an Observable to be concatenated
-     * @param t3 an Observable to be concatenated
-     * @return an Observable that emits items that are the result of combining
-     *         the items emitted by the {@code source} Observables, one after
-     *         the other
-     * @see <a href="https://github.com/Netflix/RxJava/wiki/Mathematical-and-Aggregate-Operators#concat">RxJava Wiki: concat()</a>
-     * @see <a href="http://msdn.microsoft.com/en-us/library/system.reactive.linq.observable.concat.aspx">MSDN: Observable.Concat</a>
-     */
-    @SuppressWarnings("unchecked")
-    // suppress because the types are checked by the method signature before using a vararg
-    public static <T> Observable<T> concat(Observable<? extends T> t1, Observable<? extends T> t2, Observable<? extends T> t3) {
-        return create(OperationConcat.concat(t1, t2, t3));
-    }
-
-    /**
-     * Returns an Observable that emits the items emitted by four Observables,
-     * one after the other.
-     * <p>
-     * <img width="640" src="https://raw.github.com/wiki/Netflix/RxJava/images/rx-operators/concat.png">
-     * 
-     * @param t1 an Observable to be concatenated
-     * @param t2 an Observable to be concatenated
-     * @param t3 an Observable to be concatenated
-     * @param t4 an Observable to be concatenated
-     * @return an Observable that emits items that are the result of combining
-     *         the items emitted by the {@code source} Observables, one after
-     *         the other
-     * @see <a href="https://github.com/Netflix/RxJava/wiki/Mathematical-and-Aggregate-Operators#concat">RxJava Wiki: concat()</a>
-     * @see <a href="http://msdn.microsoft.com/en-us/library/system.reactive.linq.observable.concat.aspx">MSDN: Observable.Concat</a>
-     */
-    @SuppressWarnings("unchecked")
-    // suppress because the types are checked by the method signature before using a vararg
-    public static <T> Observable<T> concat(Observable<? extends T> t1, Observable<? extends T> t2, Observable<? extends T> t3, Observable<? extends T> t4) {
-        return create(OperationConcat.concat(t1, t2, t3, t4));
-    }
-
-    /**
-     * Returns an Observable that emits the items emitted by five Observables,
-     * one after the other.
-     * <p>
-     * <img width="640" src="https://raw.github.com/wiki/Netflix/RxJava/images/rx-operators/concat.png">
-     * 
-     * @param t1 an Observable to be concatenated
-     * @param t2 an Observable to be concatenated
-     * @param t3 an Observable to be concatenated
-     * @param t4 an Observable to be concatenated
-     * @param t5 an Observable to be concatenated
-     * @return an Observable that emits items that are the result of combining
-     *         the items emitted by the {@code source} Observables, one after
-     *         the other
-     * @see <a href="https://github.com/Netflix/RxJava/wiki/Mathematical-and-Aggregate-Operators#concat">RxJava Wiki: concat()</a>
-     * @see <a href="http://msdn.microsoft.com/en-us/library/system.reactive.linq.observable.concat.aspx">MSDN: Observable.Concat</a>
-     */
-    @SuppressWarnings("unchecked")
-    // suppress because the types are checked by the method signature before using a vararg
-    public static <T> Observable<T> concat(Observable<? extends T> t1, Observable<? extends T> t2, Observable<? extends T> t3, Observable<? extends T> t4, Observable<? extends T> t5) {
-        return create(OperationConcat.concat(t1, t2, t3, t4, t5));
-    }
-
-    /**
-     * Returns an Observable that emits the items emitted by six Observables,
-     * one after the other.
-     * <p>
-     * <img width="640" src="https://raw.github.com/wiki/Netflix/RxJava/images/rx-operators/concat.png">
-     * 
-     * @param t1 an Observable to be concatenated
-     * @param t2 an Observable to be concatenated
-     * @param t3 an Observable to be concatenated
-     * @param t4 an Observable to be concatenated
-     * @param t5 an Observable to be concatenated
-     * @param t6 an Observable to be concatenated
-     * @return an Observable that emits items that are the result of combining
-     *         the items emitted by the {@code source} Observables, one after
-     *         the other
-     * @see <a href="https://github.com/Netflix/RxJava/wiki/Mathematical-and-Aggregate-Operators#concat">RxJava Wiki: concat()</a>
-     * @see <a href="http://msdn.microsoft.com/en-us/library/system.reactive.linq.observable.concat.aspx">MSDN: Observable.Concat</a>
-     */
-    @SuppressWarnings("unchecked")
-    // suppress because the types are checked by the method signature before using a vararg
-    public static <T> Observable<T> concat(Observable<? extends T> t1, Observable<? extends T> t2, Observable<? extends T> t3, Observable<? extends T> t4, Observable<? extends T> t5, Observable<? extends T> t6) {
-        return create(OperationConcat.concat(t1, t2, t3, t4, t5, t6));
-    }
-
-    /**
-     * Returns an Observable that emits the items emitted by secven Observables,
-     * one after the other.
-     * <p>
-     * <img width="640" src="https://raw.github.com/wiki/Netflix/RxJava/images/rx-operators/concat.png">
-     * 
-     * @param t1 an Observable to be concatenated
-     * @param t2 an Observable to be concatenated
-     * @param t3 an Observable to be concatenated
-     * @param t4 an Observable to be concatenated
-     * @param t5 an Observable to be concatenated
-     * @param t6 an Observable to be concatenated
-     * @param t7 an Observable to be concatenated
-     * @return an Observable that emits items that are the result of combining
-     *         the items emitted by the {@code source} Observables, one after
-     *         the other
-     * @see <a href="https://github.com/Netflix/RxJava/wiki/Mathematical-and-Aggregate-Operators#concat">RxJava Wiki: concat()</a>
-     * @see <a href="http://msdn.microsoft.com/en-us/library/system.reactive.linq.observable.concat.aspx">MSDN: Observable.Concat</a>
-     */
-    @SuppressWarnings("unchecked")
-    // suppress because the types are checked by the method signature before using a vararg
-    public static <T> Observable<T> concat(Observable<? extends T> t1, Observable<? extends T> t2, Observable<? extends T> t3, Observable<? extends T> t4, Observable<? extends T> t5, Observable<? extends T> t6, Observable<? extends T> t7) {
-        return create(OperationConcat.concat(t1, t2, t3, t4, t5, t6, t7));
-    }
-
-    /**
-     * Returns an Observable that emits the items emitted by eight Observables,
-     * one after the other.
-     * <p>
-     * <img width="640" src="https://raw.github.com/wiki/Netflix/RxJava/images/rx-operators/concat.png">
-     * 
-     * @param t1 an Observable to be concatenated
-     * @param t2 an Observable to be concatenated
-     * @param t3 an Observable to be concatenated
-     * @param t4 an Observable to be concatenated
-     * @param t5 an Observable to be concatenated
-     * @param t6 an Observable to be concatenated
-     * @param t7 an Observable to be concatenated
-     * @param t8 an Observable to be concatenated
-     * @return an Observable that emits items that are the result of combining
-     *         the items emitted by the {@code source} Observables, one after
-     *         the other
-     * @see <a href="https://github.com/Netflix/RxJava/wiki/Mathematical-and-Aggregate-Operators#concat">RxJava Wiki: concat()</a>
-     * @see <a href="http://msdn.microsoft.com/en-us/library/system.reactive.linq.observable.concat.aspx">MSDN: Observable.Concat</a>
-     */
-    @SuppressWarnings("unchecked")
-    // suppress because the types are checked by the method signature before using a vararg
-    public static <T> Observable<T> concat(Observable<? extends T> t1, Observable<? extends T> t2, Observable<? extends T> t3, Observable<? extends T> t4, Observable<? extends T> t5, Observable<? extends T> t6, Observable<? extends T> t7, Observable<? extends T> t8) {
-        return create(OperationConcat.concat(t1, t2, t3, t4, t5, t6, t7, t8));
-    }
-
-    /**
-     * Returns an Observable that emits the items emitted by nine Observables,
-     * one after the other.
-     * <p>
-     * <img width="640" src="https://raw.github.com/wiki/Netflix/RxJava/images/rx-operators/concat.png">
-     * 
-     * @param t1 an Observable to be concatenated
-     * @param t2 an Observable to be concatenated
-     * @param t3 an Observable to be concatenated
-     * @param t4 an Observable to be concatenated
-     * @param t5 an Observable to be concatenated
-     * @param t6 an Observable to be concatenated
-     * @param t7 an Observable to be concatenated
-     * @param t8 an Observable to be concatenated
-     * @param t9 an Observable to be concatenated
-     * @return an Observable that emits items that are the result of combining
-     *         the items emitted by the {@code source} Observables, one after
-     *         the other
-     * @see <a href="https://github.com/Netflix/RxJava/wiki/Mathematical-and-Aggregate-Operators#concat">RxJava Wiki: concat()</a>
-     * @see <a href="http://msdn.microsoft.com/en-us/library/system.reactive.linq.observable.concat.aspx">MSDN: Observable.Concat</a>
-     */
-    @SuppressWarnings("unchecked")
-    // suppress because the types are checked by the method signature before using a vararg
-    public static <T> Observable<T> concat(Observable<? extends T> t1, Observable<? extends T> t2, Observable<? extends T> t3, Observable<? extends T> t4, Observable<? extends T> t5, Observable<? extends T> t6, Observable<? extends T> t7, Observable<? extends T> t8, Observable<? extends T> t9) {
-        return create(OperationConcat.concat(t1, t2, t3, t4, t5, t6, t7, t8, t9));
-    }
-
-    /**
-     * This behaves like {@link #merge(Observable)} except that if any of the
-     * merged Observables notify of an error via
-     * {@link Observer#onError onError}, {@code mergeDelayError} will refrain
-     * from propagating that error notification until all of the merged
-     * Observables have finished emitting items.
-     * <p>
-     * <img width="640" src="https://raw.github.com/wiki/Netflix/RxJava/images/rx-operators/mergeDelayError.png">
-     * <p>
-     * Even if multiple merged Observables send {@code onError} notifications,
-     * {@code mergeDelayError} will only invoke the {@code onError} method of
-     * its Observers once.
-     * <p>
-     * This method allows an Observer to receive all successfully emitted items
-     * from all of the source Observables without being interrupted by an error
-     * notification from one of them.
-     * 
-     * @param source an Observable that emits Observables
-     * @return an Observable that emits items that are the result of flattening
-     *         the items emitted by the Observables emitted by the
-     *         {@code source} Observable
-     * @see <a href="https://github.com/Netflix/RxJava/wiki/Combining-Observables#mergedelayerror">RxJava Wiki: mergeDelayError()</a>
-     * @see <a href="http://msdn.microsoft.com/en-us/library/hh229099.aspx">MSDN: Observable.Merge</a>
-     */
-    public static <T> Observable<T> mergeDelayError(Observable<? extends Observable<? extends T>> source) {
-        return create(OperationMergeDelayError.mergeDelayError(source));
-    }
-
-    /**
-     * This behaves like {@link #merge(Observable, Observable)} except that if
-     * any of the merged Observables notify of an error via
-     * {@link Observer#onError onError}, {@code mergeDelayError} will refrain
-     * from propagating that error notification until all of the merged
-     * Observables have finished emitting items.
-     * <p>
-     * <img width="640" src="https://raw.github.com/wiki/Netflix/RxJava/images/rx-operators/mergeDelayError.png">
-     * <p>
-     * Even if multiple merged Observables send {@code onError} notifications,
-     * {@code mergeDelayError} will only invoke the {@code onError} method of
-     * its Observers once.
-     * <p>
-     * This method allows an Observer to receive all successfully emitted items
-     * from all of the source Observables without being interrupted by an error
-     * notification from one of them.
-     * 
-     * @param t1 an Observable to be merged
-     * @param t2 an Observable to be merged
-     * @return an Observable that emits items that are the result of flattening
-     *         the items emitted by the {@code source} Observables
-     * @see <a href="https://github.com/Netflix/RxJava/wiki/Combining-Observables#mergedelayerror">RxJava Wiki: mergeDelayError()</a>
-     * @see <a href="http://msdn.microsoft.com/en-us/library/hh229099.aspx">MSDN: Observable.Merge</a>
-     */
-    @SuppressWarnings("unchecked")
-    // suppress because the types are checked by the method signature before using a vararg
-    public static <T> Observable<T> mergeDelayError(Observable<? extends T> t1, Observable<? extends T> t2) {
-        return create(OperationMergeDelayError.mergeDelayError(t1, t2));
-    }
-
-    /**
-     * This behaves like {@link #merge(Observable, Observable, Observable)}
-     * except that if any of the merged Observables notify of an error via
-     * {@link Observer#onError onError}, {@code mergeDelayError} will refrain
-     * from propagating that error notification until all of the merged
-     * Observables have finished emitting items.
-     * <p>
-     * <img width="640" src="https://raw.github.com/wiki/Netflix/RxJava/images/rx-operators/mergeDelayError.png">
-     * <p>
-     * Even if multiple merged Observables send {@code onError} notifications,
-     * {@code mergeDelayError} will only invoke the {@code onError} method of
-     * its Observers once.
-     * <p>
-     * This method allows an Observer to receive all successfully emitted items
-     * from all of the source Observables without being interrupted by an error
-     * notification from one of them.
-     * 
-     * @param t1 an Observable to be merged
-     * @param t2 an Observable to be merged
-     * @param t3 an Observable to be merged
-     * @return an Observable that emits items that are the result of flattening
-     *         the items emitted by the {@code source} Observables
-     * @see <a href="https://github.com/Netflix/RxJava/wiki/Combining-Observables#mergedelayerror">RxJava Wiki: mergeDelayError()</a>
-     * @see <a href="http://msdn.microsoft.com/en-us/library/hh229099.aspx">MSDN: Observable.Merge</a>
-     */
-    @SuppressWarnings("unchecked")
-    // suppress because the types are checked by the method signature before using a vararg
-    public static <T> Observable<T> mergeDelayError(Observable<? extends T> t1, Observable<? extends T> t2, Observable<? extends T> t3) {
-        return create(OperationMergeDelayError.mergeDelayError(t1, t2, t3));
-    }
-
-    /**
-     * This behaves like
-     * {@link #merge(Observable, Observable, Observable, Observable)} except
-     * that if any of the merged Observables notify of an error via
-     * {@link Observer#onError onError}, {@code mergeDelayError} will refrain
-     * from propagating that error notification until all of the merged
-     * Observables have finished emitting items.
-     * <p>
-     * <img width="640" src="https://raw.github.com/wiki/Netflix/RxJava/images/rx-operators/mergeDelayError.png">
-     * <p>
-     * Even if multiple merged Observables send {@code onError} notifications,
-     * {@code mergeDelayError} will only invoke the {@code onError} method of
-     * its Observers once.
-     * <p>
-     * This method allows an Observer to receive all successfully emitted items
-     * from all of the source Observables without being interrupted by an error
-     * notification from one of them.
-     * 
-     * @param t1 an Observable to be merged
-     * @param t2 an Observable to be merged
-     * @param t3 an Observable to be merged
-     * @param t4 an Observable to be merged
-     * @return an Observable that emits items that are the result of flattening
-     *         the items emitted by the {@code source} Observables
-     * @see <a href="https://github.com/Netflix/RxJava/wiki/Combining-Observables#mergedelayerror">RxJava Wiki: mergeDelayError()</a>
-     * @see <a href="http://msdn.microsoft.com/en-us/library/hh229099.aspx">MSDN: Observable.Merge</a>
-     */
-    @SuppressWarnings("unchecked")
-    // suppress because the types are checked by the method signature before using a vararg
-    public static <T> Observable<T> mergeDelayError(Observable<? extends T> t1, Observable<? extends T> t2, Observable<? extends T> t3, Observable<? extends T> t4) {
-        return create(OperationMergeDelayError.mergeDelayError(t1, t2, t3, t4));
-    }
-
-    /**
-     * This behaves like {@link #merge(Observable, Observable, Observable, Observable, Observable)}
-     * except that if any of the merged Observables notify of an error via
-     * {@link Observer#onError onError}, {@code mergeDelayError} will refrain
-     * from propagating that error notification until all of the merged
-     * Observables have finished emitting items.
-     * <p>
-     * <img width="640" src="https://raw.github.com/wiki/Netflix/RxJava/images/rx-operators/mergeDelayError.png">
-     * <p>
-     * Even if multiple merged Observables send {@code onError} notifications,
-     * {@code mergeDelayError} will only invoke the {@code onError} method of
-     * its Observers once.
-     * <p>
-     * This method allows an Observer to receive all successfully emitted items
-     * from all of the source Observables without being interrupted by an error
-     * notification from one of them.
-     * 
-     * @param t1 an Observable to be merged
-     * @param t2 an Observable to be merged
-     * @param t3 an Observable to be merged
-     * @param t4 an Observable to be merged
-     * @param t5 an Observable to be merged
-     * @return an Observable that emits items that are the result of flattening
-     *         the items emitted by the {@code source} Observables
-     * @see <a href="https://github.com/Netflix/RxJava/wiki/Combining-Observables#mergedelayerror">RxJava Wiki: mergeDelayError()</a>
-     * @see <a href="http://msdn.microsoft.com/en-us/library/hh229099.aspx">MSDN: Observable.Merge</a>
-     */
-    @SuppressWarnings("unchecked")
-    // suppress because the types are checked by the method signature before using a vararg
-    public static <T> Observable<T> mergeDelayError(Observable<? extends T> t1, Observable<? extends T> t2, Observable<? extends T> t3, Observable<? extends T> t4, Observable<? extends T> t5) {
-        return create(OperationMergeDelayError.mergeDelayError(t1, t2, t3, t4, t5));
-    }
-
-    /**
-     * This behaves like {@link #merge(Observable, Observable, Observable, Observable, Observable, Observable)}
-     * except that if any of the merged Observables notify of an error via
-     * {@link Observer#onError onError}, {@code mergeDelayError} will refrain
-     * from propagating that error notification until all of the merged
-     * Observables have finished emitting items.
-     * <p>
-     * <img width="640" src="https://raw.github.com/wiki/Netflix/RxJava/images/rx-operators/mergeDelayError.png">
-     * <p>
-     * Even if multiple merged Observables send {@code onError} notifications,
-     * {@code mergeDelayError} will only invoke the {@code onError} method of
-     * its Observers once.
-     * <p>
-     * This method allows an Observer to receive all successfully emitted items
-     * from all of the source Observables without being interrupted by an error
-     * notification from one of them.
-     * 
-     * @param t1 an Observable to be merged
-     * @param t2 an Observable to be merged
-     * @param t3 an Observable to be merged
-     * @param t4 an Observable to be merged
-     * @param t5 an Observable to be merged
-     * @param t6 an Observable to be merged
-     * @return an Observable that emits items that are the result of flattening
-     *         the items emitted by the {@code source} Observables
-     * @see <a href="https://github.com/Netflix/RxJava/wiki/Combining-Observables#mergedelayerror">RxJava Wiki: mergeDelayError()</a>
-     * @see <a href="http://msdn.microsoft.com/en-us/library/hh229099.aspx">MSDN: Observable.Merge</a>
-     */
-    @SuppressWarnings("unchecked")
-    // suppress because the types are checked by the method signature before using a vararg
-    public static <T> Observable<T> mergeDelayError(Observable<? extends T> t1, Observable<? extends T> t2, Observable<? extends T> t3, Observable<? extends T> t4, Observable<? extends T> t5, Observable<? extends T> t6) {
-        return create(OperationMergeDelayError.mergeDelayError(t1, t2, t3, t4, t5, t6));
-    }
-
-    /**
-     * This behaves like {@link #merge(Observable, Observable, Observable, Observable, Observable, Observable, Observable)}
-     * except that if any of the merged Observables notify of an error via
-     * {@link Observer#onError onError}, {@code mergeDelayError} will refrain
-     * from propagating that error notification until all of the merged
-     * Observables have finished emitting items.
-     * <p>
-     * <img width="640" src="https://raw.github.com/wiki/Netflix/RxJava/images/rx-operators/mergeDelayError.png">
-     * <p>
-     * Even if multiple merged Observables send {@code onError} notifications,
-     * {@code mergeDelayError} will only invoke the {@code onError} method of
-     * its Observers once.
-     * <p>
-     * This method allows an Observer to receive all successfully emitted items
-     * from all of the source Observables without being interrupted by an error
-     * notification from one of them.
-     * 
-     * @param t1 an Observable to be merged
-     * @param t2 an Observable to be merged
-     * @param t3 an Observable to be merged
-     * @param t4 an Observable to be merged
-     * @param t5 an Observable to be merged
-     * @param t6 an Observable to be merged
-     * @param t7 an Observable to be merged
-     * @return an Observable that emits items that are the result of flattening
-     *         the items emitted by the {@code source} Observables
-     * @see <a href="https://github.com/Netflix/RxJava/wiki/Combining-Observables#mergedelayerror">RxJava Wiki: mergeDelayError()</a>
-     * @see <a href="http://msdn.microsoft.com/en-us/library/hh229099.aspx">MSDN: Observable.Merge</a>
-     */
-    @SuppressWarnings("unchecked")
-    // suppress because the types are checked by the method signature before using a vararg
-    public static <T> Observable<T> mergeDelayError(Observable<? extends T> t1, Observable<? extends T> t2, Observable<? extends T> t3, Observable<? extends T> t4, Observable<? extends T> t5, Observable<? extends T> t6, Observable<? extends T> t7) {
-        return create(OperationMergeDelayError.mergeDelayError(t1, t2, t3, t4, t5, t6, t7));
-    }
-
-    /**
-     * This behaves like {@link #merge(Observable, Observable, Observable, Observable, Observable, Observable, Observable, Observable)}
-     * except that if any of the merged Observables notify of an error via
-     * {@link Observer#onError onError}, {@code mergeDelayError} will refrain
-     * from propagating that error notification until all of the merged
-     * Observables have finished emitting items.
-     * <p>
-     * <img width="640" src="https://raw.github.com/wiki/Netflix/RxJava/images/rx-operators/mergeDelayError.png">
-     * <p>
-     * Even if multiple merged Observables send {@code onError} notifications,
-     * {@code mergeDelayError} will only invoke the {@code onError} method of
-     * its Observers once.
-     * <p>
-     * This method allows an Observer to receive all successfully emitted items
-     * from all of the source Observables without being interrupted by an error
-     * notification from one of them.
-     * 
-     * @param t1 an Observable to be merged
-     * @param t2 an Observable to be merged
-     * @param t3 an Observable to be merged
-     * @param t4 an Observable to be merged
-     * @param t5 an Observable to be merged
-     * @param t6 an Observable to be merged
-     * @param t7 an Observable to be merged
-     * @param t8 an Observable to be merged
-     * @return an Observable that emits items that are the result of flattening
-     *         the items emitted by the {@code source} Observables
-     * @see <a href="https://github.com/Netflix/RxJava/wiki/Combining-Observables#mergedelayerror">RxJava Wiki: mergeDelayError()</a>
-     * @see <a href="http://msdn.microsoft.com/en-us/library/hh229099.aspx">MSDN: Observable.Merge</a>
-     */
-    @SuppressWarnings("unchecked")
-    // suppress because the types are checked by the method signature before using a vararg
-    public static <T> Observable<T> mergeDelayError(Observable<? extends T> t1, Observable<? extends T> t2, Observable<? extends T> t3, Observable<? extends T> t4, Observable<? extends T> t5, Observable<? extends T> t6, Observable<? extends T> t7, Observable<? extends T> t8) {
-        return create(OperationMergeDelayError.mergeDelayError(t1, t2, t3, t4, t5, t6, t7, t8));
-    }
-
-    /**
-     * This behaves like {@link #merge(Observable, Observable, Observable, Observable, Observable, Observable, Observable, Observable, Observable)}
-     * except that if any of the merged Observables notify of an error via
-     * {@link Observer#onError onError}, {@code mergeDelayError} will refrain
-     * from propagating that error notification until all of the merged
-     * Observables have finished emitting items.
-     * <p>
-     * <img width="640" src="https://raw.github.com/wiki/Netflix/RxJava/images/rx-operators/mergeDelayError.png">
-     * <p>
-     * Even if multiple merged Observables send {@code onError} notifications,
-     * {@code mergeDelayError} will only invoke the {@code onError} method of
-     * its Observers once.
-     * <p>
-     * This method allows an Observer to receive all successfully emitted items
-     * from all of the source Observables without being interrupted by an error
-     * notification from one of them.
-     * 
-     * @param t1 an Observable to be merged
-     * @param t2 an Observable to be merged
-     * @param t3 an Observable to be merged
-     * @param t4 an Observable to be merged
-     * @param t5 an Observable to be merged
-     * @param t6 an Observable to be merged
-     * @param t7 an Observable to be merged
-     * @param t8 an Observable to be merged
-     * @param t9 an Observable to be merged
-     * @return an Observable that emits items that are the result of flattening
-     *         the items emitted by the {@code source} Observables
-     * @see <a href="https://github.com/Netflix/RxJava/wiki/Combining-Observables#mergedelayerror">RxJava Wiki: mergeDelayError()</a>
-     * @see <a href="http://msdn.microsoft.com/en-us/library/hh229099.aspx">MSDN: Observable.Merge</a>
-     */
-    @SuppressWarnings("unchecked")
-    // suppress because the types are checked by the method signature before using a vararg
-    public static <T> Observable<T> mergeDelayError(Observable<? extends T> t1, Observable<? extends T> t2, Observable<? extends T> t3, Observable<? extends T> t4, Observable<? extends T> t5, Observable<? extends T> t6, Observable<? extends T> t7, Observable<? extends T> t8, Observable<? extends T> t9) {
-        return create(OperationMergeDelayError.mergeDelayError(t1, t2, t3, t4, t5, t6, t7, t8, t9));
-    }
-
-    /**
-     * Returns an Observable that never sends any items or notifications to an
-     * {@link Observer}.
-     * <p>
-     * <img width="640" src="https://raw.github.com/wiki/Netflix/RxJava/images/rx-operators/never.png">
-     * <p>
-     * This Observable is useful primarily for testing purposes.
-     * 
-     * @param <T> the type of items (not) emitted by the Observable
-     * @return an Observable that never emits any items or sends any
-     *         notifications to an {@link Observer}
-     * @see <a href="https://github.com/Netflix/RxJava/wiki/Creating-Observables#empty-error-and-never">RxJava Wiki: never()</a>
-     */
-    public static <T> Observable<T> never() {
-        return new NeverObservable<T>();
-    }
-
-    /**
-     * Given an Observable that emits Observables, returns an Observable that
-     * emits the items emitted by the most recently emitted of those
-     * Observables.
-     * <p>
-     * <img width="640" src="https://raw.github.com/wiki/Netflix/RxJava/images/rx-operators/switchDo.png">
-     * 
-     * @param sequenceOfSequences the source Observable that emits Observables
-     * @return an Observable that emits only the items emitted by the Observable
-     *         most recently emitted by the source Observable
-     * @see <a href="https://github.com/Netflix/RxJava/wiki/Combining-Observables#switchonnext">RxJava Wiki: switchOnNext()</a>
-     * @deprecated use {@link #switchOnNext}
-     */
-    @Deprecated
-    public static <T> Observable<T> switchDo(Observable<? extends Observable<? extends T>> sequenceOfSequences) {
-        return create(OperationSwitch.switchDo(sequenceOfSequences));
-    }
-
-    /**
-     * Given an Observable that emits Observables, returns an Observable that
-     * emits the items emitted by the most recently emitted of those
-     * Observables.
-     * <p>
-     * <img width="640" src="https://raw.github.com/wiki/Netflix/RxJava/images/rx-operators/switchDo.png">
-     * 
-     * @param sequenceOfSequences the source Observable that emits Observables
-     * @return an Observable that emits only the items emitted by the Observable
-     *         most recently emitted by the source Observable
-     * @see <a href="https://github.com/Netflix/RxJava/wiki/Combining-Observables#switchonnext">RxJava Wiki: switchOnNext()</a>
-     */
-    public static <T> Observable<T> switchOnNext(Observable<? extends Observable<? extends T>> sequenceOfSequences) {
-        return create(OperationSwitch.switchDo(sequenceOfSequences));
-    }
-    
-    /**
-     * Given an Observable that emits Observables, returns an Observable that
-     * emits the items emitted by the most recently emitted of those
-     * Observables.
-     * <p>
-     * <img width="640" src="https://raw.github.com/wiki/Netflix/RxJava/images/rx-operators/switchLatest.png">
-     * 
-     * @param sequenceOfSequences the source Observable that emits Observables
-     * @return an Observable that emits only the items emitted by the Observable
-     *         most recently emitted by the source Observable
-     * @see <a href="https://github.com/Netflix/RxJava/wiki/Combining-Observables#switchonnext">RxJava Wiki: switchOnNext()</a>
-     * @see {@link #switchOnNext(Observable)}
-     */
-    public static <T> Observable<T> switchLatest(Observable<? extends Observable<? extends T>> sequenceOfSequences) {
-        return create(OperationSwitch.switchDo(sequenceOfSequences));
-    }
-
-    /**
-     * Return a particular one of several possible Observables based on a case
-     * selector.
-     * <p>
-     * <img width="640" src="https://raw.github.com/wiki/Netflix/RxJava/images/rx-operators/switchCase.png">
-     *
-     * @param <K> the case key type
-     * @param <R> the result value type
-     * @param caseSelector the function that produces a case key when an
-     *                     Observer subscribes
-     * @param mapOfCases a map that maps a case key to an Observable
-     * @return a particular Observable chosen by key from the map of
-     *         Observables, or an empty Observable if no Observable matches the
-     *         key
-     */
-    public static <K, R> Observable<R> switchCase(Func0<? extends K> caseSelector, 
-            Map<? super K, ? extends Observable<? extends R>> mapOfCases) {
-        return switchCase(caseSelector, mapOfCases, Observable.<R>empty());
-    }
-    
-    /**
-     * Return a particular one of several possible Observables based on a case
-     * selector and run it on the designated scheduler.
-     * <p>
-     * <img width="640" src="https://raw.github.com/wiki/Netflix/RxJava/images/rx-operators/switchCase.s.png">
-     *
-     * @param <K> the case key type
-     * @param <R> the result value type
-     * @param caseSelector the function that produces a case key when an
-     *                     Observer subscribes
-     * @param mapOfCases a map that maps a case key to an Observable
-     * @param scheduler the scheduler where the empty observable is observed
-     * @return a particular Observable chosen by key from the map of
-     *         Observables, or an empty Observable if no Observable matches the
-     *         key, but one that runs on the designated scheduler in either case
-     */
-    public static <K, R> Observable<R> switchCase(Func0<? extends K> caseSelector, 
-            Map<? super K, ? extends Observable<? extends R>> mapOfCases, Scheduler scheduler) {
-        return switchCase(caseSelector, mapOfCases, Observable.<R>empty(scheduler));
-    }
-    /**
-     * Return a particular one of several possible Observables based on a case
-     * selector, or a default Observable if the case selector does not map to
-     * a particular one.
-     * <p>
-     * <img width="640" src="https://raw.github.com/wiki/Netflix/RxJava/images/rx-operators/switchCase.png">
-     *
-     * @param <K> the case key type
-     * @param <R> the result value type
-     * @param caseSelector the function that produces a case key when an
-     *                     Observer subscribes
-     * @param mapOfCases a map that maps a case key to an Observable
-     * @param defaultCase the default Observable if the {@code mapOfCases}
-     *                    doesn't contain a value for the key returned by the
-     *                    {@case caseSelector}
-     * @return a particular Observable chosen by key from the map of
-     *         Observables, or the default case if no Observable matches the key
-     */
-    public static <K, R> Observable<R> switchCase(Func0<? extends K> caseSelector, 
-            Map<? super K, ? extends Observable<? extends R>> mapOfCases, 
-            Observable<? extends R> defaultCase) {
-        return create(OperationConditionals.switchCase(caseSelector, mapOfCases, defaultCase));
-    }
-    
-    /**
-     * Return an Observable that replays the emissions from the source
-     * Observable, and then continues to replay them so long as a condtion is
-     * true.
-     * <p>
-     * <img width="640" src="https://raw.github.com/wiki/Netflix/RxJava/images/rx-operators/doWhile.png">
-     *
-     * @param postCondition the post condition to test after the source
-     *                      Observable completes
-     * @return an Observable that replays the emissions from the source
-     *         Observable, and then continues to replay them so long as the post
-     *         condition is true
-     */
-    public Observable<T> doWhile(Func0<Boolean> postCondition) {
-        return create(OperationConditionals.doWhile(this, postCondition));
-    }
-    
-    /**
-     * Return an Observable that replays the emissions from the source
-     * Observable so long as a condtion is true.
-     * <p>
-     * <img width="640" src="https://raw.github.com/wiki/Netflix/RxJava/images/rx-operators/whileDo.png">
-     *
-     * @param preCondition the condition to evaluate before subscribing to or
-     *                     replaying the source Observable
-     * @return an Observable that replays the emissions from the source
-     *         Observable so long as <code>preCondition</code> is true
-     */
-    public Observable<T> whileDo(Func0<Boolean> preCondition) {
-        return create(OperationConditionals.whileDo(this, preCondition));
-    }
-    
-    /**
-     * Return an Observable that emits the emissions from a specified Observable
-     * if a condition evaluates to true, otherwise return an empty Observable.
-     * <p>
-     * <img width="640" src="https://raw.github.com/wiki/Netflix/RxJava/images/rx-operators/ifThen.png">
-     *
-     * @param <R> the result value type
-     * @param condition the condition that decides whether to emit the emissions
-     *                  from the <code>then</code> Observable
-     * @param then the Observable sequence to emit to if {@code condition} is
-     *             {@code true}
-     * @return an Observable that mimics the {@code then} Observable if the
-     *         {@code condition} function evaluates to true, or an empty
-     *         Observable otherwise
-     */
-    public static <R> Observable<R> ifThen(Func0<Boolean> condition, Observable<? extends R> then) {
-        return ifThen(condition, then, Observable.<R>empty());
-    }
-    
-    /**
-     * Return an Observable that emits the emissions from a specified Observable
-     * if a condition evaluates to true, otherwise return an empty Observable
-     * that runs on a specified Scheduler.
-     * <p>
-     * <img width="640" src="https://raw.github.com/wiki/Netflix/RxJava/images/rx-operators/ifThen.s.png">
-     *
-     * @param <R> the result value type
-     * @param condition the condition that decides whether to emit the emissions
-     *                  from the <code>then</code> Observable
-     * @param then the Observable sequence to emit to if {@code condition} is
-     *             {@code true}
-     * @param scheduler the Scheduler on which the empty Observable runs if the
-     *                  in case the condition returns false
-     * @return an Observable that mimics the {@code then} Observable if the
-     *         {@code condition} function evaluates to true, or an empty
-     *         Observable running on the specified Scheduler otherwise
-     */
-    public static <R> Observable<R> ifThen(Func0<Boolean> condition, Observable<? extends R> then, Scheduler scheduler) {
-        return ifThen(condition, then, Observable.<R>empty(scheduler));
-    }
-
-    /**
-     * Return an Observable that emits the emissions from one specified
-     * Observable if a condition evaluates to true, or from another specified
-     * Observable otherwise.
-     * <p>
-     * <img width="640" src="https://raw.github.com/wiki/Netflix/RxJava/images/rx-operators/ifThen.e.png">
-     *
-     * @param <R> the result value type
-     * @param condition the condition that decides which Observable to emit the
-     *                  emissions from
-     * @param then the Observable sequence to emit to if {@code condition} is
-     *             {@code true}
-     * @param orElse the Observable sequence to emit to if {@code condition} is
-     *               {@code false}
-     * @return an Observable that mimics either the {@code then} or
-     *         {@code orElse} Observables depending on a condition function
-     */
-    public static <R> Observable<R> ifThen(Func0<Boolean> condition, Observable<? extends R> then,
-            Observable<? extends R> orElse) {
-        return create(OperationConditionals.ifThen(condition, then, orElse));
-    }
-    
-    /**
-     * Accepts an Observable and wraps it in another Observable that ensures
-     * that the resulting Observable is chronologically well-behaved.
-     * <p>
-     * <img width="640" src="https://raw.github.com/wiki/Netflix/RxJava/images/rx-operators/synchronize.png">
-     * <p>
-     * A well-behaved Observable does not interleave its invocations of the
-     * {@link Observer#onNext onNext}, {@link Observer#onCompleted onCompleted},
-     * and {@link Observer#onError onError} methods of its {@link Observer}s; it
-     * invokes {@code onCompleted} or {@code onError} only once; and it never
-     * invokes {@code onNext} after invoking either {@code onCompleted} or
-     * {@code onError}. {@code synchronize} enforces this, and the Observable it
-     * returns invokes {@code onNext} and {@code onCompleted} or {@code onError}
-     * synchronously.
-     * 
-     * @return an Observable that is a chronologically well-behaved version of
-     *         the source Observable, and that synchronously notifies its
-     *         {@link Observer}s
-     * @see <a href="https://github.com/Netflix/RxJava/wiki/Observable-Utility-Operators#synchronize">RxJava Wiki: synchronize()</a>
-     */
-    public Observable<T> synchronize() {
-        return create(OperationSynchronize.synchronize(this));
-    }
-
-    /**
-     * Accepts an Observable and wraps it in another Observable that ensures
-     * that the resulting Observable is chronologically well-behaved. This is
-     * accomplished by acquiring a mutual-exclusion lock for the object provided
-     * as the lock parameter.
-     * <p>
-     * <img width="640" src="https://raw.github.com/wiki/Netflix/RxJava/images/rx-operators/synchronize.png">
-     * <p>
-     * A well-behaved Observable does not interleave its invocations of the
-     * {@link Observer#onNext onNext}, {@link Observer#onCompleted onCompleted},
-     * and {@link Observer#onError onError} methods of its {@link Observer}s; it
-     * invokes {@code onCompleted} or {@code onError} only once; and it never
-     * invokes {@code onNext} after invoking either {@code onCompleted} or
-     * {@code onError}. {@code synchronize} enforces this, and the Observable it
-     * returns invokes {@code onNext} and {@code onCompleted} or {@code onError}
-     * synchronously.
-     * 
-     * @param lock the lock object to synchronize each observer call on
-     * @return an Observable that is a chronologically well-behaved version of
-     *         the source Observable, and that synchronously notifies its
-     *         {@link Observer}s
-     * @see <a href="https://github.com/Netflix/RxJava/wiki/Observable-Utility-Operators#synchronize">RxJava Wiki: synchronize()</a>
-     */
-    public Observable<T> synchronize(Object lock) {
-        return create(OperationSynchronize.synchronize(this, lock));
-    }
-
-    /**
-     * @deprecated use {@link #synchronize()} or {@link #synchronize(Object)}
-     */
-    @Deprecated
-    public static <T> Observable<T> synchronize(Observable<T> source) {
-        return create(OperationSynchronize.synchronize(source));
-    }
-
-    /**
-     * Returns an Observable that emits an item each time interval, containing
-     * a sequential number.
-     * <p>
-     * <img width="640" src="https://raw.github.com/wiki/Netflix/RxJava/images/rx-operators/interval.png">
-     * 
-     * @param interval interval size in time units (see below)
-     * @param unit time units to use for the interval size
-     * @return an Observable that emits an item each time interval
-     * @see <a href="https://github.com/Netflix/RxJava/wiki/Creating-Observables#interval">RxJava Wiki: interval()</a>
-     * @see <a href="http://msdn.microsoft.com/en-us/library/hh229027.aspx">MSDN: Observable.Interval</a>
-     */
-    public static Observable<Long> interval(long interval, TimeUnit unit) {
-        return create(OperationInterval.interval(interval, unit));
-    }
-
-    /**
-     * Returns an Observable that emits an item each time interval, containing
-     * a sequential number.
-     * <p>
-     * <img width="640" src="https://raw.github.com/wiki/Netflix/RxJava/images/rx-operators/interval.s.png">
-     * 
-     * @param interval interval size in time units (see below)
-     * @param unit time units to use for the interval size
-     * @param scheduler the scheduler to use for scheduling the items
-     * @return an Observable that emits an item each time interval
-     * @see <a href="https://github.com/Netflix/RxJava/wiki/Creating-Observables#interval">RxJava Wiki: interval()</a>
-     * @see <a href="http://msdn.microsoft.com/en-us/library/hh228911.aspx">MSDN: Observable.Interval</a>
-     */
-    public static Observable<Long> interval(long interval, TimeUnit unit, Scheduler scheduler) {
-        return create(OperationInterval.interval(interval, unit, scheduler));
-    }
-
-    /**
-     * Returns an Observable that emits one item after a given delay, and then
-     * completes.
-     * <p>
-     * <img width="640" src="https://raw.github.com/wiki/Netflix/RxJava/images/rx-operators/timer.png">
-     * 
-     * @param delay the initial delay before emitting a single 0L
-     * @param unit time units to use for the interval size
-     * @see <a href="https://github.com/Netflix/RxJava/wiki/Creating-Observables#timer">RxJava wiki: timer()</a>
-     */
-    public static Observable<Long> timer(long delay, TimeUnit unit) {
-        return timer(delay, unit, Schedulers.threadPoolForComputation());
-    }
-
-    /**
-     * Returns an Observable that emits one item after a given delay, and then
-     * completes.
-     * <p>
-     * <img width="640" src="https://raw.github.com/wiki/Netflix/RxJava/images/rx-operators/timer.s.png">
-     * 
-     * @param delay the initial delay before emitting a single 0L
-     * @param unit time units to use for the interval size
-     * @param scheduler the scheduler to use for scheduling the item
-     * @see <a href="https://github.com/Netflix/RxJava/wiki/Creating-Observables#timer">RxJava wiki: timer()</a>
-     */
-    public static Observable<Long> timer(long delay, TimeUnit unit, Scheduler scheduler) {
-        return create(new OperationTimer.TimerOnce(delay, unit, scheduler));
-    }
-    
-    /**
-     * Return an Observable which emits a 0L after the {@code initialDelay} and
-     * ever increasing numbers after each {@code period}.
-     * <p>
-     * <img width="640" src="https://raw.github.com/wiki/Netflix/RxJava/images/rx-operators/timer.p.png">
-     * 
-     * @param initialDelay the initial delay time to wait before emitting the
-     *                     first value of 0L
-     * @param period the time period after emitting the subsequent numbers
-     * @param unit the time unit for both <code>initialDelay</code> and
-     *             <code>period</code>
-     * @return an Observable which emits a 0L after the {@code initialDelay} and
-     *         ever increasing numbers after each {@code period}
-     * @see <a href="https://github.com/Netflix/RxJava/wiki/Creating-Observables#timer">RxJava Wiki: timer()</a>
-     * @see <a href="http://msdn.microsoft.com/en-us/library/hh229435.aspx">MSDN: Observable.Timer</a>
-     */
-    public static Observable<Long> timer(long initialDelay, long period, TimeUnit unit) {
-        return timer(initialDelay, period, unit, Schedulers.threadPoolForComputation());
-    }
-    
-    /**
-     * Return an Observable which emits a 0L after the {@code initialDelay} and
-     * ever increasing numbers after each {@code period} while running on the
-     * given {@code scheduler}.
-     * <p>
-     * <img width="640" src="https://raw.github.com/wiki/Netflix/RxJava/images/rx-operators/timer.ps.png">
-     * 
-     * @param initialDelay the initial delay time to wait before emitting the
-     *                     first value of 0L
-     * @param period the time period after emitting the subsequent numbers
-     * @param unit the time unit for both <code>initialDelay</code> and
-     *             <code>period</code>
-     * @param scheduler the scheduler on which the waiting happens and value
-     *                  emissions run
-     * @return an Observable that emits a 0L after the {@code initialDelay} and
-     *         ever increasing numbers after each {@code period} while running
-     *         on the given {@code scheduler}
-     * @see <a href="https://github.com/Netflix/RxJava/wiki/Creating-Observables#timer">RxJava Wiki: timer()</a>
-     * @see <a href="http://msdn.microsoft.com/en-us/library/hh229652.aspx">MSDN: Observable.Timer</a>
-     */
-    public static Observable<Long> timer(long initialDelay, long period, TimeUnit unit, Scheduler scheduler) {
-        return create(new OperationTimer.TimerPeriodically(initialDelay, period, unit, scheduler));
-    }
-
-    /**
-     * Returns an Observable that emits the items emitted by the source
-     * Observable shifted forward in time by a specified delay. Error
-     * notifications from the source Observable are not delayed.
-     * <p>
-     * <img width="640" src="https://raw.github.com/wiki/Netflix/RxJava/images/rx-operators/delay.png">
-     *
-     * @param delay the delay to shift the source by
-     * @param unit the {@link TimeUnit} in which <code>period</code> is defined
-     * @return the source Observable, but shifted by the specified delay
-     * @see <a href="https://github.com/Netflix/RxJava/wiki/Observable-Utility-Operators#delay">RxJava Wiki: delay()</a>
-     * @see <a href="http://msdn.microsoft.com/en-us/library/hh229810.aspx">MSDN: Observable.Delay</a>
-     */
-    public Observable<T> delay(long delay, TimeUnit unit) {
-        return OperationDelay.delay(this, delay, unit, Schedulers.threadPoolForComputation());
-    }
-
-    /**
-     * Returns an Observable that emits the items emitted by the source
-     * Observable shifted forward in time by a specified delay. Error
-     * notifications from the source Observable are not delayed.
-     * <p>
-     * <img width="640" src="https://raw.github.com/wiki/Netflix/RxJava/images/rx-operators/delay.s.png">
-     *
-     * @param delay the delay to shift the source by
-     * @param unit the {@link TimeUnit} in which <code>period</code> is defined
-     * @param scheduler the {@link Scheduler} to use for delaying
-     * @return the source Observable, but shifted by the specified delay
-     * @see <a href="https://github.com/Netflix/RxJava/wiki/Observable-Utility-Operators#delay">RxJava Wiki: delay()</a>
-     * @see <a href="http://msdn.microsoft.com/en-us/library/hh229280.aspx">MSDN: Observable.Delay</a>
-     */
-    public Observable<T> delay(long delay, TimeUnit unit, Scheduler scheduler) {
-        return OperationDelay.delay(this, delay, unit, scheduler);
-    }
-
-    /**
-     * Return an Observable that delays the subscription to the source
-     * Observable by a given amount of time.
-     * <p>
-     * <img width="640" src="https://raw.github.com/wiki/Netflix/RxJava/images/rx-operators/delaySubscription.png">
-     *
-     * @param delay the time to delay the subscription
-     * @param unit the time unit
-     * @return an Observable that delays the subscription to the source
-     *         Observable by the given amount
-     */
-    public Observable<T> delaySubscription(long delay, TimeUnit unit) {
-        return delaySubscription(delay, unit, Schedulers.threadPoolForComputation());
-    }
-    
-    /**
-     * Return an Observable that delays the subscription to the source
-     * Observable by a given amount of time, both waiting and subscribing on
-     * a given Scheduler.
-     * <p>
-     * <img width="640" src="https://raw.github.com/wiki/Netflix/RxJava/images/rx-operators/delaySubscription.s.png">
-     *
-     * @param delay the time to delay the subscription
-     * @param unit the time unit
-     * @param scheduler the scheduler on which the waiting and subscription will
-     *                  happen
-     * @return an Observable that delays the subscription to the source
-     *         Observable by a given amount, waiting and subscribing on the
-     *         given Scheduler
-     */
-    public Observable<T> delaySubscription(long delay, TimeUnit unit, Scheduler scheduler) {
-        return create(OperationDelay.delaySubscription(this, delay, unit, scheduler));
-    }
-    
-    /**
-     * Drops items emitted by an Observable that are followed by newer items
-     * before a timeout value expires. The timer resets on each emission.
-     * <p>
-     * Note: If events keep firing faster than the timeout then no items will be
-     * emitted by the resulting Observable.
-     * <p>
-     * <img width="640" src="https://raw.github.com/wiki/Netflix/RxJava/images/rx-operators/debounce.png">
-     * <p>
-     * Information on debounce vs throttle:
-     * <p>
-     * <ul>
-     * <li><a href="http://drupalmotion.com/article/debounce-and-throttle-visual-explanation">Debounce and Throttle: visual explanation</a></li>
-     * <li><a href="http://unscriptable.com/2009/03/20/debouncing-javascript-methods/">Debouncing: javascript methods</a></li>
-     * <li><a href="http://www.illyriad.co.uk/blog/index.php/2011/09/javascript-dont-spam-your-server-debounce-and-throttle/">Javascript - don't spam your server: debounce and throttle</a></li>
-     * </ul>
-     * 
-     * @param timeout the time each item has to be "the most recent" of those
-     *                emitted by the source {@link Observable} to ensure that
-     *                it's not dropped
-     * @param unit the {@link TimeUnit} for the timeout 
-     * @return an {@link Observable} that filters out items that are too quickly
-     *         followed by newer items
-     * @see <a href="https://github.com/Netflix/RxJava/wiki/Filtering-Observables#throttlewithtimeout-or-debounce">RxJava Wiki: debounce()</a>
-     * @see #throttleWithTimeout(long, TimeUnit)
-     */
-    public Observable<T> debounce(long timeout, TimeUnit unit) {
-        return create(OperationDebounce.debounce(this, timeout, unit));
-    }
-
-    /**
-     * Drops items emitted by an Observable that are followed by newer items
-     * before a timeout value expires. The timer resets on each emission.
-     * <p>
-     * Note: If events keep firing faster than the timeout then no items will be
-     * emitted by the resulting Observable.
-     * <p>
-     * <img width="640" src="https://raw.github.com/wiki/Netflix/RxJava/images/rx-operators/debounce.s.png">
-     * <p>
-     * Information on debounce vs throttle:
-     * <p>
-     * <ul>
-     * <li><a href="http://drupalmotion.com/article/debounce-and-throttle-visual-explanation">Debounce and Throttle: visual explanation</a></li>
-     * <li><a href="http://unscriptable.com/2009/03/20/debouncing-javascript-methods/">Debouncing: javascript methods</a></li>
-     * <li><a href="http://www.illyriad.co.uk/blog/index.php/2011/09/javascript-dont-spam-your-server-debounce-and-throttle/">Javascript - don't spam your server: debounce and throttle</a></li>
-     * </ul>
-     * 
-     * @param timeout the time each item has to be "the most recent" of those
-     *                emitted by the source {@link Observable} to ensure that
-     *                it's not dropped
-     * @param unit the unit of time for the specified timeout
-     * @param scheduler the {@link Scheduler} to use internally to manage the
-     *                  timers that handle the timeout for each event
-     * @return an {@link Observable} that filters out items that are too quickly
-     *         followed by newer items
-     * @see <a href="https://github.com/Netflix/RxJava/wiki/Filtering-Observables#throttlewithtimeout-or-debounce">RxJava Wiki: debounce()</a>
-     * @see #throttleWithTimeout(long, TimeUnit, Scheduler)
-     */
-    public Observable<T> debounce(long timeout, TimeUnit unit, Scheduler scheduler) {
-        return create(OperationDebounce.debounce(this, timeout, unit, scheduler));
-    }
-
-    /**
-     * Drops items emitted by an Observable that are followed by newer items
-     * before a timeout value expires. The timer resets on each emission.
-     * <p>
-     * Note: If events keep firing faster than the timeout then no items will be
-     * emitted by the resulting Observable.
-     * <p>
-     * <img width="640" src="https://raw.github.com/wiki/Netflix/RxJava/images/rx-operators/throttleWithTimeout.png">
-     * <p>
-     * Information on debounce vs throttle:
-     * <p>
-     * <ul>
-     * <li><a href="http://drupalmotion.com/article/debounce-and-throttle-visual-explanation">Debounce and Throttle: visual explanation</a></li>
-     * <li><a href="http://unscriptable.com/2009/03/20/debouncing-javascript-methods/">Debouncing: javascript methods</a></li>
-     * <li><a href="http://www.illyriad.co.uk/blog/index.php/2011/09/javascript-dont-spam-your-server-debounce-and-throttle/">Javascript - don't spam your server: debounce and throttle</a></li>
-     * </ul>
-     * 
-     * @param timeout the time each item has to be "the most recent" of those
-     *                emitted by the source {@link Observable} to ensure that
-     *                it's not dropped
-     * @param unit the {@link TimeUnit} for the timeout
-     * @return an {@link Observable} that filters out items that are too quickly
-     *         followed by newer items
-     * @see <a href="https://github.com/Netflix/RxJava/wiki/Filtering-Observables#throttlewithtimeout-or-debounce">RxJava Wiki: throttleWithTimeout()</a>
-     * @see #debounce(long, TimeUnit)
-     */
-    public Observable<T> throttleWithTimeout(long timeout, TimeUnit unit) {
-        return create(OperationDebounce.debounce(this, timeout, unit));
-    }
-
-    /**
-     * Drops items emitted by an Observable that are followed by newer items
-     * before a timeout value expires. The timer resets on each emission.
-     * <p>
-     * Note: If events keep firing faster than the timeout then no items will be
-     * emitted by the resulting Observable.
-     * <p>
-     * <img width="640" src="https://raw.github.com/wiki/Netflix/RxJava/images/rx-operators/throttleWithTimeout.s.png">
-     * <p>
-     * Information on debounce vs throttle:
-     * <p>
-     * <ul>
-     * <li><a href="http://drupalmotion.com/article/debounce-and-throttle-visual-explanation">Debounce and Throttle: visual explanation</a></li>
-     * <li><a href="http://unscriptable.com/2009/03/20/debouncing-javascript-methods/">Debouncing: javascript methods</a></li>
-     * <li><a href="http://www.illyriad.co.uk/blog/index.php/2011/09/javascript-dont-spam-your-server-debounce-and-throttle/">Javascript - don't spam your server: debounce and throttle</a></li>
-     * </ul>
-     * 
-     * @param timeout the time each item has to be "the most recent" emitted by
-     *                the {@link Observable} to ensure that it's not dropped
-     * @param unit the {@link TimeUnit} for the timeout
-     * @param scheduler the {@link Scheduler} to use internally to manage the
-     *                  timers that handle the timeout for each item
-     * @return an {@link Observable} that filters out items that are too quickly
-     *         followed by newer items
-     * @see <a href="https://github.com/Netflix/RxJava/wiki/Filtering-Observables#throttlewithtimeout-or-debounce">RxJava Wiki: throttleWithTimeout()</a>
-     * @see #debounce(long, TimeUnit, Scheduler)
-     */
-    public Observable<T> throttleWithTimeout(long timeout, TimeUnit unit, Scheduler scheduler) {
-        return create(OperationDebounce.debounce(this, timeout, unit, scheduler));
-    }
-
-    /**
-     * Throttles by skipping items emitted by the source Observable until
-     * <code>windowDuration</code> passes and then emitting the next item
-     * emitted by the source Observable.
-     * <p>
-     * This differs from {@link #throttleLast} in that this only tracks passage
-     * of time whereas {@link #throttleLast} ticks at scheduled intervals.
-     * <p>
-     * <img width="640" src="https://raw.github.com/wiki/Netflix/RxJava/images/rx-operators/throttleFirst.png">
-     * 
-     * @param windowDuration time to wait before emitting another item after
-     *                       emitting the last item
-     * @param unit the unit of time for the specified timeout
-     * @return an Observable that performs the throttle operation
-     * @see <a href="https://github.com/Netflix/RxJava/wiki/Filtering-Observables#throttlefirst">RxJava Wiki: throttleFirst()</a>
-     */
-    public Observable<T> throttleFirst(long windowDuration, TimeUnit unit) {
-        return create(OperationThrottleFirst.throttleFirst(this, windowDuration, unit));
-    }
-
-    /**
-     * Throttles by skipping items emitted by the source Observable until
-     * <code>skipDuration</code> passes and then emitting the next item emitted
-     * by the source Observable.
-     * <p>
-     * This differs from {@link #throttleLast} in that this only tracks passage
-     * of time whereas {@link #throttleLast} ticks at scheduled intervals.
-     * <p>
-     * <img width="640" src="https://raw.github.com/wiki/Netflix/RxJava/images/rx-operators/throttleFirst.s.png">
-     * 
-     * @param skipDuration time to wait before emitting another item after
-     *                     emitting the last item
-     * @param unit the unit of time for the specified timeout
-     * @param scheduler the {@link Scheduler} to use internally to manage the
-     *                  timers that handle timeout for each event
-     * @return an Observable that performs the throttle operation
-     * @see <a href="https://github.com/Netflix/RxJava/wiki/Filtering-Observables#throttlefirst">RxJava Wiki: throttleFirst()</a>
-     */
-    public Observable<T> throttleFirst(long skipDuration, TimeUnit unit, Scheduler scheduler) {
-        return create(OperationThrottleFirst.throttleFirst(this, skipDuration, unit, scheduler));
-    }
-
-    /**
-     * Throttles by emitting the last item from the source Observable that falls
-     * in each interval defined by <code>intervalDuration</code>.
-     * <p>
-     * This differs from {@link #throttleFirst} in that this ticks along at a
-     * scheduled interval whereas {@link #throttleFirst} does not tick, it just
-     * tracks passage of time.
-     * <p>
-     * <img width="640" src="https://raw.github.com/wiki/Netflix/RxJava/images/rx-operators/throttleLast.png">
-     * 
-     * @param intervalDuration duration of windows within which the last item
-     *                         emitted by the source Observable will be emitted
-     * @param unit the unit of time for the specified interval
-     * @return an Observable that performs the throttle operation
-     * @see <a href="https://github.com/Netflix/RxJava/wiki/Filtering-Observables#takelast">RxJava Wiki: throttleLast()</a>
-     * @see #sample(long, TimeUnit)
-     */
-    public Observable<T> throttleLast(long intervalDuration, TimeUnit unit) {
-        return sample(intervalDuration, unit);
-    }
-
-    /**
-     * Throttles by emitting the last item in each interval defined by
-     * <code>intervalDuration</code>.
-     * <p>
-     * This differs from {@link #throttleFirst} in that this ticks along at a
-     * scheduled interval whereas {@link #throttleFirst} does not tick, it just
-     * tracks passage of time.
-     * <p>
-     * <img width="640" src="https://raw.github.com/wiki/Netflix/RxJava/images/rx-operators/throttleLast.s.png">
-     * 
-     * @param intervalDuration duration of windows within which the last item
-     *                         emitted by the source Observable will be emitted
-     * @param unit the unit of time for the specified interval
-     * @param scheduler the {@link Scheduler} to use internally to manage the
-     *                  timers that handle timeout for each event
-     * @return an Observable that performs the throttle operation
-     * @see <a href="https://github.com/Netflix/RxJava/wiki/Filtering-Observables#takelast">RxJava Wiki: throttleLast()</a>
-     * @see #sample(long, TimeUnit, Scheduler)
-     */
-    public Observable<T> throttleLast(long intervalDuration, TimeUnit unit, Scheduler scheduler) {
-        return sample(intervalDuration, unit, scheduler);
-    }
-
-    /**
-     * Wraps each item emitted by a source Observable in a {@link Timestamped}
-     * object.
-     * <p>
-     * <img width="640" src="https://raw.github.com/wiki/Netflix/RxJava/images/rx-operators/timestamp.png">
-     * 
-     * @return an Observable that emits timestamped items from the source
-     *         Observable
-     * @see <a href="https://github.com/Netflix/RxJava/wiki/Observable-Utility-Operators#timestamp">RxJava Wiki: timestamp()</a>
-     * @see <a href="http://msdn.microsoft.com/en-us/library/hh229003.aspx">MSDN: Observable.Timestamp</a>
-     */
-    public Observable<Timestamped<T>> timestamp() {
-        return create(OperationTimestamp.timestamp(this));
-    }
-
-    /**
-     * Wraps each item emitted by a source Observable in a {@link Timestamped}
-     * object with timestamps provided by the given Scheduler.
-     * <p>
-     * <img width="640" src="https://raw.github.com/wiki/Netflix/RxJava/images/rx-operators/timestamp.s.png">
-     * 
-     * @param scheduler the {@link Scheduler} to use as a time source.
-     * @return an Observable that emits timestamped items from the source
-     *         Observable with timestamps provided by the given Scheduler
-     * @see <a href="https://github.com/Netflix/RxJava/wiki/Observable-Utility-Operators#timestamp">RxJava Wiki: timestamp()</a>
-     * @see <a href="http://msdn.microsoft.com/en-us/library/hh229003.aspx">MSDN: Observable.Timestamp</a>
-     */
-    public Observable<Timestamped<T>> timestamp(Scheduler scheduler) {
-        return create(OperationTimestamp.timestamp(this, scheduler));
-    }
-
-    /**
-     * Converts a {@link Future} into an Observable.
-     * <p>
-     * <img width="640" src="https://raw.github.com/wiki/Netflix/RxJava/images/rx-operators/from.Future.png">
-     * <p>
-     * You can convert any object that supports the {@link Future} interface
-     * into an Observable that emits the return value of the {@link Future#get}
-     * method of that object, by passing the object into the {@code from}
-     * method.
-     * <p>
-     * <em>Important note:</em> This Observable is blocking; you cannot
-     * unsubscribe from it.
-     * 
-     * @param future the source {@link Future}
-     * @param <T> the type of object that the {@link Future} returns, and also
-     *            the type of item to be emitted by the resulting Observable
-     * @return an Observable that emits the item from the source Future
-     * @see <a href="https://github.com/Netflix/RxJava/wiki/Creating-Observables#from">RxJava Wiki: from()</a>
-     */
-    public static <T> Observable<T> from(Future<? extends T> future) {
-        return create(OperationToObservableFuture.toObservableFuture(future));
-    }
-
-    /**
-     * Converts a {@link Future} into an Observable.
-     * <p>
-     * <img width="640" src="https://raw.github.com/wiki/Netflix/RxJava/images/rx-operators/from.Future.s.png">
-     * <p>
-     * You can convert any object that supports the {@link Future} interface
-     * into an Observable that emits the return value of the {@link Future#get}
-     * method of that object, by passing the object into the {@code from}
-     * method.
-     * <p>
-     * 
-     * @param future the source {@link Future}
-     * @param scheduler the {@link Scheduler} to wait for the Future on. Use a
-     *                  Scheduler such as {@link Schedulers#threadPoolForIO()}
-     *                  that can block and wait on the future.
-     * @param <T> the type of object that the {@link Future} returns, and also
-     *            the type of item to be emitted by the resulting Observable
-     * @return an Observable that emits the item from the source Future
-     * @see <a href="https://github.com/Netflix/RxJava/wiki/Creating-Observables#from">RxJava Wiki: from()</a>
-     */
-    public static <T> Observable<T> from(Future<? extends T> future, Scheduler scheduler) {
-        return create(OperationToObservableFuture.toObservableFuture(future)).subscribeOn(scheduler);
-    }
-
-    /**
-     * Converts a {@link Future} into an Observable with timeout.
-     * <p>
-     * <img width="640" src="https://raw.github.com/wiki/Netflix/RxJava/images/rx-operators/from.Future.png">
-     * <p>
-     * You can convert any object that supports the {@link Future} interface
-     * into an Observable that emits the return value of the {link Future#get}
-     * method of that object, by passing the object into the {@code from}
-     * method.
-     * <p>
-     * <em>Important note:</em> This Observable is blocking; you cannot
-     * unsubscribe from it.
-     * 
-     * @param future the source {@link Future}
-     * @param timeout the maximum time to wait before calling <code>get()</code>
-     * @param unit the {@link TimeUnit} of the <code>timeout</code> argument
-     * @param <T> the type of object that the {@link Future} returns, and also
-     *            the type of item to be emitted by the resulting Observable
-     * @return an Observable that emits the item from the source {@link Future}
-     * @see <a href="https://github.com/Netflix/RxJava/wiki/Creating-Observables#from">RxJava Wiki: from()</a>
-     */
-    public static <T> Observable<T> from(Future<? extends T> future, long timeout, TimeUnit unit) {
-        return create(OperationToObservableFuture.toObservableFuture(future, timeout, unit));
-    }
-
-    /**
-     * Returns an Observable that emits a Boolean value that indicates whether
-     * two sequences are equal by comparing the elements emitted by each
-     * Observable pairwise.
-     * <p>
-     * <img width="640" src="https://raw.github.com/wiki/Netflix/RxJava/images/rx-operators/sequenceEqual.png">
-     * 
-     * @param first the first Observable to compare
-     * @param second the second Observable to compare
-     * @param <T> the type of items emitted by each Observable
-     * @return an Observable that emits a Boolean value that indicates whether
-     *         two sequences are equal by comparing the elements pairwise
-     * @see <a href="https://github.com/Netflix/RxJava/wiki/Conditional-and-Boolean-Operators#sequenceequal">RxJava Wiki: sequenceEqual()</a>
-     */
-    public static <T> Observable<Boolean> sequenceEqual(Observable<? extends T> first, Observable<? extends T> second) {
-        return sequenceEqual(first, second, new Func2<T, T, Boolean>() {
-            @Override
-            public Boolean call(T first, T second) {
-                if(first == null) {
-                    return second == null;
-                }
-                return first.equals(second);
-            }
-        });
-    }
-
-    /**
-     * Returns an Observable that emits a Boolean value that indicates whether
-     * two sequences are equal by comparing the elements emitted by each
-     * Observable pairwise based on the results of a specified equality
-     * function.
-     * <p>
-     * <img width="640" src="https://raw.github.com/wiki/Netflix/RxJava/images/rx-operators/sequenceEqual.png">
-     * 
-     * @param first the first Observable to compare
-     * @param second the second Observable to compare
-     * @param equality a function used to compare items emitted by both
-     *                 Observables
-     * @param <T> the type of items emitted by each Observable
-     * @return an Observable that emits a Boolean value that indicates whether
-     *         two sequences are equal by comparing the elements pairwise
-     * @see <a href="https://github.com/Netflix/RxJava/wiki/Conditional-and-Boolean-Operators#sequenceequal">RxJava Wiki: sequenceEqual()</a>
-     */
-    public static <T> Observable<Boolean> sequenceEqual(Observable<? extends T> first, Observable<? extends T> second, Func2<? super T, ? super T, Boolean> equality) {
-        return OperationSequenceEqual.sequenceEqual(first, second, equality);
-    }
-
-    /**
-     * Returns an Observable that emits the results of a function of your
-     * choosing applied to combinations of two items emitted, in sequence, by
-     * two other Observables.
-     * <p>
-     * <img width="640" src="https://raw.github.com/wiki/Netflix/RxJava/images/rx-operators/zip.png">
-     * <p>
-     * {@code zip} applies this function in strict sequence, so the first item
-     * emitted by the new Observable will be the result of the function applied
-     * to the first item emitted by {@code o1} and the first item emitted by
-     * {@code o2}; the second item emitted by the new Observable will be the
-     * result of the function applied to the second item emitted by {@code o1}
-     * and the second item emitted by {@code o2}; and so forth.
-     * <p>
-     * The resulting {@code Observable<R>} returned from {@code zip} will
-     * invoke {@link Observer#onNext onNext} as many times as the number of
-     * {@code onNext} invocations of the source Observable that emits the fewest
-     * items.
-     * 
-     * @param o1 the first source Observable
-     * @param o2 another source Observable
-     * @param zipFunction a function that, when applied to an item emitted by
-     *            each of the source Observables, results in an item that will
-     *            be emitted by the resulting Observable
-     * @return an Observable that emits the zipped results
-     * @see <a href="https://github.com/Netflix/RxJava/wiki/Combining-Observables#zip">RxJava Wiki: zip()</a>
-     */
-    public static <T1, T2, R> Observable<R> zip(Observable<? extends T1> o1, Observable<? extends T2> o2, Func2<? super T1, ? super T2, ? extends R> zipFunction) {
-        return create(OperationZip.zip(o1, o2, zipFunction));
-    }
-
-    /**
-     * Returns an Observable that emits the results of a function of your
-     * choosing applied to combinations of three items emitted, in sequence, by
-     * three other Observables.
-     * <p>
-     * <img width="640" src="https://raw.github.com/wiki/Netflix/RxJava/images/rx-operators/zip.png">
-     * <p>
-     * {@code zip} applies this function in strict sequence, so the first item
-     * emitted by the new Observable will be the result of the function applied
-     * to the first item emitted by {@code o1}, the first item emitted by
-     * {@code o2}, and the first item emitted by {@code o3}; the second item
-     * emitted by the new Observable will be the result of the function applied
-     * to the second item emitted by {@code o1}, the second item emitted by
-     * {@code o2}, and the second item emitted by {@code o3}; and so forth.
-     * <p>
-     * The resulting {@code Observable<R>} returned from {@code zip} will
-     * invoke {@link Observer#onNext onNext} as many times as the number of
-     * {@code onNext} invocations of the source Observable that emits the fewest
-     * items.
-     * 
-     * @param o1 the first source Observable
-     * @param o2 a second source Observable
-     * @param o3 a third source Observable
-     * @param zipFunction a function that, when applied to an item emitted by
-     *                    each of the source Observables, results in an item
-     *                    that will be emitted by the resulting Observable
-     * @return an Observable that emits the zipped results
-     * @see <a href="https://github.com/Netflix/RxJava/wiki/Combining-Observables#zip">RxJava Wiki: zip()</a>
-     */
-    public static <T1, T2, T3, R> Observable<R> zip(Observable<? extends T1> o1, Observable<? extends T2> o2, Observable<? extends T3> o3, Func3<? super T1, ? super T2, ? super T3, ? extends R> zipFunction) {
-        return create(OperationZip.zip(o1, o2, o3, zipFunction));
-    }
-
-    /**
-     * Returns an Observable that emits the results of a function of your
-     * choosing applied to combinations of four items emitted, in sequence, by
-     * four other Observables.
-     * <p>
-     * <img width="640" src="https://raw.github.com/wiki/Netflix/RxJava/images/rx-operators/zip.png">
-     * <p>
-     * {@code zip} applies this function in strict sequence, so the first item
-     * emitted by the new Observable will be the result of the function applied
-     * to the first item emitted by {@code o1}, the first item emitted by
-     * {@code o2}, the first item emitted by {@code o3}, and the first item
-     * emitted by {@code 04}; the second item emitted by the new Observable will
-     * be the result of the function applied to the second item emitted by each
-     * of those Observables; and so forth.
-     * <p>
-     * The resulting {@code Observable<R>} returned from {@code zip} will
-     * invoke {@link Observer#onNext onNext} as many times as the number of
-     * {@code onNext} invocations of the source Observable that emits the fewest
-     * items.
-     * 
-     * @param o1 one source Observable
-     * @param o2 a second source Observable
-     * @param o3 a third source Observable
-     * @param o4 a fourth source Observable
-     * @param zipFunction a function that, when applied to an item emitted by
-     *            each of the source Observables, results in an item that will
-     *            be emitted by the resulting Observable
-     * @return an Observable that emits the zipped results
-     * @see <a href="https://github.com/Netflix/RxJava/wiki/Combining-Observables#zip">RxJava Wiki: zip()</a>
-     */
-    public static <T1, T2, T3, T4, R> Observable<R> zip(Observable<? extends T1> o1, Observable<? extends T2> o2, Observable<? extends T3> o3, Observable<? extends T4> o4, Func4<? super T1, ? super T2, ? super T3, ? super T4, ? extends R> zipFunction) {
-        return create(OperationZip.zip(o1, o2, o3, o4, zipFunction));
-    }
-
-    /**
-     * Returns an Observable that emits the results of a function of your
-     * choosing applied to combinations of five items emitted, in sequence, by
-     * five other Observables.
-     * <p>
-     * <img width="640" src="https://raw.github.com/wiki/Netflix/RxJava/images/rx-operators/zip.png">
-     * <p>
-     * {@code zip} applies this function in strict sequence, so the first item
-     * emitted by the new Observable will be the result of the function applied
-     * to the first item emitted by {@code o1}, the first item emitted by
-     * {@code o2}, the first item emitted by {@code o3}, the first item emitted
-     * by {@code o4}, and the first item emitted by {@code o5}; the second item
-     * emitted by the new Observable will be the result of the function applied
-     * to the second item emitted by each of those Observables; and so forth.
-     * <p>
-     * The resulting {@code Observable<R>} returned from {@code zip} will
-     * invoke {@link Observer#onNext onNext} as many times as the number of
-     * {@code onNext} invocations of the source Observable that emits the fewest
-     * items.
-     * 
-     * @param o1 the first source Observable
-     * @param o2 a second source Observable
-     * @param o3 a third source Observable
-     * @param o4 a fourth source Observable
-     * @param o5 a fifth source Observable
-     * @param zipFunction a function that, when applied to an item emitted by
-     *                    each of the source Observables, results in an item
-     *                    that will be emitted by the resulting Observable
-     * @return an Observable that emits the zipped results
-     * @see <a href="https://github.com/Netflix/RxJava/wiki/Combining-Observables#zip">RxJava Wiki: zip()</a>
-     */
-    public static <T1, T2, T3, T4, T5, R> Observable<R> zip(Observable<? extends T1> o1, Observable<? extends T2> o2, Observable<? extends T3> o3, Observable<? extends T4> o4, Observable<? extends T5> o5, Func5<? super T1, ? super T2, ? super T3, ? super T4, ? super T5, ? extends R> zipFunction) {
-        return create(OperationZip.zip(o1, o2, o3, o4, o5, zipFunction));
-    }
-
-    /**
-     * Returns an Observable that emits the results of a function of your
-     * choosing applied to combinations of six items emitted, in sequence, by
-     * six other Observables.
-     * <p>
-     * <img width="640" src="https://raw.github.com/wiki/Netflix/RxJava/images/rx-operators/zip.png">
-     * <p>
-     * {@code zip} applies this function in strict sequence, so the first item
-     * emitted by the new Observable will be the result of the function applied
-     * to the first item emitted each source Observable, the second item emitted
-     * by the new Observable will be the result of the function applied to the
-     * second item emitted by each of those Observables, and so forth.
-     * <p>
-     * The resulting {@code Observable<R>} returned from {@code zip} will
-     * invoke {@link Observer#onNext onNext} as many times as the number of
-     * {@code onNext} invocations of the source Observable that emits the fewest
-     * items.
-     * 
-     * @param o1 the first source Observable
-     * @param o2 a second source Observable
-     * @param o3 a third source Observable
-     * @param o4 a fourth source Observable
-     * @param o5 a fifth source Observable
-     * @param o6 a sixth source Observable
-     * @param zipFunction a function that, when applied to an item emitted by
-     *                    each of the source Observables, results in an item
-     *                    that will be emitted by the resulting Observable
-     * @return an Observable that emits the zipped results
-     * @see <a href="https://github.com/Netflix/RxJava/wiki/Combining-Observables#zip">RxJava Wiki: zip()</a>
-     */
-    public static <T1, T2, T3, T4, T5, T6, R> Observable<R> zip(Observable<? extends T1> o1, Observable<? extends T2> o2, Observable<? extends T3> o3, Observable<? extends T4> o4, Observable<? extends T5> o5, Observable<? extends T6> o6,
-            Func6<? super T1, ? super T2, ? super T3, ? super T4, ? super T5, ? super T6, ? extends R> zipFunction) {
-        return create(OperationZip.zip(o1, o2, o3, o4, o5, o6, zipFunction));
-    }
-
-    /**
-     * Returns an Observable that emits the results of a function of your
-     * choosing applied to combinations of seven items emitted, in sequence, by
-     * seven other Observables.
-     * <p>
-     * <img width="640" src="https://raw.github.com/wiki/Netflix/RxJava/images/rx-operators/zip.png">
-     * <p>
-     * {@code zip} applies this function in strict sequence, so the first item
-     * emitted by the new Observable will be the result of the function applied
-     * to the first item emitted each source Observable, the second item emitted
-     * by the new Observable will be the result of the function applied to the
-     * second item emitted by each of those Observables, and so forth.
-     * <p>
-     * The resulting {@code Observable<R>} returned from {@code zip} will
-     * invoke {@link Observer#onNext onNext} as many times as the number of
-     * {@code onNext} invocations of the source Observable that emits the fewest
-     * items.
-     * 
-     * @param o1 the first source Observable
-     * @param o2 a second source Observable
-     * @param o3 a third source Observable
-     * @param o4 a fourth source Observable
-     * @param o5 a fifth source Observable
-     * @param o6 a sixth source Observable
-     * @param o7 a seventh source Observable
-     * @param zipFunction a function that, when applied to an item emitted by
-     *                    each of the source Observables, results in an item
-     *                    that will be emitted by the resulting Observable
-     * @return an Observable that emits the zipped results
-     * @see <a href="https://github.com/Netflix/RxJava/wiki/Combining-Observables#zip">RxJava Wiki: zip()</a>
-     */
-    public static <T1, T2, T3, T4, T5, T6, T7, R> Observable<R> zip(Observable<? extends T1> o1, Observable<? extends T2> o2, Observable<? extends T3> o3, Observable<? extends T4> o4, Observable<? extends T5> o5, Observable<? extends T6> o6, Observable<? extends T7> o7,
-            Func7<? super T1, ? super T2, ? super T3, ? super T4, ? super T5, ? super T6, ? super T7, ? extends R> zipFunction) {
-        return create(OperationZip.zip(o1, o2, o3, o4, o5, o6, o7, zipFunction));
-    }
-
-    /**
-     * Returns an Observable that emits the results of a function of your
-     * choosing applied to combinations of eight items emitted, in sequence, by
-     * eight other Observables.
-     * <p>
-     * <img width="640" src="https://raw.github.com/wiki/Netflix/RxJava/images/rx-operators/zip.png">
-     * <p>
-     * {@code zip} applies this function in strict sequence, so the first item
-     * emitted by the new Observable will be the result of the function applied
-     * to the first item emitted each source Observable, the second item emitted
-     * by the new Observable will be the result of the function applied to the
-     * second item emitted by each of those Observables, and so forth.
-     * <p>
-     * The resulting {@code Observable<R>} returned from {@code zip} will
-     * invoke {@link Observer#onNext onNext} as many times as the number of
-     * {@code onNext} invocations of the source Observable that emits the fewest
-     * items.
-     * 
-     * @param o1 the first source Observable
-     * @param o2 a second source Observable
-     * @param o3 a third source Observable
-     * @param o4 a fourth source Observable
-     * @param o5 a fifth source Observable
-     * @param o6 a sixth source Observable
-     * @param o7 a seventh source Observable
-     * @param o8 an eighth source Observable
-     * @param zipFunction a function that, when applied to an item emitted by
-     *                    each of the source Observables, results in an item
-     *                    that will be emitted by the resulting Observable
-     * @return an Observable that emits the zipped results
-     * @see <a href="https://github.com/Netflix/RxJava/wiki/Combining-Observables#zip">RxJava Wiki: zip()</a>
-     */
-    public static <T1, T2, T3, T4, T5, T6, T7, T8, R> Observable<R> zip(Observable<? extends T1> o1, Observable<? extends T2> o2, Observable<? extends T3> o3, Observable<? extends T4> o4, Observable<? extends T5> o5, Observable<? extends T6> o6, Observable<? extends T7> o7, Observable<? extends T8> o8,
-            Func8<? super T1, ? super T2, ? super T3, ? super T4, ? super T5, ? super T6, ? super T7, ? super T8, ? extends R> zipFunction) {
-        return create(OperationZip.zip(o1, o2, o3, o4, o5, o6, o7, o8, zipFunction));
-    }
-
-    /**
-     * Returns an Observable that emits the results of a function of your
-     * choosing applied to combinations of nine items emitted, in sequence, by
-     * nine other Observables.
-     * <p>
-     * <img width="640" src="https://raw.github.com/wiki/Netflix/RxJava/images/rx-operators/zip.png">
-     * <p>
-     * {@code zip} applies this function in strict sequence, so the first item
-     * emitted by the new Observable will be the result of the function applied
-     * to the first item emitted each source Observable, the second item emitted
-     * by the new Observable will be the result of the function applied to the
-     * second item emitted by each of those Observables, and so forth.
-     * <p>
-     * The resulting {@code Observable<R>} returned from {@code zip} will
-     * invoke {@link Observer#onNext onNext} as many times as the number of
-     * {@code onNext} invocations of the source Observable that emits the fewest
-     * items.
-     * 
-     * @param o1 the first source Observable
-     * @param o2 a second source Observable
-     * @param o3 a third source Observable
-     * @param o4 a fourth source Observable
-     * @param o5 a fifth source Observable
-     * @param o6 a sixth source Observable
-     * @param o7 a seventh source Observable
-     * @param o8 an eighth source Observable
-     * @param o9 a ninth source Observable
-     * @param zipFunction a function that, when applied to an item emitted by
-     *                    each of the source Observables, results in an item
-     *                    that will be emitted by the resulting Observable
-     * @return an Observable that emits the zipped results
-     * @see <a href="https://github.com/Netflix/RxJava/wiki/Combining-Observables#zip">RxJava Wiki: zip()</a>
-     */
-    public static <T1, T2, T3, T4, T5, T6, T7, T8, T9, R> Observable<R> zip(Observable<? extends T1> o1, Observable<? extends T2> o2, Observable<? extends T3> o3, Observable<? extends T4> o4, Observable<? extends T5> o5, Observable<? extends T6> o6, Observable<? extends T7> o7, Observable<? extends T8> o8,
-            Observable<? extends T9> o9, Func9<? super T1, ? super T2, ? super T3, ? super T4, ? super T5, ? super T6, ? super T7, ? super T8, ? super T9, ? extends R> zipFunction) {
-        return create(OperationZip.zip(o1, o2, o3, o4, o5, o6, o7, o8, o9, zipFunction));
-    }
-
-    /**
-     * Combines the given Observables, emitting an item that aggregates the
-     * latest values of each of the source Observables each time an item is
-     * received from any of the source Observables, where this aggregation is
-     * defined by a given function.
-     * <p>
-     * <img width="640" src="https://raw.github.com/wiki/Netflix/RxJava/images/rx-operators/combineLatest.png">
-     * 
-     * @param o1 the first source Observable
-     * @param o2 the second source Observable
-     * @param combineFunction the aggregation function used to combine the
-     *                        items emitted by the source Observables
-     * @return an Observable whose emissions are the result of combining the
-     *         emissions of the source Observables with the given aggregation
-     *         function
-     * @see <a href="https://github.com/Netflix/RxJava/wiki/Combining-Observables#combinelatest">RxJava Wiki: combineLatest()</a>
-     */
-    public static <T1, T2, R> Observable<R> combineLatest(Observable<? extends T1> o1, Observable<? extends T2> o2, Func2<? super T1, ? super T2, ? extends R> combineFunction) {
-        return create(OperationCombineLatest.combineLatest(o1, o2, combineFunction));
-    }
-
-    /**
-     * Combines the given Observables, emitting an item that aggregates the
-     * latest values of each of the source Observables each time an item is
-     * received from any of the source Observables, where this aggregation is
-     * defined by a given function.
-     * <p>
-     * <img width="640" src="https://raw.github.com/wiki/Netflix/RxJava/images/rx-operators/combineLatest.png">
-     * 
-     * @param o1 the first source Observable
-     * @param o2 the second source Observable
-     * @param o3 the third source Observable
-     * @param combineFunction the aggregation function used to combine the
-     *                        items emitted by the source Observables
-     * @return an Observable whose emissions are the result of combining the
-     *         emissions of the source Observables with the given aggregation
-     *         function
-     * @see <a href="https://github.com/Netflix/RxJava/wiki/Combining-Observables#combinelatest">RxJava Wiki: combineLatest()</a>
-     */
-    public static <T1, T2, T3, R> Observable<R> combineLatest(Observable<? extends T1> o1, Observable<? extends T2> o2, Observable<? extends T3> o3, Func3<? super T1, ? super T2, ? super T3, ? extends R> combineFunction) {
-        return create(OperationCombineLatest.combineLatest(o1, o2, o3, combineFunction));
-    }
-
-    /**
-     * Combines the given Observables, emitting an item that aggregates the
-     * latest values of each of the source Observables each time an item is
-     * received from any of the source Observables, where this aggregation is
-     * defined by a given function.
-     * <p>
-     * <img width="640" src="https://raw.github.com/wiki/Netflix/RxJava/images/rx-operators/combineLatest.png">
-     * 
-     * @param o1 the first source Observable
-     * @param o2 the second source Observable
-     * @param o3 the third source Observable
-     * @param o4 the fourth source Observable
-     * @param combineFunction the aggregation function used to combine the
-     *                        items emitted by the source Observables
-     * @return an Observable whose emissions are the result of combining the
-     *         emissions of the source Observables with the given aggregation
-     *         function
-     * @see <a href="https://github.com/Netflix/RxJava/wiki/Combining-Observables#combinelatest">RxJava Wiki: combineLatest()</a>
-     */
-    public static <T1, T2, T3, T4, R> Observable<R> combineLatest(Observable<? extends T1> o1, Observable<? extends T2> o2, Observable<? extends T3> o3, Observable<? extends T4> o4,
-            Func4<? super T1, ? super T2, ? super T3, ? super T4, ? extends R> combineFunction) {
-        return create(OperationCombineLatest.combineLatest(o1, o2, o3, o4, combineFunction));
-    }
-
-    /**
-     * Combines the given Observables, emitting an item that aggregates the
-     * latest values of each of the source Observables each time an item is
-     * received from any of the source Observables, where this aggregation is
-     * defined by a given function.
-     * <p>
-     * <img width="640" src="https://raw.github.com/wiki/Netflix/RxJava/images/rx-operators/combineLatest.png">
-     * 
-     * @param o1 the first source Observable
-     * @param o2 the second source Observable
-     * @param o3 the third source Observable
-     * @param o4 the fourth source Observable
-     * @param o5 the fifth source Observable
-     * @param combineFunction the aggregation function used to combine the
-     *                        items emitted by the source Observables
-     * @return an Observable whose emissions are the result of combining the
-     *         emissions of the source Observables with the given aggregation
-     *         function
-     * @see <a href="https://github.com/Netflix/RxJava/wiki/Combining-Observables#combinelatest">RxJava Wiki: combineLatest()</a>
-     */
-    public static <T1, T2, T3, T4, T5, R> Observable<R> combineLatest(Observable<? extends T1> o1, Observable<? extends T2> o2, Observable<? extends T3> o3, Observable<? extends T4> o4, Observable<? extends T5> o5,
-            Func5<? super T1, ? super T2, ? super T3, ? super T4, ? super T5, ? extends R> combineFunction) {
-        return create(OperationCombineLatest.combineLatest(o1, o2, o3, o4, o5, combineFunction));
-    }
-
-    /**
-     * Combines the given Observables, emitting an item that aggregates the
-     * latest values of each of the source Observables each time an item is
-     * received from any of the source Observables, where this aggregation is
-     * defined by a given function.
-     * <p>
-     * <img width="640" src="https://raw.github.com/wiki/Netflix/RxJava/images/rx-operators/combineLatest.png">
-     * 
-     * @param o1 the first source Observable
-     * @param o2 the second source Observable
-     * @param o3 the third source Observable
-     * @param o4 the fourth source Observable
-     * @param o5 the fifth source Observable
-     * @param o6 the sixth source Observable
-     * @param combineFunction the aggregation function used to combine the
-     *                        items emitted by the source Observables
-     * @return an Observable whose emissions are the result of combining the
-     *         emissions of the source Observables with the given aggregation
-     *         function
-     * @see <a href="https://github.com/Netflix/RxJava/wiki/Combining-Observables#combinelatest">RxJava Wiki: combineLatest()</a>
-     */
-    public static <T1, T2, T3, T4, T5, T6, R> Observable<R> combineLatest(Observable<? extends T1> o1, Observable<? extends T2> o2, Observable<? extends T3> o3, Observable<? extends T4> o4, Observable<? extends T5> o5, Observable<? extends T6> o6,
-            Func6<? super T1, ? super T2, ? super T3, ? super T4, ? super T5, ? super T6, ? extends R> combineFunction) {
-        return create(OperationCombineLatest.combineLatest(o1, o2, o3, o4, o5, o6, combineFunction));
-    }
-
-    /**
-     * Combines the given Observables, emitting an item that aggregates the
-     * latest values of each of the source Observables each time an item is
-     * received from any of the source Observables, where this aggregation is
-     * defined by a given function.
-     * <p>
-     * <img width="640" src="https://raw.github.com/wiki/Netflix/RxJava/images/rx-operators/combineLatest.png">
-     * 
-     * @param o1 the first source Observable
-     * @param o2 the second source Observable
-     * @param o3 the third source Observable
-     * @param o4 the fourth source Observable
-     * @param o5 the fifth source Observable
-     * @param o6 the sixth source Observable
-     * @param o7 the seventh source Observable
-     * @param combineFunction the aggregation function used to combine the
-     *                        items emitted by the source Observables
-     * @return an Observable whose emissions are the result of combining the
-     *         emissions of the source Observables with the given aggregation
-     *         function
-     * @see <a href="https://github.com/Netflix/RxJava/wiki/Combining-Observables#combinelatest">RxJava Wiki: combineLatest()</a>
-     */
-    public static <T1, T2, T3, T4, T5, T6, T7, R> Observable<R> combineLatest(Observable<? extends T1> o1, Observable<? extends T2> o2, Observable<? extends T3> o3, Observable<? extends T4> o4, Observable<? extends T5> o5, Observable<? extends T6> o6, Observable<? extends T7> o7,
-            Func7<? super T1, ? super T2, ? super T3, ? super T4, ? super T5, ? super T6, ? super T7, ? extends R> combineFunction) {
-        return create(OperationCombineLatest.combineLatest(o1, o2, o3, o4, o5, o6, o7, combineFunction));
-    }
-
-    /**
-     * Combines the given Observables, emitting an item that aggregates the
-     * latest values of each of the source Observables each time an item is
-     * received from any of the source Observables, where this aggregation is
-     * defined by a given function.
-     * <p>
-     * <img width="640" src="https://raw.github.com/wiki/Netflix/RxJava/images/rx-operators/combineLatest.png">
-     * 
-     * @param o1 the first source Observable
-     * @param o2 the second source Observable
-     * @param o3 the third source Observable
-     * @param o4 the fourth source Observable
-     * @param o5 the fifth source Observable
-     * @param o6 the sixth source Observable
-     * @param o7 the seventh source Observable
-     * @param o8 the eighth source Observable
-     * @param combineFunction the aggregation function used to combine the
-     *                        items emitted by the source Observables
-     * @return an Observable whose emissions are the result of combining the
-     *         emissions of the source Observables with the given aggregation
-     *         function
-     * @see <a href="https://github.com/Netflix/RxJava/wiki/Combining-Observables#combinelatest">RxJava Wiki: combineLatest()</a>
-     */
-    public static <T1, T2, T3, T4, T5, T6, T7, T8, R> Observable<R> combineLatest(Observable<? extends T1> o1, Observable<? extends T2> o2, Observable<? extends T3> o3, Observable<? extends T4> o4, Observable<? extends T5> o5, Observable<? extends T6> o6, Observable<? extends T7> o7, Observable<? extends T8> o8,
-            Func8<? super T1, ? super T2, ? super T3, ? super T4, ? super T5, ? super T6, ? super T7, ? super T8, ? extends R> combineFunction) {
-        return create(OperationCombineLatest.combineLatest(o1, o2, o3, o4, o5, o6, o7, o8, combineFunction));
-    }
-
-    /**
-     * Combines the given Observables, emitting an item that aggregates the
-     * latest values of each of the source Observables each time an item is
-     * received from any of the source Observables, where this aggregation is
-     * defined by a given function.
-     * <p>
-     * <img width="640" src="https://raw.github.com/wiki/Netflix/RxJava/images/rx-operators/combineLatest.png">
-     * 
-     * @param o1 the first source Observable
-     * @param o2 the second source Observable
-     * @param o3 the third source Observable
-     * @param o4 the fourth source Observable
-     * @param o5 the fifth source Observable
-     * @param o6 the sixth source Observable
-     * @param o7 the seventh source Observable
-     * @param o8 the eighth source Observable
-     * @param o9 the ninth source Observable
-     * @param combineFunction the aggregation function used to combine the
-     *                        items emitted by the source Observables
-     * @return an Observable whose emissions are the result of combining the
-     *         emissions of the source Observables with the given aggregation
-     *         function
-     * @see <a href="https://github.com/Netflix/RxJava/wiki/Combining-Observables#combinelatest">RxJava Wiki: combineLatest()</a>
-     */
-    public static <T1, T2, T3, T4, T5, T6, T7, T8, T9, R> Observable<R> combineLatest(Observable<? extends T1> o1, Observable<? extends T2> o2, Observable<? extends T3> o3, Observable<? extends T4> o4, Observable<? extends T5> o5, Observable<? extends T6> o6, Observable<? extends T7> o7, Observable<? extends T8> o8, Observable<? extends T9> o9,
-            Func9<? super T1, ? super T2, ? super T3, ? super T4, ? super T5, ? super T6, ? super T7, ? super T8, ? super T9, ? extends R> combineFunction) {
-        return create(OperationCombineLatest.combineLatest(o1, o2, o3, o4, o5, o6, o7, o8, o9, combineFunction));
-    }
-
-    /**
-     * Creates an Observable that emits buffers of items it collects from the
-     * source Observable. The resulting Observable emits connected,
-     * non-overlapping buffers. It emits the current buffer and replaces it with
-     * a new buffer when the Observable produced by the specified
-     * <code>bufferClosingSelector</code> emits an item. It then uses the
-     * <code>bufferClosingSelector</code> to create a new Observable to observe
-     * for the end of the next buffer.
-     * <p>
-     * <img width="640" src="https://raw.github.com/wiki/Netflix/RxJava/images/rx-operators/buffer1.png">
-     * 
-     * @param bufferClosingSelector the {@link Func0} which is used to produce
-     *                              an {@link Observable} for every buffer
-     *                              created. When this {@link Observable} emits
-     *                              an item, <code>buffer()</code> emits the
-     *                              associated buffer and replaces it with a new
-     *                              one.
-     * @return an {@link Observable} that emits connected, non-overlapping
-     *         buffers when the current {@link Observable} created with the
-     *         {@code bufferClosingSelector} argument emits an item
-     * @see <a href="https://github.com/Netflix/RxJava/wiki/Transforming-Observables#buffer">RxJava Wiki: buffer()</a>
-     */
-    public <TClosing> Observable<List<T>> buffer(Func0<? extends Observable<? extends TClosing>> bufferClosingSelector) {
-        return create(OperationBuffer.buffer(this, bufferClosingSelector));
-    }
-
-    /**
-     * Creates an Observable that emits buffers of items it collects from the
-     * source Observable. The resulting Observable emits buffers that it creates
-     * when the specified <code>bufferOpenings</code> Observable emits an item,
-     * and closes when the Observable returned from
-     * <code>bufferClosingSelector</code> emits an item.
-     * <p>
-     * <img width="640" src="https://raw.github.com/wiki/Netflix/RxJava/images/rx-operators/buffer2.png">
-     * 
-     * @param bufferOpenings the {@link Observable} that, when it emits an item,
-     *                       causes a new buffer to be created
-     * @param bufferClosingSelector the {@link Func1} that is used to produce
-     *                              an {@link Observable} for every buffer
-     *                              created. When this {@link Observable} emits
-     *                              an item, the associated buffer is emitted.
-     * @return an {@link Observable} that emits buffers that are created and
-     *         closed when the specified {@link Observable}s emit items
-     * @see <a href="https://github.com/Netflix/RxJava/wiki/Transforming-Observables#buffer">RxJava Wiki: buffer()</a>
-     */
-    public <TOpening, TClosing> Observable<List<T>> buffer(Observable<? extends TOpening> bufferOpenings, Func1<? super TOpening, ? extends Observable<? extends TClosing>> bufferClosingSelector) {
-        return create(OperationBuffer.buffer(this, bufferOpenings, bufferClosingSelector));
-    }
-
-    /**
-     * Creates an Observable that emits buffers of items it collects from the
-     * source Observable. The resulting Observable emits connected,
-     * non-overlapping buffers, each containing <code>count</code> items. When
-     * the source Observable completes or encounters an error, it emits the
-     * current buffer is emitted, and propagates the notification from the
-     * source Observable.
-     * <p>
-     * <img width="640" src="https://raw.github.com/wiki/Netflix/RxJava/images/rx-operators/buffer3.png">
-     * 
-     * @param count the maximum number of items in each buffer before it should
-     *              be emitted
-     * @return an {@link Observable} that emits connected, non-overlapping
-     *         buffers, each containing at most "count" items from the source
-     *         Observable
-     * @see <a href="https://github.com/Netflix/RxJava/wiki/Transforming-Observables#buffer">RxJava Wiki: buffer()</a>
-     */
-    public Observable<List<T>> buffer(int count) {
-        return create(OperationBuffer.buffer(this, count));
-    }
-
-    /**
-     * Creates an Observable that emits buffers of items it collects from the
-     * source Observable. The resulting Observable emits buffers every
-     * <code>skip</code> items, each containing <code>count</code> items. When
-     * the source Observable completes or encounters an error, the resulting
-     * Observable emits the current buffer and propagates the notification from
-     * the source Observable.
-     * <p>
-     * <img width="640" src="https://raw.github.com/wiki/Netflix/RxJava/images/rx-operators/buffer4.png">
-     * 
-     * @param count the maximum size of each buffer before it should be emitted
-     * @param skip how many produced items need to be skipped before starting a
-     *             new buffer. Note that when <code>skip</code> and
-     *             <code>count</code> are equal, this is the same operation as
-     *             {@link Observable#buffer(int)}.
-     * @return an {@link Observable} that emits buffers every <code>skip</code>
-     *         item and containing at most <code>count</code> items
-     * @see <a href="https://github.com/Netflix/RxJava/wiki/Transforming-Observables#buffer">RxJava Wiki: buffer()</a>
-     */
-    public Observable<List<T>> buffer(int count, int skip) {
-        return create(OperationBuffer.buffer(this, count, skip));
-    }
-
-    /**
-     * Creates an Observable that emits buffers of items it collects from the
-     * source Observable. The resulting Observable emits connected,
-     * non-overlapping buffers, each of a fixed duration specified by the
-     * <code>timespan</code> argument. When the source Observable completes or
-     * encounters an error, the resulting Observable emits the current buffer
-     * and propagates the notification from the source Observable.
-     * <p>
-     * <img width="640" src="https://raw.github.com/wiki/Netflix/RxJava/images/rx-operators/buffer5.png">
-     * 
-     * @param timespan the period of time each buffer collects items before it
-     *                 should be emitted and replaced with a new buffer
-     * @param unit the unit of time which applies to the <code>timespan</code>
-     *             argument
-     * @return an {@link Observable} that emits connected, non-overlapping
-     *         buffers with a fixed duration
-     * @see <a href="https://github.com/Netflix/RxJava/wiki/Transforming-Observables#buffer">RxJava Wiki: buffer()</a>
-     */
-    public Observable<List<T>> buffer(long timespan, TimeUnit unit) {
-        return create(OperationBuffer.buffer(this, timespan, unit));
-    }
-
-    /**
-     * Creates an Observable that emits buffers of items it collects from the
-     * source Observable. The resulting Observable emits connected,
-     * non-overlapping buffers, each of a fixed duration specified by the
-     * <code>timespan</code> argument. When the source Observable completes or
-     * encounters an error, the resulting Observable emits the current buffer
-     * and propagates the notification from the source Observable.
-     * <p>
-     * <img width="640" src="https://raw.github.com/wiki/Netflix/RxJava/images/rx-operators/buffer5.s.png">
-     * 
-     * @param timespan the period of time each buffer collects items before it
-     *                 should be emitted and replaced with a new buffer
-     * @param unit the unit of time which applies to the <code>timespan</code>
-     *             argument
-     * @param scheduler the {@link Scheduler} to use when determining the end
-     *                  and start of a buffer
-     * @return an {@link Observable} that emits connected, non-overlapping
-     *         buffers with a fixed duration
-     * @see <a href="https://github.com/Netflix/RxJava/wiki/Transforming-Observables#buffer">RxJava Wiki: buffer()</a>
-     */
-    public Observable<List<T>> buffer(long timespan, TimeUnit unit, Scheduler scheduler) {
-        return create(OperationBuffer.buffer(this, timespan, unit, scheduler));
-    }
-
-    /**
-     * Creates an Observable that emits buffers of items it collects from the
-     * source Observable. The resulting Observable emits connected,
-     * non-overlapping buffers, each of a fixed duration specified by the
-     * <code>timespan</code> argument or a maximum size specified by the
-     * <code>count</code> argument (whichever is reached first). When the source
-     * Observable completes or encounters an error, the resulting Observable
-     * emits the current buffer and propagates the notification from the source
-     * Observable.
-     * <p>
-     * <img width="640" src="https://raw.github.com/wiki/Netflix/RxJava/images/rx-operators/buffer6.png">
-     * 
-     * @param timespan the period of time each buffer collects items before it
-     *                 should be emitted and replaced with a new buffer
-     * @param unit the unit of time which applies to the <code>timespan</code>
-     *             argument
-     * @param count the maximum size of each buffer before it should be emitted
-     * @return an {@link Observable} that emits connected, non-overlapping
-     *         buffers of items emitted from the source Observable, after a
-     *         fixed duration or when the buffer reaches maximum capacity
-     *         (whichever occurs first)
-     * @see <a href="https://github.com/Netflix/RxJava/wiki/Transforming-Observables#buffer">RxJava Wiki: buffer()</a>
-     */
-    public Observable<List<T>> buffer(long timespan, TimeUnit unit, int count) {
-        return create(OperationBuffer.buffer(this, timespan, unit, count));
-    }
-
-    /**
-     * Creates an Observable that emits buffers of items it collects from the
-     * source Observable. The resulting Observable emits connected,
-     * non-overlapping buffers, each of a fixed duration specified by the
-     * <code>timespan</code> argument or a maximum size specified by the
-     * <code>count</code> argument (whichever is reached first). When the source
-     * Observable completes or encounters an error, the resulting Observable
-     * emits the current buffer and propagates the notification from the source
-     * Observable.
-     * <p>
-     * <img width="640" src="https://raw.github.com/wiki/Netflix/RxJava/images/rx-operators/buffer6.s.png">
-     * 
-     * @param timespan the period of time each buffer collects items before it
-     *                 should be emitted and replaced with a new buffer
-     * @param unit the unit of time which applies to the <code>timespan</code>
-     *             argument
-     * @param count the maximum size of each buffer before it should be emitted
-     * @param scheduler the {@link Scheduler} to use when determining the end
-                        and start of a buffer
-     * @return an {@link Observable} that emits connected, non-overlapping
-     *         buffers of items emitted by the source Observable after a fixed
-     *         duration or when the buffer reaches maximum capacity (whichever
-     *         occurs first)
-     * @see <a href="https://github.com/Netflix/RxJava/wiki/Transforming-Observables#buffer">RxJava Wiki: buffer()</a>
-     */
-    public Observable<List<T>> buffer(long timespan, TimeUnit unit, int count, Scheduler scheduler) {
-        return create(OperationBuffer.buffer(this, timespan, unit, count, scheduler));
-    }
-
-    /**
-     * Creates an Observable that emits buffers of items it collects from the
-     * source Observable. The resulting Observable starts a new buffer
-     * periodically, as determined by the <code>timeshift</code> argument. It
-     * emits buffer after a fixed timespan, specified by the
-     * <code>timespan</code> argument. When the source Observable completes or
-     * encounters an error, it emits the current buffer and propagates the
-     * notification from the source Observable.
-     * <p>
-     * <img width="640" src="https://raw.github.com/wiki/Netflix/RxJava/images/rx-operators/buffer7.png">
-     * 
-     * @param timespan the period of time each buffer collects items before it
-     *                 should be emitted
-     * @param timeshift the period of time after which a new buffer will be
-     *                  created
-     * @param unit the unit of time that applies to the <code>timespan</code>
-     *             and <code>timeshift</code> arguments
-     * @return an {@link Observable} that emits new buffers of items emitted by
-     *         the source Observable periodically after a fixed timespan has
-     *         elapsed
-     * @see <a href="https://github.com/Netflix/RxJava/wiki/Transforming-Observables#buffer">RxJava Wiki: buffer()</a>
-     */
-    public Observable<List<T>> buffer(long timespan, long timeshift, TimeUnit unit) {
-        return create(OperationBuffer.buffer(this, timespan, timeshift, unit));
-    }
-
-    /**
-     * Creates an Observable that emits buffers of items it collects from the
-     * source Observable. The resulting Observable starts a new buffer
-     * periodically, as determined by the <code>timeshift</code> argument. It
-     * emits each buffer after a fixed timespan, specified by the
-     * <code>timespan</code> argument. When the source Observable completes or
-     * encounters an error, the resulting Observable emits the current buffer
-     * propagates the notification from the source Observable.
-     * <p>
-     * <img width="640" src="https://raw.github.com/wiki/Netflix/RxJava/images/rx-operators/buffer7.s.png">
-     * 
-     * @param timespan the period of time each buffer collects items before it
-     *                 should be emitted
-     * @param timeshift the period of time after which a new buffer will be
-     *                  created
-     * @param unit the unit of time that applies to the <code>timespan</code>
-     *             and <code>timeshift</code> arguments
-     * @param scheduler the {@link Scheduler} to use when determining the end
-     *                  and start of a buffer
-     * @return an {@link Observable} that emits new buffers of items emitted by
-     *         the source Observable periodically after a fixed timespan has
-     *         elapsed
-     * @see <a href="https://github.com/Netflix/RxJava/wiki/Transforming-Observables#buffer">RxJava Wiki: buffer()</a>
-     */
-    public Observable<List<T>> buffer(long timespan, long timeshift, TimeUnit unit, Scheduler scheduler) {
-        return create(OperationBuffer.buffer(this, timespan, timeshift, unit, scheduler));
-    }
-
-    /**
-     * Creates an Observable that emits windows of items it collects from the
-     * source Observable. The resulting Observable emits connected,
-     * non-overlapping windows. It emits the current window and opens a new one
-     * when the Observable produced by the specified
-     * <code>closingSelector</code> emits an item. The
-     * <code>closingSelector</code> then creates a new Observable to observe
-     * for the end of the next window.
-     * <p>
-     * <img width="640" src="https://raw.github.com/wiki/Netflix/RxJava/images/rx-operators/window1.png">
-     * 
-     * @param closingSelector the {@link Func0} used to produce an
-     *            {@link Observable} for every window created. When this
-     *            {@link Observable} emits an item, <code>window()</code> emits
-     *            the associated window and begins a new one.
-     * @return an {@link Observable} that emits connected, non-overlapping
-     *         windows when the current {@link Observable} created with the
-     *         <code>closingSelector</code> argument emits an item
-     * @see <a href="https://github.com/Netflix/RxJava/wiki/Transforming-Observables#window">RxJava Wiki: window()</a>
-     */
-    public <TClosing> Observable<Observable<T>> window(Func0<? extends Observable<? extends TClosing>> closingSelector) {
-        return create(OperationWindow.window(this, closingSelector));
-    }
-
-    /**
-     * Creates an Observable that emits windows of items it collects from the
-     * source Observable. The resulting Observable emits windows. These windows
-     * contain those items emitted by the source Observable between the time
-     * when the <code>windowOpenings</code> Observable emits an item and when
-     * the Observable returned by <code>closingSelector</code> emits an item.
-     * <p>
-     * <img width="640" src="https://raw.github.com/wiki/Netflix/RxJava/images/rx-operators/window2.png">
-     * 
-     * @param windowOpenings the {@link Observable} that, when it emits an item,
-     *                       causes another window to be created
-     * @param closingSelector a {@link Func1} that produces an 
-     *                        {@link Observable} for every window created. When
-     *                        this {@link Observable} emits an item, the
-     *                        associated window is closed and emitted
-     * @return an {@link Observable} that emits windows of items emitted by the
-     *         source Observable that are governed by the specified
-     *         {@link Observable}s emitting items
-     * @see <a href="https://github.com/Netflix/RxJava/wiki/Transforming-Observables#window">RxJava Wiki: window()</a>
-     */
-    public <TOpening, TClosing> Observable<Observable<T>> window(Observable<? extends TOpening> windowOpenings, Func1<? super TOpening, ? extends Observable<? extends TClosing>> closingSelector) {
-        return create(OperationWindow.window(this, windowOpenings, closingSelector));
-    }
-    
-    /**
-     * Creates an Observable that emits windows of items it collects from the
-     * source Observable. The resulting Observable emits connected,
-     * non-overlapping windows, each containing <code>count</code> items. When
-     * the source Observable completes or encounters an error, the resulting
-     * Observable emits the current window and propagates the notification from
-     * the source Observable.
-     * <p>
-     * <img width="640" src="https://raw.github.com/wiki/Netflix/RxJava/images/rx-operators/window3.png">
-     * 
-     * @param count the maximum size of each window before it should be emitted
-     * @return an {@link Observable} that emits connected, non-overlapping
-     *         windows containing at most <code>count</code> items
-     * @see <a href="https://github.com/Netflix/RxJava/wiki/Transforming-Observables#window">RxJava Wiki: window()</a>
-     */
-    public Observable<Observable<T>> window(int count) {
-        return create(OperationWindow.window(this, count));
-    }
-
-    /**
-     * Creates an Observable that emits windows of items it collects from the
-     * source Observable. The resulting Observable emits windows every
-     * <code>skip</code> items, each containing <code>count</code> items.
-     * When the source Observable completes or encounters an error, the
-     * resulting Observable emits the current window and propagates the
-     * notification from the source Observable.
-     * <p>
-     * <img width="640" src="https://raw.github.com/wiki/Netflix/RxJava/images/rx-operators/window4.png">
-     * 
-     * @param count the maximum size of each window before it should be emitted
-     * @param skip how many items need to be skipped before starting a new
-     *             window. Note that if <code>skip</code> and <code>count</code>
-     *             are equal this is the same operation as {@link #window(int)}.
-     * @return an {@link Observable} that emits windows every "skipped"
-     *         items containing at most <code>count</code> items
-     * @see <a href="https://github.com/Netflix/RxJava/wiki/Transforming-Observables#window">RxJava Wiki: window()</a>
-     */
-    public Observable<Observable<T>> window(int count, int skip) {
-        return create(OperationWindow.window(this, count, skip));
-    }
-
-    /**
-     * Creates an Observable that emits windows of items it collects from the
-     * source Observable. The resulting Observable emits connected,
-     * non-overlapping windows, each of a fixed duration specified by the
-     * <code>timespan</code> argument. When the source Observable completes or
-     * encounters an error, the resulting Observable emits the current window
-     * and propagates the notification from the source Observable.
-     * <p>
-     * <img width="640" src="https://raw.github.com/wiki/Netflix/RxJava/images/rx-operators/window5.png">
-     * 
-     * @param timespan the period of time each window collects items before it
-     *                 should be emitted and replaced with a new window
-     * @param unit the unit of time that applies to the <code>timespan</code>
-     *             argument
-     * @return an {@link Observable} that emits connected, non-overlapping
-     *         windows with a fixed duration
-     * @see <a href="https://github.com/Netflix/RxJava/wiki/Transforming-Observables#window">RxJava Wiki: window()</a>
-     */
-    public Observable<Observable<T>> window(long timespan, TimeUnit unit) {
-        return create(OperationWindow.window(this, timespan, unit));
-    }
-
-    /**
-     * Creates an Observable that emits windows of items it collects from the
-     * source Observable. The resulting Observable emits connected,
-     * non-overlapping windows, each of a fixed duration as specified by the
-     * <code>timespan</code> argument. When the source Observable completes or
-     * encounters an error, the resulting Observable emits the current window
-     * and propagates the notification from the source Observable.
-     * <p>
-     * <img width="640" src="https://raw.github.com/wiki/Netflix/RxJava/images/rx-operators/window5.s.png">
-     * 
-     * @param timespan the period of time each window collects items before it
-     *                 should be emitted and replaced with a new window
-     * @param unit the unit of time which applies to the <code>timespan</code>
-     *             argument
-     * @param scheduler the {@link Scheduler} to use when determining the end
-     *                  and start of a window
-     * @return an {@link Observable} that emits connected, non-overlapping
-     *         windows with a fixed duration
-     * @see <a href="https://github.com/Netflix/RxJava/wiki/Transforming-Observables#window">RxJava Wiki: window()</a>
-     */
-    public Observable<Observable<T>> window(long timespan, TimeUnit unit, Scheduler scheduler) {
-        return create(OperationWindow.window(this, timespan, unit, scheduler));
-    }
-
-    /**
-     * Creates an Observable that emits windows of items it collects from the
-     * source Observable. The resulting Observable emits connected,
-     * non-overlapping windows, each of a fixed duration as specified by the
-     * <code>timespan</code> argument or a maximum size as specified by the
-     * <code>count</code> argument (whichever is reached first). When the source
-     * Observable completes or encounters an error, the resulting Observable
-     * emits the current window and propagates the notification from the source
-     * Observable.
-     * <p>
-     * <img width="640" src="https://raw.github.com/wiki/Netflix/RxJava/images/rx-operators/window6.png">
-     * 
-     * @param timespan the period of time each window collects items before it
-     *                 should be emitted and replaced with a new window
-     * @param unit the unit of time that applies to the <code>timespan</code>
-     *             argument
-     * @param count the maximum size of each window before it should be emitted
-     * @return an {@link Observable} that emits connected, non-overlapping
-     *         windows after a fixed duration or when the window has reached
-     *         maximum capacity (whichever occurs first)
-     * @see <a href="https://github.com/Netflix/RxJava/wiki/Transforming-Observables#window">RxJava Wiki: window()</a>
-     */
-    public Observable<Observable<T>> window(long timespan, TimeUnit unit, int count) {
-        return create(OperationWindow.window(this, timespan, unit, count));
-    }
-
-    /**
-     * Creates an Observable that emits windows of items it collects from the
-     * source Observable. The resulting Observable emits connected,
-     * non-overlapping windows, each of a fixed duration specified by the
-     * <code>timespan</code> argument or a maximum size specified by the
-     * <code>count</code> argument (whichever is reached first). When the source
-     * Observable completes or encounters an error, the resulting Observable
-     * emits the current window and propagates the notification from the source
-     * Observable.
-     * <p>
-     * <img width="640" src="https://raw.github.com/wiki/Netflix/RxJava/images/rx-operators/window6.s.png">
-     * 
-     * @param timespan the period of time each window collects items before it
-     *                 should be emitted and replaced with a new window
-     * @param unit the unit of time which applies to the <code>timespan</code>
-     *             argument
-     * @param count the maximum size of each window before it should be emitted
-     * @param scheduler the {@link Scheduler} to use when determining the end
-     *                  and start of a window.
-     * @return an {@link Observable} that emits connected non-overlapping
-     *         windows after a fixed duration or when the window has reached
-     *         maximum capacity (whichever occurs first).
-     * @see <a href="https://github.com/Netflix/RxJava/wiki/Transforming-Observables#window">RxJava Wiki: window()</a>
-     */
-    public Observable<Observable<T>> window(long timespan, TimeUnit unit, int count, Scheduler scheduler) {
-        return create(OperationWindow.window(this, timespan, unit, count, scheduler));
-    }
-
-    /**
-     * Creates an Observable that emits windows of items it collects from the
-     * source Observable. The resulting Observable starts a new window
-     * periodically, as determined by the <code>timeshift</code> argument. It
-     * emits each window after a fixed timespan, specified by the
-     * <code>timespan</code> argument. When the source Observable completes or
-     * Observable completes or encounters an error, the resulting Observable
-     * emits the current window and propagates the notification from the source
-     * Observable.
-     * <p>
-     * <img width="640" src="https://raw.github.com/wiki/Netflix/RxJava/images/rx-operators/window7.png">
-     * 
-     * @param timespan the period of time each window collects items before it
-     *                 should be emitted
-     * @param timeshift the period of time after which a new window will be
-     *                  created
-     * @param unit the unit of time that applies to the <code>timespan</code>
-     *             and <code>timeshift</code> arguments
-     * @return an {@link Observable} that emits new windows periodically as a
-     *         fixed timespan has elapsed
-     * @see <a href="https://github.com/Netflix/RxJava/wiki/Transforming-Observables#window">RxJava Wiki: window()</a>
-     */
-    public Observable<Observable<T>> window(long timespan, long timeshift, TimeUnit unit) {
-        return create(OperationWindow.window(this, timespan, timeshift, unit));
-    }
-
-    /**
-     * Creates an Observable that emits windows of items it collects from the
-     * source Observable. The resulting Observable starts a new window
-     * periodically, as determined by the <code>timeshift</code> argument. It
-     * emits each window after a fixed timespan, specified by the
-     * <code>timespan</code> argument. When the source Observable completes or
-     * Observable completes or encounters an error, the resulting Observable
-     * emits the current window and propagates the notification from the source
-     * Observable.
-     * <p>
-     * <img width="640" src="https://raw.github.com/wiki/Netflix/RxJava/images/rx-operators/window7.s.png">
-     * 
-     * @param timespan the period of time each window collects items before it
-     *                 should be emitted
-     * @param timeshift the period of time after which a new window will be
-     *                  created
-     * @param unit the unit of time that applies to the <code>timespan</code>
-     *             and <code>timeshift</code> arguments
-     * @param scheduler the {@link Scheduler} to use when determining the end
-     *                  and start of a window
-     * @return an {@link Observable} that emits new windows periodically as a
-     *         fixed timespan has elapsed
-     * @see <a href="https://github.com/Netflix/RxJava/wiki/Transforming-Observables#window">RxJava Wiki: window()</a>
-     */
-    public Observable<Observable<T>> window(long timespan, long timeshift, TimeUnit unit, Scheduler scheduler) {
-        return create(OperationWindow.window(this, timespan, timeshift, unit, scheduler));
-    }
-
-    /**
-     * Returns an Observable that emits the results of a function of your
-     * choosing applied to combinations of <i>n</i> items emitted, in sequence,
-     * by <i>n</i> other Observables as provided by an Iterable.
-     * <p>
-     * {@code zip} applies this function in strict sequence, so the first item
-     * emitted by the new Observable will be the result of the function applied
-     * to the first item emitted by all of the source Observables; the second
-     * item emitted by the new Observable will be the result of the function
-     * applied to the second item emitted by each of those Observables; and so
-     * forth.
-     * <p>
-     * The resulting {@code Observable<R>} returned from {@code zip} will
-     * invoke {@code onNext} as many times as the number of {@code onNext}
-     * invokations of the source Observable that emits the fewest items.
-     * <p>
-     * <img width="640" src="https://raw.github.com/wiki/Netflix/RxJava/images/rx-operators/zip.o.png">
-     * 
-     * @param ws an Observable of source Observables
-     * @param zipFunction a function that, when applied to an item emitted by
-     *                    each of the source Observables, results in an item
-     *                    that will be emitted by the resulting Observable
-     * @return an Observable that emits the zipped results
-     * @see <a href="https://github.com/Netflix/RxJava/wiki/Combining-Observables#zip">RxJava Wiki: zip()</a>
-     */
-    public static <R> Observable<R> zip(Observable<? extends Observable<?>> ws, final FuncN<? extends R> zipFunction) {
-        return ws.toList().mergeMap(new Func1<List<? extends Observable<?>>, Observable<? extends R>>() {
-            @Override
-            public Observable<R> call(List<? extends Observable<?>> wsList) {
-                return create(OperationZip.zip(wsList, zipFunction));
-            }
-        });
-    }
-
-    /**
-     * Returns an Observable that emits the results of a function of your
-     * choosing applied to combinations items emitted, in sequence, by a
-     * collection of other Observables.
-     * <p>
-     * {@code zip} applies this function in strict sequence, so the first item
-     * emitted by the new Observable will be the result of the function applied
-     * to the first item emitted by all of the source Observables; the second
-     * item emitted by the new Observable will be the result of the function
-     * applied to the second item emitted by each of those Observables; and so
-     * forth.
-     * <p>
-     * The resulting {@code Observable<R>} returned from {@code zip} will invoke
-     * {@code onNext} as many times as the number of {@code onNext} invokations
-     * of the source Observable that emits the fewest items.
-     * <p>
-     * <img width="640" src="https://raw.github.com/wiki/Netflix/RxJava/images/rx-operators/zip.png">
-     * 
-     * @param ws a collection of source Observables
-     * @param zipFunction a function that, when applied to an item emitted by
-     *                    each of the source Observables, results in an item
-     *                    that will be emitted by the resulting Observable
-     * @return an Observable that emits the zipped results
-     * @see <a href="https://github.com/Netflix/RxJava/wiki/Combining-Observables#zip">RxJava Wiki: zip()</a>
-     */
-    public static <R> Observable<R> zip(Iterable<? extends Observable<?>> ws, FuncN<? extends R> zipFunction) {
-        return create(OperationZip.zip(ws, zipFunction));
-    }
-
-    /**
-     * Filter items emitted by an Observable.
-     * <p>
-     * <img width="640" src="https://raw.github.com/wiki/Netflix/RxJava/images/rx-operators/filter.png">
-     * 
-     * @param predicate a function that evaluates the items emitted by the
-     *                  source Observable, returning {@code true} if they pass
-     *                  the filter
-     * @return an Observable that emits only those items emitted by the source
-     *         Observable that the filter evaluates as {@code true}
-     * @see <a href="https://github.com/Netflix/RxJava/wiki/Filtering-Observables#filter-or-where">RxJava Wiki: filter()</a>
-     */
-    public Observable<T> filter(Func1<? super T, Boolean> predicate) {
-        return create(OperationFilter.filter(this, predicate));
-    }
-
-    /**
-     * Returns an Observable that emits all sequentially distinct items
-     * emitted by the source Observable.
-     * <p>
-     * <img width="640" src="https://raw.github.com/wiki/Netflix/RxJava/images/rx-operators/distinctUntilChanged.png">
-     * 
-     * @return an Observable that emits those items from the source Observable
-     *         that are sequentially distinct
-     * @see <a href="https://github.com/Netflix/RxJava/wiki/Filtering-Observables#distinctuntilchanged">RxJava Wiki: distinctUntilChanged()</a>
-     * @see <a href="http://msdn.microsoft.com/en-us/library/hh229494.aspx">MSDN: Observable.distinctUntilChanged</a>
-     */
-    public Observable<T> distinctUntilChanged() {
-        return create(OperationDistinctUntilChanged.distinctUntilChanged(this));
-    }
-
-    /**
-     * Returns an Observable that emits all items emitted by the source
-     * Observable that are sequentially distinct according to a key selector
-     * function.
-     * <p>
-     * <img width="640" src="https://raw.github.com/wiki/Netflix/RxJava/images/rx-operators/distinctUntilChanged.key.png">
-     * 
-     * @param keySelector a function that projects an emitted item to a key
-     *                    value that is used to decide whether an item is
-     *                    sequentially distinct from another one or not
-     * @return an Observable that emits those items from the source Observable
-     *         whose keys are sequentially distinct
-     * @see <a href="https://github.com/Netflix/RxJava/wiki/Filtering-Observables#distinctuntilchanged">RxJava Wiki: distinctUntilChanged()</a>
-     * @see <a href="http://msdn.microsoft.com/en-us/library/hh229508.aspx">MSDN: Observable.distinctUntilChanged</a>
-     */
-    public <U> Observable<T> distinctUntilChanged(Func1<? super T, ? extends U> keySelector) {
-        return create(OperationDistinctUntilChanged.distinctUntilChanged(this, keySelector));
-    }
-
-    /**
-     * Returns an Observable that emits all items emitted by the source
-     * Observable that are distinct.
-     * <p>
-     * <img width="640" src="https://raw.github.com/wiki/Netflix/RxJava/images/rx-operators/distinct.png">
-     * 
-     * @return an Observable that emits only those items emitted by the source
-     *         Observable that are distinct from each other
-     * @see <a href="https://github.com/Netflix/RxJava/wiki/Filtering-Observables#distinct">RxJava Wiki: distinct()</a>
-     * @see <a href="http://msdn.microsoft.com/en-us/library/hh229764.aspx">MSDN: Observable.distinct</a>
-     */
-    public Observable<T> distinct() {
-        return create(OperationDistinct.distinct(this));
-    }
-
-    /**
-     * Returns an Observable that emits all items emitted by the source
-     * Observable that are distinct according to a key selector function.
-     * <p>
-     * <img width="640" src="https://raw.github.com/wiki/Netflix/RxJava/images/rx-operators/distinct.key.png">
-     * 
-     * @param keySelector a function that projects an emitted item to a key
-     *                    value that is used to decide whether an item is
-     *                    distinct from another one or not
-     * @return an Observable that emits those items emitted by the source
-     *         Observable that have distinct keys
-     * @see <a href="https://github.com/Netflix/RxJava/wiki/Filtering-Observables#distinct">RxJava Wiki: distinct()</a>
-     * @see <a href="http://msdn.microsoft.com/en-us/library/hh244310.aspx">MSDN: Observable.distinct</a>
-     */
-    public <U> Observable<T> distinct(Func1<? super T, ? extends U> keySelector) {
-        return create(OperationDistinct.distinct(this, keySelector));
-    }
-
-    /**
-     * Returns an Observable that emits the item at a specified index in a
-     * sequence of emissions from a source Observbable.
-     * <p>
-     * <img width="640" src="https://raw.github.com/wiki/Netflix/RxJava/images/rx-operators/elementAt.png">
-     * 
-     * @param index the zero-based index of the item to retrieve
-     * @return an Observable that emits the item at the specified position in
-     *         the sequence of those emitted by the source Observable
-     * @throws IndexOutOfBoundsException if <code>index</code> is greater than
-     *                                   or equal to the number of items emitted
-     *                                   by the source Observable
-     * @throws IndexOutOfBoundsException if <code>index</code> is less than 0
-     * @see <a href="https://github.com/Netflix/RxJava/wiki/Filtering-Observables#elementat">RxJava Wiki: elementAt()</a>
-     */
-    public Observable<T> elementAt(int index) {
-        return create(OperationElementAt.elementAt(this, index));
-    }
-
-    /**
-     * Returns the item at a specified index in a sequence or the default item
-     * if the index is out of range.
-     * <p>
-     * <img width="640" src="https://raw.github.com/wiki/Netflix/RxJava/images/rx-operators/elementAtOrDefault.png">
-     * 
-     * @param index the zero-based index of the item to retrieve
-     * @param defaultValue the default item
-     * @return an Observable that emits the item at the specified position in
-     *         the source sequence, or the default item if the index is outside
-     *         the bounds of the source sequence
-     * @throws IndexOutOfBoundsException if <code>index</code> is less than 0
-     * @see <a href="https://github.com/Netflix/RxJava/wiki/Filtering-Observables#elementatordefault">RxJava Wiki: elementAtOrDefault()</a>
-     */
-    public Observable<T> elementAtOrDefault(int index, T defaultValue) {
-        return create(OperationElementAt.elementAtOrDefault(this, index, defaultValue));
-    }
-
-    /**
-     * Returns an {@link Observable} that emits <code>true</code> if any item
-     * emitted by the source {@link Observable} satisfies a specified condition,
-     * otherwise <code>false</code>. Note: this always emits <code>false</code>
-     * if the source {@link Observable} is empty.
-     * <p>
-     * In Rx.Net this is the <code>any</code> operator but we renamed it in
-     * RxJava to better match Java naming idioms.
-     * <p>
-     * <img width="640" src="https://raw.github.com/wiki/Netflix/RxJava/images/rx-operators/exists.png">
-     * 
-     * @param predicate the condition to test every item emitted by the source
-     *                  Observable
-     * @return a subscription function for creating the target Observable
-     * @see <a href="https://github.com/Netflix/RxJava/wiki/Conditional-and-Boolean-Operators#exists-and-isempty">RxJava Wiki: exists()</a>
-     * @see <a href="http://msdn.microsoft.com/en-us/library/hh211993.aspx" >MSDN: Observable.Any</a> Note: the description in this page was wrong at the time of this writing.
-     */
-    public Observable<Boolean> exists(Func1<? super T, Boolean> predicate) {
-        return create(OperationAny.exists(this, predicate));
-    }
-
-    /**
-     * Returns an Observable that emits a Boolean that indicates whether the
-     * source Observable emitted a specified item.
-     * <p>
-     * <img width="640" src="https://raw.github.com/wiki/Netflix/RxJava/images/rx-operators/contains.png">
-     * 
-     * @param element the item to search for in the emissions from the source
-     *                Observable
-     * @return an Observable that emits <code>true</code> if the specified item
-     *         is emitted by the source Observable, or <code>false</code> if the
-     *         source Observable completes without emitting that item
-     * @see <a href="https://github.com/Netflix/RxJava/wiki/Conditional-and-Boolean-Operators#contains">RxJava Wiki: contains()</a>
-     * @see <a href="http://msdn.microsoft.com/en-us/library/hh228965.aspx">MSDN: Observable.Contains</a>
-     */
-    public Observable<Boolean> contains(final T element) {
-        return exists(new Func1<T, Boolean>() {
-            public Boolean call(T t1) {
-                return element == null ? t1 == null : element.equals(t1);
-            }
-        });
-    }
-
-    /**
-     * Registers an {@link Action0} to be called when this Observable invokes
-     * {@link Observer#onCompleted onCompleted} or
-     * {@link Observer#onError onError}.
-     * <p>
-     * <img width="640" src="https://raw.github.com/wiki/Netflix/RxJava/images/rx-operators/finallyDo.png">
-     * 
-     * @param action an {@link Action0} to be invoked when the source
-     *               Observable finishes
-     * @return an Observable that emits the same items as the source Observable,
-     *         then invokes the {@link Action0}
-     * @see <a href="https://github.com/Netflix/RxJava/wiki/Observable-Utility-Operators#finallydo">RxJava Wiki: finallyDo()</a>
-     * @see <a href="http://msdn.microsoft.com/en-us/library/hh212133.aspx">MSDN: Observable.Finally</a>
-     */
-    public Observable<T> finallyDo(Action0 action) {
-        return create(OperationFinally.finallyDo(this, action));
-    }
-
-    /**
-     * Creates a new Observable by applying a function that you supply to each
-     * item emitted by the source Observable, where that function returns an
-     * Observable, and then merging those resulting Observables and emitting the
-     * results of this merger.
-     * <p>
-     * <img width="640" src="https://raw.github.com/wiki/Netflix/RxJava/images/rx-operators/flatMap.png">
-     * <p>
-     * Note: {@code mapMany} and {@code flatMap} are equivalent.
-     * 
-     * @param func a function that, when applied to an item emitted by the
-     *             source Observable, returns an Observable
-     * @return an Observable that emits the result of applying the
-     *         transformation function to each item emitted by the source
-     *         Observable and merging the results of the Observables obtained
-     *         from this transformation.
-     * @see <a href="https://github.com/Netflix/RxJava/wiki/Transforming-Observables#mapmany-or-flatmap-and-mapmanydelayerror">RxJava Wiki: flatMap()</a>
-     * @see #mapMany(Func1)
-     */
-    public <R> Observable<R> flatMap(Func1<? super T, ? extends Observable<? extends R>> func) {
-        return mergeMap(func);
-    }
-    
-    /**
-     * Creates a new Observable by applying a function that you supply to each
-     * item emitted by the source Observable, where that function returns an
-     * Observable, and then merging those resulting Observables and emitting the
-     * results of this merger.
-     * <p>
-     * <img width="640" src="https://raw.github.com/wiki/Netflix/RxJava/images/rx-operators/mergeMap.png">
-     * 
-     * @param func a function that, when applied to an item emitted by the
-     *             source Observable, returns an Observable
-     * @return an Observable that emits the result of applying the
-     *         transformation function to each item emitted by the source
-     *         Observable and merging the results of the Observables obtained
-     *         from this transformation.
-     * @see <a href="https://github.com/Netflix/RxJava/wiki/Transforming-Observables#mapmany-or-flatmap-and-mapmanydelayerror">RxJava Wiki: flatMap()</a>
-     * @see #flatMap(Func1)
-     */
-    public <R> Observable<R> mergeMap(Func1<? super T, ? extends Observable<? extends R>> func) {
-        return merge(map(func));
-    }
-    
-    /**
-     * Creates a new Observable by applying a function that you supply to each
-     * item emitted by the source Observable, where that function returns an
-     * Observable, and then concatting those resulting Observables and emitting
-     * the results of this concat.
-     * <p>
-     * <img width="640" src="https://raw.github.com/wiki/Netflix/RxJava/images/rx-operators/concatMap.png">
-     * 
-     * @param func a function that, when applied to an item emitted by the
-     *             source Observable, returns an Observable
-     * @return an Observable that emits the result of applying the
-     *         transformation function to each item emitted by the source
-     *         Observable and concatting the results of the Observables obtained
-     *         from this transformation.
-     */
-    public <R> Observable<R> concatMap(Func1<? super T, ? extends Observable<? extends R>> func) {
-        return concat(map(func));
-    }
-    
-    /**
-     * Creates a new Observable by applying a function that you supply to each
-     * item emitted by the source Observable resulting in an Observable of
-     * Observables. Then a {@link #switchLatest(Observable)} /
-     * {@link #switchOnNext(Observable)} is applied.
-     * <p>
-     * <img width="640" src="https://raw.github.com/wiki/Netflix/RxJava/images/rx-operators/switchMap.png">
-     * 
-     * @param func a function that, when applied to an item emitted by the
-     *             source Observable, returns an Observable
-     * @return an Observable that emits the result of applying the
-     *         transformation function to each item emitted by the source
-     *         Observable and then switch
-     */
-    public <R> Observable<R> switchMap(Func1<? super T, ? extends Observable<? extends R>> func) {
-        return switchOnNext(map(func));
-    }
-
-    /**
-     * Filter items emitted by an Observable.
-     * <p>
-     * <img width="640" src="https://raw.github.com/wiki/Netflix/RxJava/images/rx-operators/where.png">
-     * 
-     * @param predicate a function that evaluates an item emitted by the source
-     *                  Observable, returning {@code true} if it passes the
-     *                  filter
-     * @return an Observable that emits only those items emitted by the source
-     *         Observable that the filter evaluates as {@code true}
-     * @see <a href="https://github.com/Netflix/RxJava/wiki/Filtering-Observables#filter-or-where">RxJava Wiki: where()</a>
-     * @see #filter(Func1)
-     */
-    public Observable<T> where(Func1<? super T, Boolean> predicate) {
-        return filter(predicate);
-    }
-
-    /**
-     * Returns an Observable that applies the given function to each item
-     * emitted by an Observable and emits the results of these function
-     * applications.
-     * <p>
-     * <img width="640" src="https://raw.github.com/wiki/Netflix/RxJava/images/rx-operators/map.png">
-     * 
-     * @param func a function to apply to each item emitted by the Observable
-     * @return an Observable that emits the items from the source Observable,
-     *         transformed by the given function
-     * @see <a href="https://github.com/Netflix/RxJava/wiki/Transforming-Observables#map">RxJava Wiki: map()</a>
-     * @see <a href="http://msdn.microsoft.com/en-us/library/hh244306.aspx">MSDN: Observable.Select</a>
-     */
-    public <R> Observable<R> map(Func1<? super T, ? extends R> func) {
-        return create(OperationMap.map(this, func));
-    }
-
-    /**
-     * Returns an Observable that applies the given function to each item
-     * emitted by an Observable and emits the results of these function
-     * applications.
-     * <p>
-     * <img width="640" src="https://raw.github.com/wiki/Netflix/RxJava/images/rx-operators/mapWithIndex.png">
-     * 
-     * @param func a function to apply to each item emitted by the Observable
-     *             that takes the index of the emitted item as additional
-     *             parameter
-     * @return an Observable that emits the items from the source Observable,
-     *         transformed by the given function
-     * @see <a href="https://github.com/Netflix/RxJava/wiki/Transforming-Observables#mapwithindex">RxJava Wiki: mapWithIndex()</a>
-     * @see <a href="http://msdn.microsoft.com/en-us/library/hh244311.aspx">MSDN: Observable.Select</a>
-     * @deprecated just use zip with {@link Observable#range(int)}
-     */
-    public <R> Observable<R> mapWithIndex(Func2<? super T, Integer, ? extends R> func) {
-        return create(OperationMap.mapWithIndex(this, func));
-    }
-
-    /**
-     * Creates a new Observable by applying a function that you supply to each
-     * item emitted by the source Observable, where that function returns an
-     * Observable, and then merging those resulting Observables and emitting
-     * the results of this merger.
-     * <p>
-     * <img width="640" src="https://raw.github.com/wiki/Netflix/RxJava/images/rx-operators/mapMany.png">
-     * <p>
-     * Note: <code>mapMany</code> and <code>flatMap</code> are equivalent.
-     * 
-     * @param func a function that, when applied to an item emitted by the
-     *             source Observable, returns an Observable
-     * @return an Observable that emits the result of applying the
-     *         transformation function to each item emitted by the source
-     *         Observable and merging the results of the Observables obtained
-     *         from this transformation.
-     * @see <a href="https://github.com/Netflix/RxJava/wiki/Transforming-Observables#mapmany-or-flatmap-and-mapmanydelayerror">RxJava Wiki: mapMany()</a>
-     * @see #flatMap(Func1)
-     * @deprecated
-     */
-    public <R> Observable<R> mapMany(Func1<? super T, ? extends Observable<? extends R>> func) {
-        return mergeMap(func);
-    }
-
-    /**
-     * Turns all of the emissions and notifications from a source Observable
-     * into emissions marked with their original types within
-     * {@link Notification} objects.
-     * <p>
-     * <img width="640" src="https://raw.github.com/wiki/Netflix/RxJava/images/rx-operators/materialize.png">
-     * 
-     * @return an Observable whose items are the result of materializing the
-     *         items and notifications of the source Observable
-     * @see <a href="https://github.com/Netflix/RxJava/wiki/Observable-Utility-Operators#materialize">RxJava Wiki: materialize()</a>
-     * @see <a href="http://msdn.microsoft.com/en-us/library/hh229453.aspx">MSDN: Observable.materialize</a>
-     */
-    public Observable<Notification<T>> materialize() {
-        return create(OperationMaterialize.materialize(this));
-    }
-
-    /**
-     * Asynchronously subscribes and unsubscribes Observers on the specified
-     * {@link Scheduler}.
-     * <p>
-     * <img width="640" src="https://raw.github.com/wiki/Netflix/RxJava/images/rx-operators/subscribeOn.png">
-     * 
-     * @param scheduler the {@link Scheduler} to perform subscription and
-     *                  unsubscription actions on
-     * @return the source Observable modified so that its subscriptions and
-     *         unsubscriptions happen on the specified {@link Scheduler}
-     * @see <a href="https://github.com/Netflix/RxJava/wiki/Observable-Utility-Operators#subscribeon">RxJava Wiki: subscribeOn()</a>
-     */
-    public Observable<T> subscribeOn(Scheduler scheduler) {
-        return create(OperationSubscribeOn.subscribeOn(this, scheduler));
-    }
-
-    /**
-     * Asynchronously notify {@link Observer}s on the specified
-     * {@link Scheduler}.
-     * <p>
-     * <img width="640" src="https://raw.github.com/wiki/Netflix/RxJava/images/rx-operators/observeOn.png">
-     * 
-     * @param scheduler the {@link Scheduler} to notify {@link Observer}s on
-     * @return the source Observable modified so that its {@link Observer}s are
-     *         notified on the specified {@link Scheduler}
-     * @see <a href="https://github.com/Netflix/RxJava/wiki/Observable-Utility-Operators#observeon">RxJava Wiki: observeOn()</a>
-     */
-    public Observable<T> observeOn(Scheduler scheduler) {
-        return create(OperationObserveOn.observeOn(this, scheduler));
-    }
-
-    /**
-     * Returns an Observable that reverses the effect of
-     * {@link #materialize materialize} by transforming the {@link Notification}
-     * objects emitted by the source Observable into the items or notifications
-     * they represent.
-     * <p>
-     * <img width="640" src="https://raw.github.com/wiki/Netflix/RxJava/images/rx-operators/dematerialize.png">
-     * 
-     * @return an Observable that emits the items and notifications embedded in
-     *         the {@link Notification} objects emitted by the source Observable
-     * @throws Throwable if the source Observable is not of type
-     *                   {@code Observable<Notification<T>>}
-     * @see <a href="https://github.com/Netflix/RxJava/wiki/Observable-Utility-Operators#dematerialize">RxJava Wiki: dematerialize()</a>
-     * @see <a href="http://msdn.microsoft.com/en-us/library/hh229047.aspx">MSDN: Observable.dematerialize</a>
-     */
-    @SuppressWarnings("unchecked")
-    public <T2> Observable<T2> dematerialize() {
-        return create(OperationDematerialize.dematerialize((Observable<? extends Notification<? extends T2>>) this));
-    }
-
-    /**
-     * Instruct an Observable to pass control to another Observable rather than
-     * invoking {@link Observer#onError onError} if it encounters an error.
-     * <p>
-     * <img width="640" src="https://raw.github.com/wiki/Netflix/RxJava/images/rx-operators/onErrorResumeNext.png">
-     * <p>
-     * By default, when an Observable encounters an error that prevents it from
-     * emitting the expected item to its {@link Observer}, the Observable
-     * invokes its Observer's <code>onError</code> method, and then quits
-     * without invoking any more of its Observer's methods. The
-     * <code>onErrorResumeNext</code> method changes this behavior. If you pass
-     * a function that returns an Observable (<code>resumeFunction</code>) to
-     * <code>onErrorResumeNext</code>, if the original Observable encounters an
-     * error, instead of invoking its Observer's <code>onError</code> method, it
-     * will instead relinquish control to the Observable returned from
-     * <code>resumeFunction</code>, which will invoke the Observer's
-     * {@link Observer#onNext onNext} method if it is able to do so. In such a
-     * case, because no Observable necessarily invokes <code>onError</code>, the
-     * Observer may never know that an error happened.
-     * <p>
-     * You can use this to prevent errors from propagating or to supply fallback
-     * data should errors be encountered.
-     * 
-     * @param resumeFunction a function that returns an Observable that will
-     *                       take over if the source Observable encounters an
-     *                       error
-     * @return the original Observable, with appropriately modified behavior
-     * @see <a href="https://github.com/Netflix/RxJava/wiki/Error-Handling-Operators#onerrorresumenext">RxJava Wiki: onErrorResumeNext()</a>
-     */
-    public Observable<T> onErrorResumeNext(final Func1<Throwable, ? extends Observable<? extends T>> resumeFunction) {
-        return create(OperationOnErrorResumeNextViaFunction.onErrorResumeNextViaFunction(this, resumeFunction));
-    }
-
-    /**
-     * Instruct an Observable to pass control to another Observable rather than
-     * invoking {@link Observer#onError onError} if it encounters an error.
-     * <p>
-     * <img width="640" src="https://raw.github.com/wiki/Netflix/RxJava/images/rx-operators/onErrorResumeNext.png">
-     * <p>
-     * By default, when an Observable encounters an error that prevents it from
-     * emitting the expected item to its {@link Observer}, the Observable
-     * invokes its Observer's <code>onError</code> method, and then quits
-     * without invoking any more of its Observer's methods. The
-     * <code>onErrorResumeNext</code> method changes this behavior. If you pass
-     * another Observable (<code>resumeSequence</code>) to an Observable's
-     * <code>onErrorResumeNext</code> method, if the original Observable
-     * encounters an error, instead of invoking its Observer's
-     * <code>onError</code> method, it will instead relinquish control to
-     * <code>resumeSequence</code> which will invoke the Observer's
-     * {@link Observer#onNext onNext} method if it is able to do so. In such a
-     * case, because no Observable necessarily invokes <code>onError</code>, the
-     * Observer may never know that an error happened.
-     * <p>
-     * You can use this to prevent errors from propagating or to supply fallback
-     * data should errors be encountered.
-     * 
-     * @param resumeSequence a function that returns an Observable that will
-     *                       take over if the source Observable encounters an
-     *                       error
-     * @return the original Observable, with appropriately modified behavior
-     * @see <a href="https://github.com/Netflix/RxJava/wiki/Error-Handling-Operators#onerrorresumenext">RxJava Wiki: onErrorResumeNext()</a>
-     */
-    public Observable<T> onErrorResumeNext(final Observable<? extends T> resumeSequence) {
-        return create(OperationOnErrorResumeNextViaObservable.onErrorResumeNextViaObservable(this, resumeSequence));
-    }
-
-    /**
-     * Instruct an Observable to pass control to another Observable rather than
-     * invoking {@link Observer#onError onError} if it encounters an error of
-     * type {@link java.lang.Exception}.
-     * <p>
-     * This differs from {@link #onErrorResumeNext} in that this one does not
-     * handle {@link java.lang.Throwable} or {@link java.lang.Error} but lets
-     * those continue through.
-     * <p>
-     * <img width="640" src="https://raw.github.com/wiki/Netflix/RxJava/images/rx-operators/onExceptionResumeNextViaObservable.png">
-     * <p>
-     * By default, when an Observable encounters an error that prevents it from
-     * emitting the expected item to its {@link Observer}, the Observable
-     * invokes its Observer's <code>onError</code> method, and then quits
-     * without invoking any more of its Observer's methods. The
-     * <code>onErrorResumeNext</code> method changes this behavior. If you pass
-     * another Observable (<code>resumeSequence</code>) to an Observable's
-     * <code>onErrorResumeNext</code> method, if the original Observable
-     * encounters an error, instead of invoking its Observer's
-     * <code>onError</code> method, it will instead relinquish control to
-     * <code>resumeSequence</code> which will invoke the Observer's
-     * {@link Observer#onNext onNext} method if it is able to do so. In such a
-     * case, because no Observable necessarily invokes <code>onError</code>,
-     * the Observer may never know that an error happened.
-     * <p>
-     * You can use this to prevent errors from propagating or to supply fallback
-     * data should errors be encountered.
-     * 
-     * @param resumeSequence a function that returns an Observable that will
-     *                       take over if the source Observable encounters an
-     *                       error
-     * @return the original Observable, with appropriately modified behavior
-     * @see <a href="https://github.com/Netflix/RxJava/wiki/Error-Handling-Operators#onexceptionresumenextviaobservable">RxJava Wiki: onExceptionResumeNextViaObservable()</a>
-     */
-    public Observable<T> onExceptionResumeNext(final Observable<? extends T> resumeSequence) {
-        return create(OperationOnExceptionResumeNextViaObservable.onExceptionResumeNextViaObservable(this, resumeSequence));
-    }
-
-    /**
-     * Instruct an Observable to emit an item (returned by a specified function)
-     * rather than invoking {@link Observer#onError onError} if it encounters an
-     * error.
-     * <p>
-     * <img width="640" src="https://raw.github.com/wiki/Netflix/RxJava/images/rx-operators/onErrorReturn.png">
-     * <p>
-     * By default, when an Observable encounters an error that prevents it from
-     * emitting the expected item to its {@link Observer}, the Observable
-     * invokes its Observer's <code>onError</code> method, and then quits
-     * without invoking any more of its Observer's methods. The
-     * <code>onErrorReturn</code> method changes this behavior. If you pass a
-     * function (<code>resumeFunction</code>) to an Observable's
-     * <code>onErrorReturn</code> method, if the original Observable encounters
-     * an error, instead of invoking its Observer's <code>onError</code> method,
-     * it will instead emit the return value of <code>resumeFunction</code>.
-     * <p>
-     * You can use this to prevent errors from propagating or to supply fallback
-     * data should errors be encountered.
-     * 
-     * @param resumeFunction a function that returns an item that the new
-     *                       Observable will emit if the source Observable
-     *                       encounters an error
-     * @return the original Observable with appropriately modified behavior
-     * @see <a href="https://github.com/Netflix/RxJava/wiki/Error-Handling-Operators#onerrorreturn">RxJava Wiki: onErrorReturn()</a>
-     */
-    public Observable<T> onErrorReturn(Func1<Throwable, ? extends T> resumeFunction) {
-        return create(OperationOnErrorReturn.onErrorReturn(this, resumeFunction));
-    }
-
-    /**
-     * Returns an Observable that applies a function of your choosing to the
-     * first item emitted by a source Observable, then feeds the result of that
-     * function along with the second item emitted by the source Observable into
-     * the same function, and so on until all items have been emitted by the
-     * source Observable, and emits the final result from the final call to your
-     * function as its sole item.
-     * <p>
-     * <img width="640" src="https://raw.github.com/wiki/Netflix/RxJava/images/rx-operators/reduce.png">
-     * <p>
-     * This technique, which is called "reduce" here, is sometimes called
-     * "aggregate," "fold," "accumulate," "compress," or "inject" in other
-     * programming contexts. Groovy, for instance, has an <code>inject</code>
-     * method that does a similar operation on lists.
-     * 
-     * @param accumulator an accumulator function to be invoked on each item
-     *                    emitted by the source Observable, whose result will
-     *                    be used in the next accumulator call
-     * @return an Observable that emits a single item that is the result of
-     *         accumulating the output from the source Observable
-     * @throws IllegalArgumentException if the source Observable emits no items
-     * @see <a href="https://github.com/Netflix/RxJava/wiki/Mathematical-and-Aggregate-Operators#reduce">RxJava Wiki: reduce()</a>
-     * @see <a href="http://msdn.microsoft.com/en-us/library/hh229154.aspx">MSDN: Observable.Aggregate</a>
-     * @see <a href="http://en.wikipedia.org/wiki/Fold_(higher-order_function)">Wikipedia: Fold (higher-order function)</a>
-     */
-    public Observable<T> reduce(Func2<T, T, T> accumulator) {
-        /*
-         * Discussion and confirmation of implementation at https://github.com/Netflix/RxJava/issues/423#issuecomment-27642532
-         * 
-         * It should use last() not takeLast(1) since it needs to emit an error if the sequence is empty.
-         */
-        return create(OperationScan.scan(this, accumulator)).last();
-    }
-
-    /**
-     * Returns an Observable emits the count of the total number of items
-     * emitted by the source Observable.
-     * <p>
-     * <img width="640" src="https://raw.github.com/wiki/Netflix/RxJava/images/rx-operators/count.png">
-     * 
-     * @return an Observable that emits the number of elements emitted by the
-     *         source Observable as its single item
-     * @see <a href="https://github.com/Netflix/RxJava/wiki/Mathematical-and-Aggregate-Operators#count-and-longcount">RxJava Wiki: count()</a>
-     * @see <a href="http://msdn.microsoft.com/en-us/library/hh229470.aspx">MSDN: Observable.Count</a>
-     * @see #longCount()
-     */
-    public Observable<Integer> count() {
-        return reduce(0, new Func2<Integer, T, Integer>() {
-            @Override
-            public Integer call(Integer t1, T t2) {
-                return t1 + 1;
-            }
-        });
-    }
-
-    /**
-     * Returns an Observable that emits the sum of all the Integers emitted by
-     * the source Observable.
-     * <p>
-     * <img width="640" src="https://raw.github.com/wiki/Netflix/RxJava/images/rx-operators/sum.png">
-     * 
-     * @param source source Observable to compute the sum of
-     * @return an Observable that emits the sum of all the Integers emitted by
-     *         the source Observable as its single item
-     * @see <a href="https://github.com/Netflix/RxJava/wiki/Mathematical-and-Aggregate-Operators#sum">RxJava Wiki: sum()</a>
-     * @see <a href="http://msdn.microsoft.com/en-us/library/system.reactive.linq.observable.sum.aspx">MSDN: Observable.Sum</a>
-     */
-    public static Observable<Integer> sumInteger(Observable<Integer> source) {
-        return OperationSum.sum(source);
-    }
-    
-    @Deprecated
-    public static Observable<Integer> sum(Observable<Integer> source) {
-        return OperationSum.sum(source);
-    }
-
-    /**
-     * Returns an Observable that emits the sum of all the Longs emitted by the
-     * source Observable.
-     * <p>
-     * <img width="640" src="https://raw.github.com/wiki/Netflix/RxJava/images/rx-operators/sum.png">
-     * 
-     * @param source source Observable to compute the sum of
-     * @return an Observable that emits the sum of all the Longs emitted by the
-     *         source Observable as its single item
-     * @see <a href="https://github.com/Netflix/RxJava/wiki/Mathematical-and-Aggregate-Operators#sum">RxJava Wiki: sumLongs()</a>
-     * @see <a href="http://msdn.microsoft.com/en-us/library/system.reactive.linq.observable.sum.aspx">MSDN: Observable.Sum</a>
-     */
-    public static Observable<Long> sumLong(Observable<Long> source) {
-        return OperationSum.sumLongs(source);
-    }
-
-    /**
-     * Returns an Observable that emits the sum of all the Floats emitted by the
-     * source Observable.
-     * <p>
-     * <img width="640" src="https://raw.github.com/wiki/Netflix/RxJava/images/rx-operators/sum.png">
-     * 
-     * @param source source Observable to compute the sum of
-     * @return an Observable that emits the sum of all the Floats emitted by the
-     *         source Observable as its single item
-     * @see <a href="https://github.com/Netflix/RxJava/wiki/Mathematical-and-Aggregate-Operators#sum">RxJava Wiki: sumFloats()</a>
-     * @see <a href="http://msdn.microsoft.com/en-us/library/system.reactive.linq.observable.sum.aspx">MSDN: Observable.Sum</a>
-     */
-    public static Observable<Float> sumFloat(Observable<Float> source) {
-        return OperationSum.sumFloats(source);
-    }
-
-    /**
-     * Returns an Observable that emits the sum of all the Doubles emitted by
-     * the source Observable.
-     * <p>
-     * <img width="640" src="https://raw.github.com/wiki/Netflix/RxJava/images/rx-operators/sum.png">
-     * 
-     * @param source source Observable to compute the sum of
-     * @return an Observable that emits the sum of all the Doubles emitted by
-     *         the source Observable as its single item
-     * @see <a href="https://github.com/Netflix/RxJava/wiki/Mathematical-and-Aggregate-Operators#sum">RxJava Wiki: sumDoubles()</a>
-     * @see <a href="http://msdn.microsoft.com/en-us/library/system.reactive.linq.observable.sum.aspx">MSDN: Observable.Sum</a>
-     */
-    public static Observable<Double> sumDouble(Observable<Double> source) {
-        return OperationSum.sumDoubles(source);
-    }
-
-    /**
-     * Create an Observable that extracts an integer from each of the items
-     * emitted by the source Observable via a function you specify, and then
-     * emits the sum of these integers.
-     * <p>
-     * <img width="640" src="https://raw.github.com/wiki/Netflix/RxJava/images/rx-operators/sum.f.png">
-     * 
-     * @param valueExtractor the function to extract an integer from each item
-     *                       emitted by the source Observable
-     * @return an Observable that emits the integer sum of the integer values
-     *         corresponding to the items emitted by the source Observable
-     *         transformed by the provided function
-     * @see <a href="https://github.com/Netflix/RxJava/wiki/Mathematical-and-Aggregate-Operators#sum">RxJava Wiki: sumInteger()</a>
-     * @see <a href="http://msdn.microsoft.com/en-us/library/system.reactive.linq.observable.sum.aspx">MSDN: Observable.Sum</a>
-     */
-    public Observable<Integer> sumInteger(Func1<? super T, Integer> valueExtractor) {
-        return create(new OperationSum.SumIntegerExtractor<T>(this, valueExtractor));
-    }
-
-    /**
-     * Create an Observable that extracts a long from each of the items emitted
-     * by the source Observable via a function you specify, and then emits the
-     * sum of these longs.
-     * <p>
-     * <img width="640" src="https://raw.github.com/wiki/Netflix/RxJava/images/rx-operators/sum.f.png">
-     * 
-     * @param valueExtractor the function to extract a long from each item
-     *                       emitted by the source Observable
-     * @return an Observable that emits the long sum of the integer values
-     *         corresponding to the items emitted by the source Observable
-     *         transformed by the provided function
-     * @see <a href="https://github.com/Netflix/RxJava/wiki/Mathematical-and-Aggregate-Operators#sum">RxJava Wiki: sumLong()</a>
-     * @see <a href="http://msdn.microsoft.com/en-us/library/system.reactive.linq.observable.sum.aspx">MSDN: Observable.Sum</a>
-     */
-    public Observable<Long> sumLong(Func1<? super T, Long> valueExtractor) {
-        return create(new OperationSum.SumLongExtractor<T>(this, valueExtractor));
-    }
-
-    /**
-     * Create an Observable that extracts a float from each of the items emitted
-     * by the source Observable via a function you specify, and then emits the
-     * sum of these floats.
-     * <p>
-     * <img width="640" src="https://raw.github.com/wiki/Netflix/RxJava/images/rx-operators/sum.f.png">
-     * 
-     * @param valueExtractor the function to extract a float from each item
-     *                       emitted by the source Observable
-     * @return an Observable that emits the float sum of the integer values
-     *         corresponding to the items emitted by the source Observable
-     *         transformed by the provided function
-     * @see <a href="https://github.com/Netflix/RxJava/wiki/Mathematical-and-Aggregate-Operators#sum">RxJava Wiki: sumFloat()</a>
-     * @see <a href="http://msdn.microsoft.com/en-us/library/system.reactive.linq.observable.sum.aspx">MSDN: Observable.Sum</a>
-     */
-    public Observable<Float> sumFloat(Func1<? super T, Float> valueExtractor) {
-        return create(new OperationSum.SumFloatExtractor<T>(this, valueExtractor));
-    }
-
-    /**
-     * Create an Observable that extracts a double from each of the items
-     * emitted by the source Observable via a function you specify, and then
-     * emits the sum of these doubles.
-     * <p>
-     * <img width="640" src="https://raw.github.com/wiki/Netflix/RxJava/images/rx-operators/sum.f.png">
-     * 
-     * @param valueExtractor the function to extract a double from each item
-     *                       emitted by the source Observable
-     * @return an Observable that emits the double sum of the integer values
-     *         corresponding to the items emitted by the source Observable
-     *         transformed by the provided function
-     * @see <a href="https://github.com/Netflix/RxJava/wiki/Mathematical-and-Aggregate-Operators#sum">RxJava Wiki: sumDouble()</a>
-     * @see <a href="http://msdn.microsoft.com/en-us/library/system.reactive.linq.observable.sum.aspx">MSDN: Observable.Sum</a>
-     */
-    public Observable<Double> sumDouble(Func1<? super T, Double> valueExtractor) {
-        return create(new OperationSum.SumDoubleExtractor<T>(this, valueExtractor));
-    }
-    
-    /**
-     * Returns an Observable that computes the average of the Integers emitted
-     * by the source Observable.
-     * <p>
-     * <img width="640" src="https://raw.github.com/wiki/Netflix/RxJava/images/rx-operators/average.png">
-     * 
-     * @param source source observable to compute the average of
-     * @return an Observable that emits the average of all the Integers emitted
-     *         by the source Observable as its single item
-     * @throws IllegalArgumentException if the source Observable emits no items
-     * @see <a href="https://github.com/Netflix/RxJava/wiki/Mathematical-and-Aggregate-Operators#average">RxJava Wiki: average()</a>
-     * @see <a href="http://msdn.microsoft.com/en-us/library/system.reactive.linq.observable.average.aspx">MSDN: Observable.Average</a>
-     */
-    public static Observable<Integer> averageInteger(Observable<Integer> source) {
-        return OperationAverage.average(source);
-    }
-    
-    @Deprecated
-    public static Observable<Integer> average(Observable<Integer> source) {
-        return OperationAverage.average(source);
-    }
-
-    /**
-     * Returns an Observable that computes the average of the Longs emitted by
-     * the source Observable.
-     * <p>
-     * <img width="640" src="https://raw.github.com/wiki/Netflix/RxJava/images/rx-operators/average.png">
-     * 
-     * @param source source Observable to compute the average of
-     * @return an Observable that emits the average of all the Longs emitted by
-     *         the source Observable as its single item
-     * @see <a href="https://github.com/Netflix/RxJava/wiki/Mathematical-and-Aggregate-Operators#average">RxJava Wiki: averageLongs()</a>
-     * @see <a href="http://msdn.microsoft.com/en-us/library/system.reactive.linq.observable.average.aspx">MSDN: Observable.Average</a>
-     */
-    public static Observable<Long> averageLong(Observable<Long> source) {
-        return OperationAverage.averageLongs(source);
-    }
-
-    /**
-     * Returns an Observable that computes the average of the Floats emitted by
-     * the source Observable.
-     * <p>
-     * <img width="640" src="https://raw.github.com/wiki/Netflix/RxJava/images/rx-operators/average.png">
-     * 
-     * @param source source Observable to compute the average of
-     * @return an Observable that emits the average of all the Floats emitted by
-     *         the source Observable as its single item
-     * @see <a href="https://github.com/Netflix/RxJava/wiki/Mathematical-and-Aggregate-Operators#average">RxJava Wiki: averageFloats()</a>
-     * @see <a href="http://msdn.microsoft.com/en-us/library/system.reactive.linq.observable.average.aspx">MSDN: Observable.Average</a>
-     */
-    public static Observable<Float> averageFloat(Observable<Float> source) {
-        return OperationAverage.averageFloats(source);
-    }
-
-    /**
-     * Returns an Observable that emits the average of the Doubles emitted
-     * by the source Observable.
-     * <p>
-     * <img width="640" src="https://raw.github.com/wiki/Netflix/RxJava/images/rx-operators/average.png">
-     * 
-     * @param source source Observable to compute the average of
-     * @return an Observable that emits the average of all the Doubles emitted
-     *         by the source Observable as its single item
-     * @see <a href="https://github.com/Netflix/RxJava/wiki/Mathematical-and-Aggregate-Operators#average">RxJava Wiki: averageDoubles()</a>
-     * @see <a href="http://msdn.microsoft.com/en-us/library/system.reactive.linq.observable.average.aspx">MSDN: Observable.Average</a>
-     */
-    public static Observable<Double> averageDouble(Observable<Double> source) {
-        return OperationAverage.averageDoubles(source);
-    }
-
-    /**
-     * Create an Observable that transforms items emitted by the source
-     * Observable into integers by using a function you provide and then emits
-     * the integer average of the complete sequence of transformed values.
-     * <p>
-     * <img width="640" src="https://raw.github.com/wiki/Netflix/RxJava/images/rx-operators/average.f.png">
-     * 
-     * @param valueExtractor the function to transform an item emitted by the
-     *                       source Observable into an integer
-     * @return an Observable that emits the integer average of the complete
-     *         sequence of items emitted by the source Observable when
-     *         transformed into integers by the specified function
-     * @see <a href="https://github.com/Netflix/RxJava/wiki/Mathematical-and-Aggregate-Operators#average">RxJava Wiki: averageInteger()</a>
-     * @see <a href="http://msdn.microsoft.com/en-us/library/system.reactive.linq.observable.average.aspx">MSDN: Observable.Average</a>
-     */
-    public Observable<Integer> averageInteger(Func1<? super T, Integer> valueExtractor) {
-        return create(new OperationAverage.AverageIntegerExtractor<T>(this, valueExtractor));
-    }
-
-    /**
-     * Create an Observable that transforms items emitted by the source
-     * Observable into longs by using a function you provide and then emits
-     * the long average of the complete sequence of transformed values.
-     * <p>
-     * <img width="640" src="https://raw.github.com/wiki/Netflix/RxJava/images/rx-operators/average.f.png">
-     * 
-     * @param valueExtractor the function to transform an item emitted by the
-     *                       source Observable into a long
-     * @return an Observable that emits the long average of the complete
-     *         sequence of items emitted by the source Observable when
-     *         transformed into longs by the specified function
-     * @see <a href="https://github.com/Netflix/RxJava/wiki/Mathematical-and-Aggregate-Operators#average">RxJava Wiki: averageLong()</a>
-     * @see <a href="http://msdn.microsoft.com/en-us/library/system.reactive.linq.observable.average.aspx">MSDN: Observable.Average</a>
-     */
-    public Observable<Long> averageLong(Func1<? super T, Long> valueExtractor) {
-        return create(new OperationAverage.AverageLongExtractor<T>(this, valueExtractor));
-    }
-
-    /**
-     * Create an Observable that transforms items emitted by the source
-     * Observable into floats by using a function you provide and then emits
-     * the float average of the complete sequence of transformed values.
-     * <p>
-     * <img width="640" src="https://raw.github.com/wiki/Netflix/RxJava/images/rx-operators/average.f.png">
-     * 
-     * @param valueExtractor the function to transform an item emitted by the
-     *                       source Observable into a float
-     * @return an Observable that emits the float average of the complete
-     *         sequence of items emitted by the source Observable when
-     *         transformed into floats by the specified function
-     * @see <a href="https://github.com/Netflix/RxJava/wiki/Mathematical-and-Aggregate-Operators#average">RxJava Wiki: averageFloat()</a>
-     * @see <a href="http://msdn.microsoft.com/en-us/library/system.reactive.linq.observable.average.aspx">MSDN: Observable.Average</a>
-     */
-    public Observable<Float> averageFloat(Func1<? super T, Float> valueExtractor) {
-        return create(new OperationAverage.AverageFloatExtractor<T>(this, valueExtractor));
-    }
-
-    /**
-     * Create an Observable that transforms items emitted by the source
-     * Observable into doubles by using a function you provide and then emits
-     * the double average of the complete sequence of transformed values.
-     * <p>
-     * <img width="640" src="https://raw.github.com/wiki/Netflix/RxJava/images/rx-operators/average.f.png">
-     * 
-     * @param valueExtractor the function to transform an item emitted by the
-     *                       source Observable into a double
-     * @return an Observable that emits the double average of the complete
-     *         sequence of items emitted by the source Observable when
-     *         transformed into doubles by the specified function
-     * @see <a href="https://github.com/Netflix/RxJava/wiki/Mathematical-and-Aggregate-Operators#average">RxJava Wiki: averageDouble()</a>
-     * @see <a href="http://msdn.microsoft.com/en-us/library/system.reactive.linq.observable.average.aspx">MSDN: Observable.Average</a>
-     */
-    public Observable<Double> averageDouble(Func1<? super T, Double> valueExtractor) {
-        return create(new OperationAverage.AverageDoubleExtractor<T>(this, valueExtractor));
-    }
-
-    /**
-     * Returns an Observable that emits the minimum item emitted by the source
-     * Observable. If there is more than one such item, it returns the
-     * last-emitted one.
-     * <p>
-     * <img width="640" src="https://raw.github.com/wiki/Netflix/RxJava/images/rx-operators/min.png">
-     *
-     * @param source an Observable to determine the minimum item of
-     * @return an Observable that emits the minimum item emitted by the source
-     *         Observable
-     * @throws IllegalArgumentException if the source is empty
-     * @see <a href="http://msdn.microsoft.com/en-us/library/hh229715.aspx">MSDN: Observable.Min</a>
-     */
-    public static <T extends Comparable<? super T>> Observable<T> min(Observable<T> source) {
-        return OperationMinMax.min(source);
-    }
-
-    /**
-     * Returns an Observable that emits the minimum item emitted by the source
-     * Observable, according to a specified comparator. If there is more than
-     * one such item, it returns the last-emitted one.
-     * <p>
-     * <img width="640" src="https://raw.github.com/wiki/Netflix/RxJava/images/rx-operators/min.png">
-     *
-     * @param comparator the comparer used to compare elements
-     * @return an Observable that emits the minimum item according to the
-     *         specified comparator
-     * @throws IllegalArgumentException if the source is empty
-     * @see <a href="https://github.com/Netflix/RxJava/wiki/Mathematical-and-Aggregate-Operators#min">RxJava Wiki: min()</a>
-     * @see <a href="http://msdn.microsoft.com/en-us/library/hh229095.aspx">MSDN: Observable.Min</a>
-     */
-    public Observable<T> min(Comparator<? super T> comparator) {
-        return OperationMinMax.min(this, comparator);
-    }
-
-    /**
-     * Returns an Observable that emits a List of items emitted by the source
-     * Observable that have the minimum key value. For a source Observable that
-     * emits no items, the resulting Observable emits an empty List.
-     * <p>
-     * <img width="640" src="https://raw.github.com/wiki/Netflix/RxJava/images/rx-operators/minBy.png">
-     *
-     * @param selector the key selector function
-     * @return an Observable that emits a List of the items from the source
-     *         Observable that had the minimum key value
-     * @see <a href="https://github.com/Netflix/RxJava/wiki/Mathematical-and-Aggregate-Operators#minby">RxJava Wiki: minBy()</a>
-     * @see <a href="http://msdn.microsoft.com/en-us/library/hh228970.aspx">MSDN: Observable.MinBy</a>
-     */
-    public <R extends Comparable<? super R>> Observable<List<T>> minBy(Func1<T, R> selector) {
-        return OperationMinMax.minBy(this, selector);
-    }
-
-    /**
-     * Returns an Observable that emits a List of items emitted by the source
-     * Observable that have the minimum key value according to a given
-     * comparator function. For a source Observable that emits no items, the
-     * resulting Observable emits an empty List.
-     * <p>
-     * <img width="640" src="https://raw.github.com/wiki/Netflix/RxJava/images/rx-operators/minBy.png">
-     *
-     * @param selector the key selector function
-     * @param comparator the comparator used to compare key values
-     * @return an Observable that emits a List of the items emitted by the
-     *         source Observable that had the minimum key value according to the
-     *         specified comparator
-     * @see <a href="https://github.com/Netflix/RxJava/wiki/Mathematical-and-Aggregate-Operators#minby">RxJava Wiki: minBy()</a>
-     * @see <a href="http://msdn.microsoft.com/en-us/library/hh228970.aspx">MSDN: Observable.MinBy</a>
-     */
-    public <R> Observable<List<T>> minBy(Func1<T, R> selector, Comparator<? super R> comparator) {
-        return OperationMinMax.minBy(this, selector, comparator);
-    }
-
-    /**
-     * Returns an Observable that emits the maximum item emitted by the source
-     * Observable. If there is more than one item with the same maximum value,
-     * it emits the last-emitted of these.
-     * <p>
-     * <img width="640" src="https://raw.github.com/wiki/Netflix/RxJava/images/rx-operators/max.png">
-     *
-     * @param source an Observable to scan for the maximum emitted item
-     * @return an Observable that emits this maximum item from the source
-     * @throws IllegalArgumentException if the source is empty
-     * @see <a href="https://github.com/Netflix/RxJava/wiki/Mathematical-and-Aggregate-Operators#max">RxJava Wiki: max()</a>
-     * @see <a href="http://msdn.microsoft.com/en-us/library/hh211837.aspx">MSDN: Observable.Max</a>
-     */
-    public static <T extends Comparable<? super T>> Observable<T> max(Observable<T> source) {
-        return OperationMinMax.max(source);
-    }
-
-    /**
-     * Returns an Observable that emits the maximum item emitted by the source
-     * Observable, according to the specified comparator. If there is more than
-     * one item with the same maximum value, it emits the last-emitted of these.
-     * <p>
-     * <img width="640" src="https://raw.github.com/wiki/Netflix/RxJava/images/rx-operators/max.png">
-     *
-     * @param comparator the comparer used to compare items
-     * @return an Observable that emits the maximum item emitted by the source
-     *         Observable, according to the specified comparator
-     * @throws IllegalArgumentException if the source is empty
-     * @see <a href="https://github.com/Netflix/RxJava/wiki/Mathematical-and-Aggregate-Operators#max">RxJava Wiki: max()</a>
-     * @see <a href="http://msdn.microsoft.com/en-us/library/hh211635.aspx">MSDN: Observable.Max</a>
-     */
-    public Observable<T> max(Comparator<? super T> comparator) {
-        return OperationMinMax.max(this, comparator);
-    }
-
-    /**
-     * Returns an Observable that emits a List of items emitted by the source
-     * Observable that have the maximum key value. For a source Observable that
-     * emits no items, the resulting Observable emits an empty List.
-     * <p>
-     * <img width="640" src="https://raw.github.com/wiki/Netflix/RxJava/images/rx-operators/maxBy.png">
-     *
-     * @param selector the key selector function
-     * @return an Observable that emits a List of those items emitted by the
-     *         source Observable that had the maximum key value
-     * @see <a href="https://github.com/Netflix/RxJava/wiki/Mathematical-and-Aggregate-Operators#maxby">RxJava Wiki: maxBy()</a>
-     * @see <a href="http://msdn.microsoft.com/en-us/library/hh229058.aspx">MSDN: Observable.MaxBy</a>
-     */
-    public <R extends Comparable<? super R>> Observable<List<T>> maxBy(Func1<T, R> selector) {
-        return OperationMinMax.maxBy(this, selector);
-    }
-
-    /**
-     * Returns an Observable that emits a List of items emitted by the source
-     * Observable that have the maximum key value according to a specified
-     * comparator. For a source Observable that emits no items, the resulting
-     * Observable emits an empty List.
-     * <p>
-     * <img width="640" src="https://raw.github.com/wiki/Netflix/RxJava/images/rx-operators/maxBy.png">
-     *
-     * @param selector the key selector function
-     * @param comparator the comparator used to compare key values
-     * @return an Observable that emits a List of those items emitted by the
-     *         source Observable that had the maximum key value according to the
-     *         specified comparator
-     * @see <a href="https://github.com/Netflix/RxJava/wiki/Mathematical-and-Aggregate-Operators#maxby">RxJava Wiki: maxBy()</a>
-     * @see <a href="http://msdn.microsoft.com/en-us/library/hh244330.aspx">MSDN: Observable.MaxBy</a>
-     */
-    public <R> Observable<List<T>> maxBy(Func1<T, R> selector, Comparator<? super R> comparator) {
-        return OperationMinMax.maxBy(this, selector, comparator);
-    }
-
-    /**
-     * Returns a {@link ConnectableObservable} that shares a single subscription
-     * to the underlying Observable that will replay all of its items and
-     * notifications to any future {@link Observer}.
-     * <p>
-     * <img width="640" src="https://raw.github.com/wiki/Netflix/RxJava/images/rx-operators/replay.png">
-     * 
-     * @return a {@link ConnectableObservable} that upon connection causes the
-     *         source Observable to emit items to its {@link Observer}s
-     * @see <a href="https://github.com/Netflix/RxJava/wiki/Connectable-Observable-Operators#observablereplay">RxJava Wiki: replay()</a>
-     */
-    public ConnectableObservable<T> replay() {
-        return OperationMulticast.multicast(this, ReplaySubject.<T> create());
-    }
-    
-    /**
-     * Returns a {@link ConnectableObservable} that shares a single subscription
-     * to the underlying Observable that will replay all of its items and
-     * notifications to any future {@link Observer} on the given scheduler.
-     * <p>
-     * <img width="640" src="https://raw.github.com/wiki/Netflix/RxJava/images/rx-operators/replay.s.png">
-     *
-     * @param scheduler the scheduler on which the Observers will observe the
-     *                  emitted items
-     * @return a {@link ConnectableObservable} that shares a single subscription
-     *         to the source Observable that will replay all of its items and
-     *         notifications to any future {@link Observer} on the given
-     *         scheduler
-     * @see <a href="https://github.com/Netflix/RxJava/wiki/Connectable-Observable-Operators#observablereplay">RxJava Wiki: replay()</a>
-     * @see <a href="http://msdn.microsoft.com/en-us/library/hh211699.aspx">MSDN: Observable.Replay</a>
-     */
-    public ConnectableObservable<T> replay(Scheduler scheduler) {
-         return OperationMulticast.multicast(this, OperationReplay.createScheduledSubject(ReplaySubject.<T>create(), scheduler));
-    }
-
-    /**
-     * Returns a connectable observable sequence that shares a single
-     * subscription to the source Observable that replays at most
-     * {@code bufferSize} items emitted by that Observable.
-     * <p>
-     * <img width="640" src="https://raw.github.com/wiki/Netflix/RxJava/images/rx-operators/replay.n.png">
-     * 
-     * @param bufferSize the buffer size
-     * @return a connectable observable sequence that shares a single 
-     *         subscription to the source Observable and replays at most
-     *         {@code bufferSize} items emitted by that Observable
-     * @see <a href="https://github.com/Netflix/RxJava/wiki/Connectable-Observable-Operators#observablereplay">RxJava Wiki: replay()</a>
-     * @see <a href="http://msdn.microsoft.com/en-us/library/hh211976.aspx">MSDN: Observable.Replay</a>
-     */
-    public ConnectableObservable<T> replay(int bufferSize) {
-        return OperationMulticast.multicast(this, OperationReplay.<T>replayBuffered(bufferSize));
-    }
-
-    /**
-     * Returns a connectable observable sequence that shares a single 
-     * subscription to the source Observable and replays at most
-     * {@code bufferSize} items emitted by that Observable.
-     * <p>
-     * <img width="640" src="https://raw.github.com/wiki/Netflix/RxJava/images/rx-operators/replay.ns.png">
-     * 
-     * @param bufferSize the buffer size
-     * @param scheduler the scheduler on which the Observers will observe the
-     *                  emitted items
-     * @return a connectable observable sequence that shares a single 
-     *         subscription to the source Observable and replays at most
-     *         {@code bufferSize} items emitted by that Observable
-     * @see <a href="https://github.com/Netflix/RxJava/wiki/Connectable-Observable-Operators#observablereplay">RxJava Wiki: replay()</a>
-     * @see <a href="http://msdn.microsoft.com/en-us/library/hh229814.aspx">MSDN: Observable.Replay</a>
-     */
-    public ConnectableObservable<T> replay(int bufferSize, Scheduler scheduler) {
-        return OperationMulticast.multicast(this, 
-                OperationReplay.createScheduledSubject(
-                OperationReplay.<T>replayBuffered(bufferSize), scheduler));
-    }
-    
-    /**
-     * Returns a connectable observable sequence that shares a single 
-     * subscription to the source Observable and replays all items emitted by
-     * that Observable within a time window.
-     * <p>
-     * <img width="640" src="https://raw.github.com/wiki/Netflix/RxJava/images/rx-operators/replay.t.png">
-     * 
-     * @param time the window length
-     * @param unit the window length time unit
-     * @return a connectable observable sequence that shares a single 
-     *         subscription to the source Observable and that replays all items
-     *         emitted by that Observable during the window defined by
-     *         {@code time} and {@code unit}
-     * @see <a href="https://github.com/Netflix/RxJava/wiki/Connectable-Observable-Operators#observablereplay">RxJava Wiki: replay()</a>
-     * @see <a href="http://msdn.microsoft.com/en-us/library/hh229232.aspx">MSDN: Observable.Replay</a>
-     */
-    public ConnectableObservable<T> replay(long time, TimeUnit unit) {
-        return replay(time, unit, Schedulers.threadPoolForComputation());
-    }
-
-    /**
-     * Returns a connectable observable sequence that shares a single 
-     * subscription to the source Observable and replays all items emitted by
-     * that Observable within a time window.
-     * <p>
-     * <img width="640" src="https://raw.github.com/wiki/Netflix/RxJava/images/rx-operators/replay.ts.png">
-     * 
-     * @param time the window length
-     * @param unit the window length time unit
-     * @param scheduler the scheduler that is used as a time source for the
-     *                  window
-     * @return a connectable observable sequence that shares a single 
-     *         subscription to the source Observable and replays all items
-     *         emitted by that Observable within the window defined by
-     *         {@code time} and {@code unit}
-     * @see <a href="https://github.com/Netflix/RxJava/wiki/Connectable-Observable-Operators#observablereplay">RxJava Wiki: replay()</a>
-     * @see <a href="http://msdn.microsoft.com/en-us/library/hh211811.aspx">MSDN: Observable.Replay</a>
-     */
-    public ConnectableObservable<T> replay(long time, TimeUnit unit, Scheduler scheduler) {
-        return OperationMulticast.multicast(this, OperationReplay.<T>replayWindowed(time, unit, -1, scheduler));
-    }
-
-    /**
-     * Returns a connectable observable sequence that shares a single 
-     * subscription to the underlying sequence replaying {@code bufferSize}
-     * notifications within window.
-     * <p>
-     * <img width="640" src="https://raw.github.com/wiki/Netflix/RxJava/images/rx-operators/replay.nt.png">
-     * 
-     * @param bufferSize the buffer size
-     * @param time the window length
-     * @param unit the window length time unit
-     * @return Returns a connectable observable sequence that shares a single 
-     *         subscription to the underlying sequence replaying bufferSize notifications within window
-     * @see <a href="https://github.com/Netflix/RxJava/wiki/Connectable-Observable-Operators#observablereplay">RxJava Wiki: replay()</a>
-     * @see <a href="http://msdn.microsoft.com/en-us/library/hh229874.aspx">MSDN: Observable.Replay</a>
-     */
-    public ConnectableObservable<T> replay(int bufferSize, long time, TimeUnit unit) {
-         return replay(bufferSize, time, unit, Schedulers.threadPoolForComputation());
-    }
-
-    /**
-     * Returns a connectable observable sequence that shares a single 
-     * subscription to the underlying sequence and that replays a maximum of
-     * {@code bufferSize} items that are emitted within the window defined by
-     * {@code time} and {@code unit}.
-     * <p>
-     * <img width="640" src="https://raw.github.com/wiki/Netflix/RxJava/images/rx-operators/replay.nts.png">
-     * 
-     * @param bufferSize the buffer size
-     * @param time the window length
-     * @param unit the window length time unit
-     * @param scheduler the scheduler that is used as a time source for the
-     *                  window
-     * @return a connectable observable sequence that shares a single 
-     *         subscription to the underlying sequence that replays a maximum of
-     *         {@code bufferSize} items that are emitted within the window
-     *         defined by {@code time} and {@code unit}
-     * @see <a href="https://github.com/Netflix/RxJava/wiki/Connectable-Observable-Operators#observablereplay">RxJava Wiki: replay()</a>
-     * @see <a href="http://msdn.microsoft.com/en-us/library/hh211759.aspx">MSDN: Observable.Replay</a>
-     */
-    public ConnectableObservable<T> replay(int bufferSize, long time, TimeUnit unit, Scheduler scheduler) {
-        if (bufferSize < 0) {
-            throw new IllegalArgumentException("bufferSize < 0");
-        }
-        return OperationMulticast.multicast(this, OperationReplay.<T>replayWindowed(time, unit, bufferSize, scheduler));
-    }
-    
-    /**
-     * Returns an observable sequence that is the result of invoking the
-     * selector on a connectable observable sequence that shares a single
-     * subscription to the underlying sequence and starts with initial value.
-     * 
-     * @param <R> the return element type
-     * @param selector the selector function which can use the multicasted 
-     *                 this sequence as many times as needed, without causing 
-     *                 multiple subscriptions to this sequence
-     * @return an observable sequence that is the result of invoking the
-     *         selector on a connectable observable sequence that shares a
-     *         single subscription to the underlying sequence and starts with
-     *         initial value
-     * @see <a href="https://github.com/Netflix/RxJava/wiki/Connectable-Observable-Operators#observablereplay">RxJava Wiki: replay()</a>
-     * @see <a href="http://msdn.microsoft.com/en-us/library/hh229653.aspx">MSDN: Observable.Replay</a>
-     */
-    public <R> Observable<R> replay(Func1<? super Observable<T>, ? extends Observable<R>> selector) {
-        return OperationMulticast.multicast(this, new Func0<Subject<T, T>>() {
-            @Override
-            public Subject<T, T> call() {
-                return ReplaySubject.create();
-            }
-        }, selector);
-    }
-
-    /**
-     * Returns an observable sequence that is the result of invoking the 
-     * selector on a connectable observable sequence that shares a single 
-     * subscription to the underlying sequence replaying all notifications.
-     * 
-     * @param <R> the return element type
-     * @param selector the selector function which can use the multicasted 
-     *                 this sequence as many times as needed, without causing 
-     *                 multiple subscriptions to this sequence
-     * @param scheduler the scheduler where the replay is observed
-     * @return an observable sequence that is the result of invoking the 
-     *         selector on a connectable observable sequence that shares a
-     *         single subscription to the underlying sequence replaying all
-     *         notifications
-     * @see <a href="https://github.com/Netflix/RxJava/wiki/Connectable-Observable-Operators#observablereplay">RxJava Wiki: replay()</a>
-     * @see <a href="http://msdn.microsoft.com/en-us/library/hh211644.aspx">MSDN: Observable.Replay</a>
-     */
-    public <R> Observable<R> replay(Func1<? super Observable<T>, ? extends Observable<R>> selector, final Scheduler scheduler) {
-        return OperationMulticast.multicast(this, new Func0<Subject<T, T>>() {
-            @Override
-            public Subject<T, T> call() {
-                return OperationReplay.createScheduledSubject(ReplaySubject.<T>create(), scheduler);
-            }
-        }, selector);
-    }
-
-    /**
-     * Returns an observable sequence that is the result of invoking the 
-     * selector on a connectable observable sequence that shares a single 
-     * subscription to the underlying sequence replaying {@code bufferSize}
-     * notifications.
-     * 
-     * @param <R> the return element type
-     * @param selector the selector function which can use the multicasted 
-     *                 this sequence as many times as needed, without causing 
-     *                 multiple subscriptions to this sequence
-     * @param bufferSize the buffer size
-     * @return an observable sequence that is the result of invoking the 
-     *         selector on a connectable observable sequence that shares a
-     *         single subscription to the underlying sequence replaying
-     *         {@code bufferSize} notifications
-     * @see <a href="https://github.com/Netflix/RxJava/wiki/Connectable-Observable-Operators#observablereplay">RxJava Wiki: replay()</a>
-     * @see <a href="http://msdn.microsoft.com/en-us/library/hh211675.aspx">MSDN: Observable.Replay</a>
-     */
-    public <R> Observable<R> replay(Func1<? super Observable<T>, ? extends Observable<R>> selector, final int bufferSize) {
-        return OperationMulticast.multicast(this, new Func0<Subject<T, T>>() {
-            @Override
-            public Subject<T, T> call() {
-                return OperationReplay.replayBuffered(bufferSize);
-            }
-        }, selector);
-    }
-
-    /**
-     * Returns an observable sequence that is the result of invoking the 
-     * selector on a connectable observable sequence that shares a single 
-     * subscription to the underlying sequence replaying {@code bufferSize}
-     * notifications.
-     * 
-     * @param <R> the return element type
-     * @param selector the selector function which can use the multicasted 
-     *                 this sequence as many times as needed, without causing 
-     *                 multiple subscriptions to this sequence
-     * @param bufferSize the buffer size
-     * @param scheduler the scheduler where the replay is observed
-     * @return an observable sequence that is the result of invoking the 
-     *         selector on a connectable observable sequence that shares a
-     *         single subscription to the underlying sequence replaying
-     *         {@code bufferSize} notifications
-     * @see <a href="https://github.com/Netflix/RxJava/wiki/Connectable-Observable-Operators#observablereplay">RxJava Wiki: replay()</a>
-     * @see <a href="http://msdn.microsoft.com/en-us/library/hh229928.aspx">MSDN: Observable.Replay</a>
-     */
-    public <R> Observable<R> replay(Func1<? super Observable<T>, ? extends Observable<R>> selector, final int bufferSize, final Scheduler scheduler) {
-        return OperationMulticast.multicast(this, new Func0<Subject<T, T>>() {
-            @Override
-            public Subject<T, T> call() {
-                return OperationReplay.<T>createScheduledSubject(OperationReplay.<T>replayBuffered(bufferSize), scheduler);
-            }
-        }, selector);
-    }
-
-    /**
-     * Returns an observable sequence that is the result of invoking the
-     * selector on a connectable observable sequence that shares a single 
-     * subscription to the underlying sequence replaying all notifications
-     * within window.
-     * 
-     * @param <R> the return element type
-     * @param selector the selector function which can use the multicasted 
-     *                 this sequence as many times as needed, without causing 
-     *                 multiple subscriptions to this sequence
-     * @param time the window length
-     * @param unit the window length time unit
-     * @return an observable sequence that is the result of invoking the
-     *         selector on a connectable observable sequence that shares a
-     *         single subscription to the underlying sequence replaying all
-     *         notifications within window
-     * @see <a href="https://github.com/Netflix/RxJava/wiki/Connectable-Observable-Operators#observablereplay">RxJava Wiki: replay()</a>
-     * @see <a href="http://msdn.microsoft.com/en-us/library/hh229526.aspx">MSDN: Observable.Replay</a>
-     */
-    public <R> Observable<R> replay(Func1<? super Observable<T>, ? extends Observable<R>> selector, long time, TimeUnit unit) {
-        return replay(selector, time, unit, Schedulers.threadPoolForComputation());
-    }
-
-    /**
-     * Returns an observable sequence that is the result of invoking the 
-     * selector on a connectable observable sequence that shares a single 
-     * subscription to the underlying sequence replaying all notifications
-     * within window.
-     * 
-     * @param <R> the return element type
-     * @param selector the selector function which can use the multicasted 
-     *                 this sequence as many times as needed, without causing 
-     *                 multiple subscriptions to this sequence
-     * @param time the window length
-     * @param unit the window length time unit
-     * @param scheduler the scheduler that is used as a time source for the
-     *                  window
-     * @return an observable sequence that is the result of invoking the 
-     *         selector on a connectable observable sequence that shares a
-     *         single subscription to the underlying sequence replaying all
-     *         notifications within window
-     * @see <a href="https://github.com/Netflix/RxJava/wiki/Connectable-Observable-Operators#observablereplay">RxJava Wiki: replay()</a>
-     * @see <a href="http://msdn.microsoft.com/en-us/library/hh244327.aspx">MSDN: Observable.Replay</a>
-     */
-    public <R> Observable<R> replay(Func1<? super Observable<T>, ? extends Observable<R>> selector, final long time, final TimeUnit unit, final Scheduler scheduler) {
-        return OperationMulticast.multicast(this, new Func0<Subject<T, T>>() {
-            @Override
-            public Subject<T, T> call() {
-                return OperationReplay.replayWindowed(time, unit, -1, scheduler);
-            }
-        }, selector);
-    }
-
-    /**
-     * Returns an observable sequence that is the result of invoking the 
-     * selector on a connectable observable sequence that shares a single 
-     * subscription to the underlying sequence replaying {@code bufferSize}
-     * notifications within window.
-     * 
-     * @param <R> the return element type
-     * @param selector the selector function which can use the multicasted 
-     *                 this sequence as many times as needed, without causing 
-     *                 multiple subscriptions to this sequence
-     * @param bufferSize the buffer size
-     * @param time the window length
-     * @param unit the window length time unit
-     * @return an observable sequence that is the result of invoking the 
-     *         selector on a connectable observable sequence that shares a
-     *         single subscription to the underlying sequence replaying
-     *         {@code bufferSize} notifications within window
-     * @see <a href="https://github.com/Netflix/RxJava/wiki/Connectable-Observable-Operators#observablereplay">RxJava Wiki: replay()</a>
-     * @see <a href="http://msdn.microsoft.com/en-us/library/hh228952.aspx">MSDN: Observable.Replay</a>
-     */
-    public <R> Observable<R> replay(Func1<? super Observable<T>, ? extends Observable<R>> selector, int bufferSize, long time, TimeUnit unit) {
-        return replay(selector, bufferSize, time, unit, Schedulers.threadPoolForComputation());
-    }
-
-
-    /**
-     * Returns an observable sequence that is the result of invoking the 
-     * selector on a connectable observable sequence that shares a single 
-     * subscription to the underlying sequence replaying {@code bufferSize}
-     * notifications within window.
-     * 
-     * @param <R> the return element type
-     * @param selector the selector function which can use the multicasted 
-     *                 this sequence as many times as needed, without causing 
-     *                 multiple subscriptions to this sequence
-     * @param bufferSize the buffer size
-     * @param time the window length
-     * @param unit the window length time unit
-     * @param scheduler the scheduler which is used as a time source for the
-     *                  window
-     * @return an observable sequence that is the result of invoking the 
-     *         selector on a connectable observable sequence that shares a
-     *         single subscription to the underlying sequence replaying
-     *         {@code bufferSize} notifications within window
-     * @see <a href="https://github.com/Netflix/RxJava/wiki/Connectable-Observable-Operators#observablereplay">RxJava Wiki: replay()</a>
-     * @see <a href="http://msdn.microsoft.com/en-us/library/hh229404.aspx">MSDN: Observable.Replay</a>
-     */
-    public <R> Observable<R> replay(Func1<? super Observable<T>, ? extends Observable<R>> selector, final int bufferSize, final long time, final TimeUnit unit, final Scheduler scheduler) {
-        if (bufferSize < 0) {
-            throw new IllegalArgumentException("bufferSize < 0");
-        }
-        return OperationMulticast.multicast(this, new Func0<Subject<T, T>>() {
-            @Override
-            public Subject<T, T> call() {
-                return OperationReplay.replayWindowed(time, unit, bufferSize, scheduler);
-            }
-        }, selector);
-    }
-    
-    /**
-     * Retry subscription to the source Observable when it calls
-     * <code>onError</code> up to a certain number of retries.
-     * <p>
-     * <img width="640" src="https://raw.github.com/wiki/Netflix/RxJava/images/rx-operators/retry.png">
-     * <p>
-     * If the source Observable calls {@link Observer#onError}, this method will
-     * resubscribe to the source Observable for a maximum of
-     * <code>retryCount</code> resubscriptions.
-     * <p>
-     * Any and all items emitted by the source Observable will be emitted by
-     * the resulting Observable, even those emitted during failed subscriptions.
-     * For example, if an Observable fails at first but emits [1, 2] then
-     * succeeds the second time and emits [1, 2, 3, 4, 5] then the complete
-     * sequence of emissions and notifications would be
-     * [1, 2, 1, 2, 3, 4, 5, <i>onCompleted</i>].
-     * 
-     * @param retryCount number of retry attempts before failing
-     * @return the source Observable modified with retry logic
-     * @see <a href="https://github.com/Netflix/RxJava/wiki/Error-Handling-Operators#retry">RxJava Wiki: retry()</a>
-     */
-    public Observable<T> retry(int retryCount) {
-        return create(OperationRetry.retry(this, retryCount));
-    }
-
-    /**
-     * Retry subscription to the source Observable whenever it calls
-     * <code>onError</code> (infinite retry count).
-     * <p>
-     * <img width="640" src="https://raw.github.com/wiki/Netflix/RxJava/images/rx-operators/retry.png">
-     * <p>
-     * If the source Observable calls {@link Observer#onError}, this method will
-     * resubscribe to the source Observable.
-     * <p>
-     * Any and all items emitted by the source Observable will be emitted by
-     * the resulting Observable, even those emitted during failed subscriptions.
-     * For example, if an Observable fails at first but emits [1, 2] then
-     * succeeds the second time and emits [1, 2, 3, 4, 5] then the complete
-     * sequence of emissions and notifications would be
-     * [1, 2, 1, 2, 3, 4, 5, <i>onCompleted</i>].
-     * 
-     * @return the source Observable modified with retry logic
-     * @see <a href="https://github.com/Netflix/RxJava/wiki/Error-Handling-Operators#retry">RxJava Wiki: retry()</a>
-     */
-    public Observable<T> retry() {
-        return create(OperationRetry.retry(this));
-    }
-
-    /**
-     * This method has similar behavior to {@link #replay} except that this
-     * auto-subscribes to the source Observable rather than returning a
-     * {@link ConnectableObservable}.
-     * <p>
-     * <img width="640" src="https://raw.github.com/wiki/Netflix/RxJava/images/rx-operators/cache.png">
-     * <p>
-     * This is useful when you want an Observable to cache responses and you
-     * can't control the subscribe/unsubscribe behavior of all the
-     * {@link Observer}s.
-     * <p>
-     * When you call {@code cache()}, it does not yet subscribe to the
-     * source Observable. This only happens when {@code subscribe} is called
-     * the first time on the Observable returned by {@code cache()}.
-     * <p>
-     * Note: You sacrifice the ability to unsubscribe from the origin when you
-     * use the <code>cache()</code> operator so be careful not to use this
-     * operator on Observables that emit an infinite or very large number of
-     * items that will use up memory.
-     * 
-     * @return an Observable that, when first subscribed to, caches all of its
-     *         items and notifications for the benefit of subsequent observers
-     * @see <a href="https://github.com/Netflix/RxJava/wiki/Observable-Utility-Operators#cache">RxJava Wiki: cache()</a>
-     */
-    public Observable<T> cache() {
-        return create(OperationCache.cache(this));
-    }
-
-    /**
-     * Perform work in parallel by sharding an {@code Observable<T>} on a
-     * {@link Schedulers#threadPoolForComputation()} {@link Scheduler} and
-     * return an {@code Observable<R>} with the output.
-     * <p>
-     * <img width="640" src="https://raw.github.com/wiki/Netflix/RxJava/images/rx-operators/parallel.png">
-     * 
-     * @param f a {@link Func1} that applies Observable operators to
-     *          {@code Observable<T>} in parallel and returns an
-     *          {@code Observable<R>}
-     * @return an Observable with the output of the {@link Func1} executed on a
-     *         {@link Scheduler}
-     * @see <a href="https://github.com/Netflix/RxJava/wiki/Observable-Utility-Operators#parallel">RxJava Wiki: parallel()</a>
-     */
-    public <R> Observable<R> parallel(Func1<Observable<T>, Observable<R>> f) {
-        return OperationParallel.parallel(this, f);
-    }
-
-    /**
-     * Perform work in parallel by sharding an {@code Observable<T>} on a
-     * {@link Scheduler} and return an {@code Observable<R>} with the output.
-     * <p>
-     * <img width="640" src="https://raw.github.com/wiki/Netflix/RxJava/images/rx-operators/parallel.png">
-     * 
-     * @param f a {@link Func1} that applies Observable operators to
-     *          {@code Observable<T>} in parallel and returns an
-     *          {@code Observable<R>}
-     * @param s a {@link Scheduler} to perform the work on
-     * @return an Observable with the output of the {@link Func1} executed on a
-     *         {@link Scheduler}
-     * @see <a href="https://github.com/Netflix/RxJava/wiki/Observable-Utility-Operators#parallel">RxJava Wiki: parallel()</a>
-     */
-    public <R> Observable<R> parallel(final Func1<Observable<T>, Observable<R>> f, final Scheduler s) {
-        return OperationParallel.parallel(this, f, s);
-    }
-
-    /**
-     * Merges an <code>Observable&lt;Observable&lt;T&gt;&gt;</code> to
-     * <code>Observable&lt;Observable&lt;T&gt;&gt;</code> with the number of
-     * inner Observables defined by <code>parallelObservables</code>.
-     * <p>
-     * For example, if the original
-     * <code>Observable&lt;Observable&lt;T&gt;&gt;</code> has 100 Observables to
-     * be emitted and <code>parallelObservables</code> is 8, the 100 will be
-     * grouped onto 8 output Observables.
-     * <p>
-     * This is a mechanism for efficiently processing <i>n</i> number of
-     * Observables on a smaller <i>m</i> number of resources (typically CPU
-     * cores).
-     * <p>
-     * <img width="640" src="https://raw.github.com/wiki/Netflix/RxJava/images/rx-operators/parallelMerge.png">
-     * 
-     * @param parallelObservables the number of Observables to merge into
-     * @return an Observable of Observables constrained in number by
-     *         <code>parallelObservables</code>
-     * @see <a href="https://github.com/Netflix/RxJava/wiki/Combining-Observables#parallelmerge">RxJava Wiki: parallelMerge()</a>
-     */
-    public static <T> Observable<Observable<T>> parallelMerge(Observable<Observable<T>> source, int parallelObservables) {
-        return OperationParallelMerge.parallelMerge(source, parallelObservables);
-    }
-    
-    /**
-     * Merges an <code>Observable&lt;Observable&lt;T&gt;&gt;</code> to
-     * <code>Observable&lt;Observable&lt;T&gt;&gt;</code> with the number of
-     * inner Observables defined by <code>parallelObservables</code> and runs
-     * each Observable on the defined Scheduler.
-     * <p>
-     * For example, if the original
-     * <code>Observable&lt;Observable&lt;T&gt;&gt;</code> has 100 Observables to
-     * be emitted and <code>parallelObservables</code> is 8, the 100 will be
-     * grouped onto 8 output Observables.
-     * <p>
-     * This is a mechanism for efficiently processing <i>n</i> number of
-     * Observables on a smaller <i>m</i> number of resources (typically CPU
-     * cores).
-     * <p>
-     * <img width="640" src="https://raw.github.com/wiki/Netflix/RxJava/images/rx-operators/parallelMerge.png">
-     * 
-     * @param parallelObservables the number of Observables to merge into
-     * @param scheduler the Scheduler to run each Observable on
-     * @return an Observable of Observables constrained in number by
-     *         <code>parallelObservables</code>
-     * @see <a href="https://github.com/Netflix/RxJava/wiki/Combining-Observables#parallelmerge">RxJava Wiki: parallelMerge()</a>
-     */
-    public static <T> Observable<Observable<T>> parallelMerge(Observable<Observable<T>> source, int parallelObservables, Scheduler scheduler) {
-        return OperationParallelMerge.parallelMerge(source, parallelObservables, scheduler);
-    }
-    
-    /**
-     * Returns a {@link ConnectableObservable}, which waits until its
-     * {@link ConnectableObservable#connect connect} method is called before it
-     * begins emitting items to those {@link Observer}s that have subscribed to
-     * it.
-     * <p>
-     * <img width="640" src="https://raw.github.com/wiki/Netflix/RxJava/images/rx-operators/publishConnect.png">
-     * 
-     * @return a {@link ConnectableObservable} that upon connection causes the
-     *         source Observable to emit items to its {@link Observer}s
-     * @see <a href="https://github.com/Netflix/RxJava/wiki/Connectable-Observable-Operators#observablepublish-and-observablemulticast">RxJava Wiki: publish()</a>
-     */
-    public ConnectableObservable<T> publish() {
-        return OperationMulticast.multicast(this, PublishSubject.<T> create());
-    }
-
-    /**
-     * Returns a {@link ConnectableObservable} that emits only the last item
-     * emitted by the source Observable.
-     * <p>
-     * <img width="640" src="https://raw.github.com/wiki/Netflix/RxJava/images/rx-operators/publishLast.png">
-     * 
-     * @return a {@link ConnectableObservable}
-     * @see <a href="https://github.com/Netflix/RxJava/wiki/Connectable-Observable-Operators#observablepublishlast">RxJava Wiki: publishLast()</a>
-     */
-    public ConnectableObservable<T> publishLast() {
-        return OperationMulticast.multicast(this, AsyncSubject.<T> create());
-    }
-
-    /**
-     * Synonymous with <code>reduce()</code>.
-     * <p>
-     * <img width="640" src="https://raw.github.com/wiki/Netflix/RxJava/images/rx-operators/aggregate.png">
-     *
-     * @see <a href="https://github.com/Netflix/RxJava/wiki/Mathematical-and-Aggregate-Operators#reduce">RxJava Wiki: reduce()</a>
-     * @see #reduce(Func2)
-     * @deprecated use #reduce(Func2)
-     */
-    public Observable<T> aggregate(Func2<T, T, T> accumulator) {
-        return reduce(accumulator);
-    }
-
-    /**
-     * Returns an Observable that applies a function of your choosing to the
-     * first item emitted by a source Observable, then feeds the result of that
-     * function along with the second item emitted by an Observable into the
-     * same function, and so on until all items have been emitted by the source
-     * Observable, emitting the final result from the final call to your
-     * function as its sole item.
-     * <p>
-     * <img width="640" src="https://raw.github.com/wiki/Netflix/RxJava/images/rx-operators/reduceSeed.png">
-     * <p>
-     * This technique, which is called "reduce" here, is sometimec called
-     * "aggregate," "fold," "accumulate," "compress," or "inject" in other
-     * programming contexts. Groovy, for instance, has an <code>inject</code>
-     * method that does a similar operation on lists.
-     * 
-     * @param initialValue the initial (seed) accumulator value
-     * @param accumulator an accumulator function to be invoked on each item
-     *                    emitted by the source Observable, the result of which
-     *                    will be used in the next accumulator call
-     * @return an Observable that emits a single item that is the result of
-     *         accumulating the output from the items emitted by the source
-     *         Observable
-     * @see <a href="https://github.com/Netflix/RxJava/wiki/Mathematical-and-Aggregate-Operators#reduce">RxJava Wiki: reduce()</a>
-     * @see <a href="http://msdn.microsoft.com/en-us/library/hh229154.aspx">MSDN: Observable.Aggregate</a>
-     * @see <a href="http://en.wikipedia.org/wiki/Fold_(higher-order_function)">Wikipedia: Fold (higher-order function)</a>
-     */
-    public <R> Observable<R> reduce(R initialValue, Func2<R, ? super T, R> accumulator) {
-        return create(OperationScan.scan(this, initialValue, accumulator)).takeLast(1);
-    }
-    
-    /**
-     * Collect values into a single mutable data structure.
-     * <p>
-     * A simplified version of `reduce` that does not need to return the state on each pass.
-     * <p>
-     * 
-     * @param state
-     * @param collector
-     * @return
-     */
-    public <R> Observable<R> collect(R state, final Action2<R, ? super T> collector) {
-        Func2<R, T, R> accumulator = new Func2<R, T, R>() {
-
-            @Override
-            public R call(R state, T value) {
-                collector.call(state, value);
-                return state;
-            }
-
-        };
-        return reduce(state, accumulator);
-    }
-    
-    /**
-     * Synonymous with <code>reduce()</code>.
-     * <p>
-     * <img width="640" src="https://raw.github.com/wiki/Netflix/RxJava/images/rx-operators/aggregateSeed.png">
-     * 
-     * @see <a href="https://github.com/Netflix/RxJava/wiki/Mathematical-and-Aggregate-Operators#reduce">RxJava Wiki: reduce()</a>
-     * @see #reduce(Object, Func2)
-     * @deprecated use #reduce(Object, Func2)
-     */
-    public <R> Observable<R> aggregate(R initialValue, Func2<R, ? super T, R> accumulator) {
-        return reduce(initialValue, accumulator);
-    }
-    
-    /**
-     * Returns an Observable that applies a function of your choosing to the
-     * first item emitted by a source Observable, then feeds the result of that
-     * function along with the second item emitted by an Observable into the
-     * same function, and so on until all items have been emitted by the source
-     * Observable, emitting the result of each of these iterations.
-     * <p>
-     * <img width="640" src="https://raw.github.com/wiki/Netflix/RxJava/images/rx-operators/scan.png">
-     * <p>
-     * This sort of function is sometimes called an accumulator.
-     * 
-     * @param accumulator an accumulator function to be invoked on each item
-     *                    emitted by the source Observable, whose result will be
-     *                    emitted to {@link Observer}s via
-     *                    {@link Observer#onNext onNext} and used in the next
-     *                    accumulator call
-     * @return an Observable that emits the results of each call to the
-     *         accumulator function
-     * @see <a href="https://github.com/Netflix/RxJava/wiki/Transforming-Observables#scan">RxJava Wiki: scan()</a>
-     * @see <a href="http://msdn.microsoft.com/en-us/library/hh211665.aspx">MSDN: Observable.Scan</a>
-     */
-    public Observable<T> scan(Func2<T, T, T> accumulator) {
-        return create(OperationScan.scan(this, accumulator));
-    }
-
-    /**
-     * Returns an Observable that emits the results of sampling the items
-     * emitted by the source Observable at a specified time interval.
-     * <p>
-     * <img width="640" src="https://raw.github.com/wiki/Netflix/RxJava/images/rx-operators/sample.png">
-     * 
-     * @param period the sampling rate
-     * @param unit the {@link TimeUnit} in which <code>period</code> is defined
-     * @return an Observable that emits the results of sampling the items
-     *         emitted by the source Observable at the specified time interval
-     * @see <a href="https://github.com/Netflix/RxJava/wiki/Filtering-Observables#sample-or-throttlelast">RxJava Wiki: sample()</a>
-     */
-    public Observable<T> sample(long period, TimeUnit unit) {
-        return create(OperationSample.sample(this, period, unit));
-    }
-
-    /**
-     * Returns an Observable that emits the results of sampling the items
-     * emitted by the source Observable at a specified time interval.
-     * <p>
-     * <img width="640" src="https://raw.github.com/wiki/Netflix/RxJava/images/rx-operators/sample.s.png">
-     * 
-     * @param period the sampling rate
-     * @param unit the {@link TimeUnit} in which <code>period</code> is defined
-     * @param scheduler the {@link Scheduler} to use when sampling
-     * @return an Observable that emits the results of sampling the items
-     *         emitted by the source Observable at the specified time interval
-     * @see <a href="https://github.com/Netflix/RxJava/wiki/Filtering-Observables#sample-or-throttlelast">RxJava Wiki: sample()</a>
-     */
-    public Observable<T> sample(long period, TimeUnit unit, Scheduler scheduler) {
-        return create(OperationSample.sample(this, period, unit, scheduler));
-    }
-    
-    /**
-     * Return an Observable that emits the results of sampling the items emitted
-     * by this Observable when the <code>sampler</code> Observable emits an item
-     * or completes.
-     * <p>
-     * <img width="640" src="https://raw.github.com/wiki/Netflix/RxJava/images/rx-operators/sample.o.png">
-     * 
-     * @param sampler the Observable to use for sampling the source Observable
-     * @return an Observable that emits the results of sampling the items
-     *         emitted by this Observable whenever the <code>sampler</code>
-     *         Observable emits an item or completes
-     * @see <a href="https://github.com/Netflix/RxJava/wiki/Filtering-Observables#sample-or-throttlelast">RxJava Wiki: sample()</a>
-     */
-    public <U> Observable<T> sample(Observable<U> sampler) {
-        return create(new OperationSample.SampleWithObservable<T, U>(this, sampler));
-    }
-    
-    /**
-     * Returns an Observable that applies a function of your choosing to the
-     * first item emitted by a source Observable, then feeds the result of that
-     * function along with the second item emitted by an Observable into the
-     * same function, and so on until all items have been emitted by the source
-     * Observable, emitting the result of each of these iterations.
-     * <p>
-     * <img width="640" src="https://raw.github.com/wiki/Netflix/RxJava/images/rx-operators/scanSeed.png">
-     * <p>
-     * This sort of function is sometimes called an accumulator.
-     * <p>
-     * Note that when you pass a seed to <code>scan()</code> the resulting
-     * Observable will emit that seed as its first emitted item.
-     * 
-     * @param initialValue the initial (seed) accumulator item
-     * @param accumulator an accumulator function to be invoked on each item
-     *                    emitted by the source Observable, whose result will be
-     *                    emitted to {@link Observer}s via
-     *                    {@link Observer#onNext onNext} and used in the next
-     *                    accumulator call
-     * @return an Observable that emits the results of each call to the
-     *         accumulator function
-     * @see <a href="https://github.com/Netflix/RxJava/wiki/Transforming-Observables#scan">RxJava Wiki: scan()</a>
-     * @see <a href="http://msdn.microsoft.com/en-us/library/hh211665.aspx">MSDN: Observable.Scan</a>
-     */
-    public <R> Observable<R> scan(R initialValue, Func2<R, ? super T, R> accumulator) {
-        return create(OperationScan.scan(this, initialValue, accumulator));
-    }
-
-    /**
-     * Returns an Observable that emits a Boolean that indicates whether all of
-     * the items emitted by the source Observable satisfy a condition.
-     * <p>
-     * <img width="640" src="https://raw.github.com/wiki/Netflix/RxJava/images/rx-operators/all.png">
-     * 
-     * @param predicate a function that evaluates an item and returns a Boolean
-     * @return an Observable that emits <code>true</code> if all items emitted
-     *         by the source Observable satisfy the predicate; otherwise,
-     *         <code>false</code>
-     * @see <a href="https://github.com/Netflix/RxJava/wiki/Conditional-and-Boolean-Operators#all">RxJava Wiki: all()</a>
-     */
-    public Observable<Boolean> all(Func1<? super T, Boolean> predicate) {
-        return create(OperationAll.all(this, predicate));
-    }
-
-    /**
-     * Returns an Observable that skips the first <code>num</code> items emitted
-     * by the source Observable and emits the remainder.
-     * <p>
-     * <img width="640" src="https://raw.github.com/wiki/Netflix/RxJava/images/rx-operators/skip.png">
-     * 
-     * @param num the number of items to skip
-     * @return an Observable that is identical to the source Observable except
-     *         that it does not emit the first <code>num</code> items that the
-     *         source Observable emits
-     * @see <a href="https://github.com/Netflix/RxJava/wiki/Filtering-Observables#skip">RxJava Wiki: skip()</a>
-     */
-    public Observable<T> skip(int num) {
-        return create(OperationSkip.skip(this, num));
-    }
-
-    /**
-     * Create an Observable that skips values before the given time ellapses.
-     * <p>
-     * <img width="640" src="https://raw.github.com/wiki/Netflix/RxJava/images/rx-operators/skip.t.png">
-     * 
-     * @param time the length of the time window
-     * @param unit the time unit
-     * @return an Observable that skips values before the given time ellapses
-     * @see <a href="https://github.com/Netflix/RxJava/wiki/Filtering-Observables#skip">RxJava Wiki: skip()</a>
-     */
-    public Observable<T> skip(long time, TimeUnit unit) {
-        return skip(time, unit, Schedulers.threadPoolForComputation());
-    }
- 
-    /**
-     * Create an Observable that skips values before the given time elapses
-     * while waiting on the given scheduler.
-     * <p>
-     * <img width="640" src="https://raw.github.com/wiki/Netflix/RxJava/images/rx-operators/skip.ts.png">
-     * 
-     * @param time the length of the time window
-     * @param unit the time unit
-     * @param scheduler the scheduler where the timed wait happens
-     * @return an Observable that skips values before the given time elapses
-     *         while waiting on the given scheduler
-     * @see <a href="https://github.com/Netflix/RxJava/wiki/Filtering-Observables#skip">RxJava Wiki: skip()</a>
-     */
-    public Observable<T> skip(long time, TimeUnit unit, Scheduler scheduler) {
-        return create(new OperationSkip.SkipTimed<T>(this, time, unit, scheduler));
-    }
- 
-    /**
-     * If the Observable completes after emitting a single item, return an
-     * Observable containing that item. If it emits more than one item or no
-     * item, throw an IllegalArgumentException.
-     * <p>
-     * <img width="640" src="https://raw.github.com/wiki/Netflix/RxJava/images/rx-operators/single.png">
-     * 
-     * @return an Observable that emits the single item emitted by the source
-     *         Observable that matches the predicate
-     * @throws IllegalArgumentException if the source emits more than one item
-     *                                  or no items
-     * @see <a href="https://github.com/Netflix/RxJava/wiki/Observable-Utility-Operators#single-and-singleordefault">RxJava Wiki: single()</a>
-     * @see MSDN: <code>Observable.singleAsync()</code>
-     */
-    public Observable<T> single() {
-        return create(OperationSingle.<T> single(this));
-    }
-
-    /**
-     * If the Observable completes after emitting a single item that matches a
-     * predicate, return an Observable that emits that item. If the source
-     * Observable emits more than one such item or no such items, throw an
-     * IllegalArgumentException.
-     * <p>
-     * <img width="640" src="https://raw.github.com/wiki/Netflix/RxJava/images/rx-operators/single.p.png">
-     * 
-     * @param predicate a predicate function to evaluate items emitted by the
-     *                  source Observable
-     * @return an Observable that emits the single item emitted by the source
-     *         Observable that matches the predicate
-     * @throws IllegalArgumentException if the source Observable emits more than
-     *                                  one item or no items matching the
-     *                                  predicate
-     * @see <a href="https://github.com/Netflix/RxJava/wiki/Observable-Utility-Operators#single-and-singleordefault">RxJava Wiki: single()</a>
-     * @see MSDN: <code>Observable.singleAsync()</code>
-     */
-    public Observable<T> single(Func1<? super T, Boolean> predicate) {
-        return filter(predicate).single();
-    }
-
-    /**
-     * If the source Observable completes after emitting a single item, return
-     * an Observable that emits that item. If the source Observable is empty,
-     * return an Observable that emits a default item. If the source Observable
-     * emits more than one item, throw an IllegalArgumentException.
-     * <p>
-     * <img width="640" src="https://raw.github.com/wiki/Netflix/RxJava/images/rx-operators/singleOrDefault.png">
-     * 
-     * @param defaultValue a default value to emit if the source Observable
-     *                     emits no item
-     * @return an Observable that emits the single item emitted by the source
-     *         Observable, or default value if the source Observable is empty
-     * @throws IllegalArgumentException if the source emits more than one item
-     * @see <a href="https://github.com/Netflix/RxJava/wiki/Observable-Utility-Operators#single-and-singleordefault">RxJava Wiki: single()</a>
-     * @see MSDN: <code>Observable.singleOrDefaultAsync()</code>
-     */
-    public Observable<T> singleOrDefault(T defaultValue) {
-        return create(OperationSingle.<T> singleOrDefault(this, defaultValue));
-    }
-
-    /**
-     * If the Observable completes after emitting a single item that matches a
-     * predicate, return an Observable that emits that item. If the source
-     * Observable emits no such item, return an Observable that emits a default
-     * item. If the source Observable emits more than one such item, throw an
-     * IllegalArgumentException.
-     * <p>
-     * <img width="640" src="https://raw.github.com/wiki/Netflix/RxJava/images/rx-operators/singleOrDefault.p.png">
-     * 
-     * @param defaultValue a default value to emit if the source Observable
-     *                     emits no matching items
-     * @param predicate a predicate function to evaluate items emitted by the
-     *                  source Observable
-     * @return an Observable that emits the single item emitted by the source
-     *         Observable that matches the predicate, or the default item if no
-     *         emitted item matches the predicate
-     * @throws IllegalArgumentException if the source emits more than one item
-     *                                  matching the predicate
-     * @see <a href="https://github.com/Netflix/RxJava/wiki/Observable-Utility-Operators#single-and-singleordefault">RxJava Wiki: single()</a>
-     * @see MSDN: <code>Observable.singleOrDefaultAsync()</code>
-     */
-    public Observable<T> singleOrDefault(T defaultValue, Func1<? super T, Boolean> predicate) {
-        return filter(predicate).singleOrDefault(defaultValue);
-    }
-
-    /**
-     * Returns an Observable that emits only the very first item emitted by the
-     * source Observable, or an <code>IllegalArgumentException</code> if the
-     * source {@link Observable} is empty.
-     * <p>
-     * <img width="640" src="https://raw.github.com/wiki/Netflix/RxJava/images/rx-operators/first.png">
-     * 
-     * @return an Observable that emits only the very first item from the
-     *         source, or an <code>IllegalArgumentException</code> if the source {@link Observable} is empty.
-     * @see <a href="https://github.com/Netflix/RxJava/wiki/Filtering-Observables#first">RxJava Wiki: first()</a>
-     * @see MSDN: <code>Observable.firstAsync()</code>
-     */
-    public Observable<T> first() {
-        return take(1).single();
-    }
-
-    /**
-     * Returns an Observable that emits only the very first item emitted by the
-     * source Observable that satisfies a given condition, or an
-     * <code>IllegalArgumentException</code> if no such items are emitted.
-     * <p>
-     * <img width="640" src="https://raw.github.com/wiki/Netflix/RxJava/images/rx-operators/firstN.png">
-     * 
-     * @param predicate the condition any source emitted item has to satisfy
-     * @return an Observable that emits only the very first item satisfying the
-     *         given condition from the source, or an <code>IllegalArgumentException</code> if no such items are emitted.
-     * @see <a href="https://github.com/Netflix/RxJava/wiki/Filtering-Observables#first">RxJava Wiki: first()</a>
-     * @see MSDN: <code>Observable.firstAsync()</code>
-     */
-    public Observable<T> first(Func1<? super T, Boolean> predicate) {
-        return takeFirst(predicate).single();
-    }
-
-    /**
-     * Returns an Observable that emits only the very first item emitted by the
-     * source Observable, or a default item.
-     * <p>
-     * <img width="640" src="https://raw.github.com/wiki/Netflix/RxJava/images/rx-operators/firstOrDefault.png">
-     * 
-     * @param defaultValue the default item to emit if the source Observable
-     *                     doesn't emit anything
-     * @return an Observable that emits only the very first item from the
-     *         source, or a default item if the source Observable completes
-     *         without emitting a single item
-     * @see <a href="https://github.com/Netflix/RxJava/wiki/Filtering-Observables#firstordefault">RxJava Wiki: firstOrDefault()</a>
-     * @see MSDN: <code>Observable.firstOrDefaultAsync()</code>
-     */
-    public Observable<T> firstOrDefault(T defaultValue) {
-        return take(1).singleOrDefault(defaultValue);
-    }
-
-    /**
-     * Returns an Observable that emits only the very first item emitted by the
-     * source Observable that satisfies a given condition, or a default item
-     * otherwise.
-     * <p>
-     * <img width="640" src="https://raw.github.com/wiki/Netflix/RxJava/images/rx-operators/firstOrDefaultN.png">
-     * 
-     * @param predicate the condition any source emitted item has to satisfy
-     * @param defaultValue the default item to emit if the source Observable
-     *        doesn't emit anything that satisfies the given condition
-     * @return an Observable that emits only the very first item from the source
-     *         that satisfies the given condition, or a default item otherwise
-     * @see <a href="https://github.com/Netflix/RxJava/wiki/Filtering-Observables#firstordefault">RxJava Wiki: firstOrDefault()</a>
-     * @see MSDN: <code>Observable.firstOrDefaultAsync()</code>
-     */
-    public Observable<T> firstOrDefault(T defaultValue, Func1<? super T, Boolean> predicate) {
-        return takeFirst(predicate).singleOrDefault(defaultValue);
-    }
-
-    /**
-     * Returns an Observable that emits the items emitted by the source
-     * Observable or a specified default item if the source Observable is empty.
-     * <p>
-     * <img width="640" src="https://raw.github.com/wiki/Netflix/RxJava/images/rx-operators/defaultIfEmpty.png">
-     * 
-     * @param defaultValue the item to emit if the source Observable emits no
-     *                     items
-     * @return an Observable that emits either the specified default item if the
-     *         source Observable emits no items, or the items emitted by the
-     *         source Observable
-     * @see <a href="https://github.com/Netflix/RxJava/wiki/Conditional-and-Boolean-Operators#defaultifempty">RxJava Wiki: defaultIfEmpty()</a>
-     * @see <a href="http://msdn.microsoft.com/en-us/library/hh229624.aspx">MSDN: Observable.DefaultIfEmpty</a>
-     */
-    public Observable<T> defaultIfEmpty(T defaultValue) {
-        return create(OperationDefaultIfEmpty.defaultIfEmpty(this, defaultValue));
-    }
-
-    /**
-     * Returns an Observable that emits only the first <code>num</code> items
-     * emitted by the source Observable.
-     * <p>
-     * <img width="640" src="https://raw.github.com/wiki/Netflix/RxJava/images/rx-operators/take.png">
-     * <p>
-     * This method returns an Observable that will invoke a subscribing
-     * {@link Observer}'s {@link Observer#onNext onNext} function a maximum of
-     * <code>num</code> times before invoking
-     * {@link Observer#onCompleted onCompleted}.
-     * 
-     * @param num the number of items to emit
-     * @return an Observable that emits only the first <code>num</code> items
-     *         emitted by the source Observable, or all of the items from the
-     *         source Observable if that Observable emits fewer than
-     *         <code>num</code> items
-     * @see <a href="https://github.com/Netflix/RxJava/wiki/Filtering-Observables#take">RxJava Wiki: take()</a>
-     */
-    public Observable<T> take(final int num) {
-        return create(OperationTake.take(this, num));
-    }
-
-    /**
-     * Create an Observable that emits the emitted items from the source
-     * Observable before the time runs out.
-     * <p>
-     * <img width="640" src="https://raw.github.com/wiki/Netflix/RxJava/images/rx-operators/take.t.png">
-     * 
-     * @param time the length of the time window
-     * @param unit the time unit
-     * @return an Observable that emits the emitted items from the source
-     *         Observable before the time runs out
-     * @see <a href="https://github.com/Netflix/RxJava/wiki/Filtering-Observables#take">RxJava Wiki: take()</a>
-     */
-    public Observable<T> take(long time, TimeUnit unit) {
-        return take(time, unit, Schedulers.threadPoolForComputation());
-    }
-     
-    /**
-     * Create an Observable that emits the emitted items from the source
-     * Observable before the time runs out, waiting on the given scheduler.
-     * <p>
-     * <img width="640" src="https://raw.github.com/wiki/Netflix/RxJava/images/rx-operators/take.ts.png">
-     * 
-     * @param time the length of the time window
-     * @param unit the time unit
-     * @param scheduler the scheduler used for time source
-     * @return an Observable that emits the emitted items from the source
-     *         Observable before the time runs out, waiting on the given
-     *         scheduler
-     * @see <a href="https://github.com/Netflix/RxJava/wiki/Filtering-Observables#take">RxJava Wiki: take()</a>
-     */
-    public Observable<T> take(long time, TimeUnit unit, Scheduler scheduler) {
-        return create(new OperationTake.TakeTimed<T>(this, time, unit, scheduler));
-    }
- 
-    /**
-     * Returns an Observable that emits items emitted by the source Observable
-     * so long as a specified condition is true.
-     * <p>
-     * <img width="640" src="https://raw.github.com/wiki/Netflix/RxJava/images/rx-operators/takeWhile.png">
-     * 
-     * @param predicate a function that evaluates an item emitted by the source
-     *                  Observable and returns a Boolean
-     * @return an Observable that emits the items from the source Observable so
-     *         long as each item satisfies the condition defined by
-     *         <code>predicate</code>
-     * @see <a href="https://github.com/Netflix/RxJava/wiki/Conditional-and-Boolean-Operators#takewhile-and-takewhilewithindex">RxJava Wiki: takeWhile()</a>
-     */
-    public Observable<T> takeWhile(final Func1<? super T, Boolean> predicate) {
-        return create(OperationTakeWhile.takeWhile(this, predicate));
-    }
-
-    /**
-     * Returns an Observable that emits the items emitted by a source Observable
-     * so long as a given predicate remains true, where the predicate can
-     * operate on both the item and its index relative to the complete sequence
-     * of items.
-     * <p>
-     * <img width="640" src="https://raw.github.com/wiki/Netflix/RxJava/images/rx-operators/takeWhileWithIndex.png">
-     * 
-     * @param predicate a function to test each item emitted by the source
-     *                  Observable for a condition; the second parameter of the
-     *                  function represents the index of the source item
-     * @return an Observable that emits items from the source Observable so long
-     *         as the predicate continues to return <code>true</code> for each
-     *         item, then completes
-     * @see <a href="https://github.com/Netflix/RxJava/wiki/Conditional-and-Boolean-Operators#takewhile-and-takewhilewithindex">RxJava Wiki: takeWhileWithIndex()</a>
-     */
-    public Observable<T> takeWhileWithIndex(final Func2<? super T, ? super Integer, Boolean> predicate) {
-        return create(OperationTakeWhile.takeWhileWithIndex(this, predicate));
-    }
-
-    /**
-     * Returns an Observable that emits only the very first item emitted by the
-     * source Observable.
-     * <p>
-     * <img width="640" src="https://raw.github.com/wiki/Netflix/RxJava/images/rx-operators/takeFirst.png">
-     * 
-     * @return an Observable that emits only the very first item from the
-     *         source, or an empty Observable if the source Observable completes
-     *         without emitting a single item
-     * @deprecated Use <code>take(1)</code> directly.
-     * @see <a href="https://github.com/Netflix/RxJava/wiki/Filtering-Observables#first">RxJava Wiki: first()</a>
-     * @see MSDN: <code>Observable.firstAsync()</code>
-     */
-    @Deprecated
-    public Observable<T> takeFirst() {
-        return take(1);
-    }
-
-    /**
-     * Returns an Observable that emits only the very first item emitted by the
-     * source Observable that satisfies a given condition.
-     * <p>
-     * <img width="640" src="https://raw.github.com/wiki/Netflix/RxJava/images/rx-operators/takeFirstN.png">
-     * 
-     * @param predicate the condition any source emitted item has to satisfy
-     * @return an Observable that emits only the very first item satisfying the
-     *         given condition from the source, or an empty Observable if the
-     *         source Observable completes without emitting a single matching
-     *         item
-     * @see <a href="https://github.com/Netflix/RxJava/wiki/Filtering-Observables#first">RxJava Wiki: first()</a>
-     * @see MSDN: <code>Observable.firstAsync()</code>
-     */
-    public Observable<T> takeFirst(Func1<? super T, Boolean> predicate) {
-        return filter(predicate).take(1);
-    }
-
-    /**
-     * Returns an Observable that emits only the last <code>count</code> items
-     * emitted by the source Observable.
-     * <p>
-     * <img width="640" src="https://raw.github.com/wiki/Netflix/RxJava/images/rx-operators/takeLast.n.png">
-     * 
-     * @param count the number of items to emit from the end of the sequence
-     *              emitted by the source Observable
-     * @return an Observable that emits only the last <code>count</code> items
-     *         emitted by the source Observable
-     * @see <a href="https://github.com/Netflix/RxJava/wiki/Filtering-Observables#takelast">RxJava Wiki: takeLast()</a>
-     */
-    public Observable<T> takeLast(final int count) {
-        return create(OperationTakeLast.takeLast(this, count));
-    }
-
-    /**
-     * Return an Observable which emits the items from the source Observable
-     * that were emitted not before it completed minus a time window.
-     * <p>
-     * <img width="640" src="https://raw.github.com/wiki/Netflix/RxJava/images/rx-operators/takeLast.t.png">
-     * 
-     * @param time the length of the time window, relative to the completion of
-     *             the source Observable
-     * @param unit the time unit
-     * @return an Observable that emits the items from the source Observable
-     *         that were emitted not before it completed minus a time window
-     */
-    public Observable<T> takeLast(long time, TimeUnit unit) {
-        return takeLast(time, unit, Schedulers.threadPoolForComputation());
-    }
-    
-    /**
-     * Return an Observable that emits the items from the source Observable that
-     * were emitted not before the source Observable completed minus a time
-     * window, where the timing information is provided by the given scheduler.
-     * <p>
-     * <img width="640" src="https://raw.github.com/wiki/Netflix/RxJava/images/rx-operators/takeLast.ts.png">
-     * 
-     * @param time the length of the time window, relative to the completion of
-     *             the source Observable
-     * @param unit the time unit
-     * @param scheduler the Scheduler that provides the timestamps for the
-     *                  Observed items
-     * @return an Observable that emits the items from the source Observable
-     *         that were emitted not before it completed minus a time window,
-     *         where the timing information is provided by the given Scheduler
-     */
-    public Observable<T> takeLast(long time, TimeUnit unit, Scheduler scheduler) {
-        return create(OperationTakeLast.takeLast(this, time, unit, scheduler));
-    }
-    
-    /**
-     * Return an Observable that emits at most a specified number of items from
-     * the source Observable that were emitted not before it completed minus a
-     * time window.
-     * <p>
-     * <img width="640" src="https://raw.github.com/wiki/Netflix/RxJava/images/rx-operators/takeLast.tn.png">
-     * 
-     * @param count the maximum number of items to emit
-     * @param time the length of the time window, relative to the completion of
-     *             the source Observable
-     * @param unit the time unit
-     * @return an Observable that emits at most {@code count} items from the
-     *         source Observable which were emitted not before it completed
-     *         minus a time window
-     */
-    public Observable<T> takeLast(int count, long time, TimeUnit unit) {
-        return takeLast(count, time, unit, Schedulers.threadPoolForComputation());
-    }
-
-    /**
-     * Return an Observable that emits at most a specified number of items from
-     * the source Observable that were emitted not before it completed minus a
-     * time window, where the timing information is provided by a given
-     * scheduler.
-     * <p>
-     * <img width="640" src="https://raw.github.com/wiki/Netflix/RxJava/images/rx-operators/takeLast.tns.png">
-     * 
-     * @param count the maximum number of items to emit
-     * @param time the length of the time window, relative to the completion of
-     *             the source Observable
-     * @param unit the time unit
-     * @param scheduler the Scheduler that provides the timestamps for the
-     *                  observed items
-     * @return an Observable that emits at most {@code count} items from the
-     *         source Observable which were emitted not before it completed
-     *         minus a time window, where the timing information is provided by
-     *         the given {@code scheduler}
-     */
-    public Observable<T> takeLast(int count, long time, TimeUnit unit, Scheduler scheduler) {
-        if (count < 0) {
-            throw new IllegalArgumentException("count >= 0 required");
-        }
-        return create(OperationTakeLast.takeLast(this, count, time, unit, scheduler));
-    }
-
-    /**
-     * Return an Observable that emits single List containing the last
-     * {@code count} elements emitted by the source Observable.
-     * <p>
-     * <img width="640" src="https://raw.github.com/wiki/Netflix/RxJava/images/rx-operators/takeLastBuffer.png">
-     * 
-     * @param count the number of items to take last
-     * @return an Observable that emits a single list containing the last
-     *         {@code count} elements emitted by the source Observable
-     */
-    public Observable<List<T>> takeLastBuffer(int count) {
-        return takeLast(count).toList();
-    }
-    
-    /**
-     * Return an Observable that emits single List containing items that were
-     * emitted by the source Observable not before it completed minus a time
-     * window.
-     * <p>
-     * <img width="640" src="https://raw.github.com/wiki/Netflix/RxJava/images/rx-operators/takeLastBuffer.t.png">
-     *
-     * @param time the length of the time window, relative to the completion of
-     *             the source Observable
-     * @param unit the time unit
-     * @return an Observable that emits single list containing items that were
-     *         were emitted by the source Observable not before it completed
-     *         minus a time window
-     */
-    public Observable<List<T>> takeLastBuffer(long time, TimeUnit unit) {
-        return takeLast(time, unit).toList();
-    }
-
-    /**
-     * Return an Observable that emits single List containing items that were
-     * emitted by the source Observable not before it completed minus a time
-     * window, where the timing information is provided by the given Scheduler.
-     * <p>
-     * <img width="640" src="https://raw.github.com/wiki/Netflix/RxJava/images/rx-operators/takeLastBuffer.ts.png">
-     *
-     * @param time the length of the time window, relative to the completion of
-     *             the source Observable
-     * @param unit the time unit
-     * @param scheduler the Scheduler that provides the timestamps for the
-     *                  observed items
-     * @return an Observable that emits single list containing items that were
-     *         were emitted by the source Observable not before it completed
-     *         minus a time window, where the timing information is provided by
-     *         the given scheduler
-     */
-    public Observable<List<T>> takeLastBuffer(long time, TimeUnit unit, Scheduler scheduler) {
-        return takeLast(time, unit, scheduler).toList();
-    }
-
-    /**
-     * Return an Observable that emits a single List containing at most
-     * {@code count} items from the source Observable that were emitted not
-     * before it completed minus a time window.
-     * <p>
-     * <img width="640" src="https://raw.github.com/wiki/Netflix/RxJava/images/rx-operators/takeLastBuffer.tn.png">
-     *
-     * @param count the maximum number of items to emit
-     * @param time the length of the time window, relative to the completion of
-     *             the source Observable
-     * @param unit the time unit
-     * @return an Observable that emits a single List containing at most
-     *         {@code count} items emitted by the source Observable not before
-     *         it completed minus a time window
-     */
-    public Observable<List<T>> takeLastBuffer(int count, long time, TimeUnit unit) {
-        return takeLast(count, time, unit).toList();
-    }
-
-    /**
-     * Return an Observable that emits a single List containing at most
-     * {@code count} items from the source Observable that were emitted not
-     * before it completed minus a time window.
-     * <p>
-     * <img width="640" src="https://raw.github.com/wiki/Netflix/RxJava/images/rx-operators/takeLastBuffer.tns.png">
-     *
-     * @param count the maximum number of items to emit
-     * @param time the length of the time window, relative to the completion of
-     *             the source Observable
-     * @param unit the time unit
-     * @param scheduler the scheduler that provides the timestamps for the
-     *                  observed items
-     * @return an Observable that emits a single List containing at most
-     *         {@code count} items emitted by the source Observable not before
-     *         it completed minus a time window
-     */
-    public Observable<List<T>> takeLastBuffer(int count, long time, TimeUnit unit, Scheduler scheduler) {
-        return takeLast(count, time, unit, scheduler).toList();
-    }
-    
-
-    /**
-     * Returns an Observable that emits the items from the source Observable
-     * only until the <code>other</code> Observable emits an item.
-     * <p>
-     * <img width="640" src="https://raw.github.com/wiki/Netflix/RxJava/images/rx-operators/takeUntil.png">
-     * 
-     * @param other the Observable whose first emitted item will cause
-     *              <code>takeUntil</code> to stop emitting items from the
-     *              source Observable
-     * @param <E> the type of items emitted by <code>other</code>
-     * @return an Observable that emits the items of the source Observable until
-     *         such time as <code>other</code> emits its first item
-     * @see <a href="https://github.com/Netflix/RxJava/wiki/Conditional-and-Boolean-Operators#takeuntil">RxJava Wiki: takeUntil()</a>
-     */
-    public <E> Observable<T> takeUntil(Observable<? extends E> other) {
-        return OperationTakeUntil.takeUntil(this, other);
-    }
-
-    /**
-     * Returns an Observable that bypasses all items from the source Observable
-     * as long as the specified condition holds true, but emits all further
-     * source items as soon as the condition becomes false.
-     * <p>
-     * <img width="640" src="https://raw.github.com/wiki/Netflix/RxJava/images/rx-operators/skipWhileWithIndex.png">
-     * 
-     * @param predicate a function to test each item emitted from the source
-     *                  Observable for a condition. It receives the emitted item
-     *                  as the first parameter and the index of the emitted item
-     *                  as a second parameter.
-     * @return an Observable that emits all items from the source Observable as
-     *         soon as the condition becomes false
-     * @see <a href="https://github.com/Netflix/RxJava/wiki/Conditional-and-Boolean-Operators#skipwhile-and-skipwhilewithindex">RxJava Wiki: skipWhileWithIndex()</a>
-     * @see <a href="http://msdn.microsoft.com/en-us/library/hh211631.aspx">MSDN: Observable.SkipWhile</a>
-     */
-    public Observable<T> skipWhileWithIndex(Func2<? super T, Integer, Boolean> predicate) {
-        return create(OperationSkipWhile.skipWhileWithIndex(this, predicate));
-    }
-
-    /**
-     * Returns an Observable that bypasses all items from the source Observable
-     * as long as a specified condition holds true, but emits all further
-     * source items as soon as the condition becomes false.
-     * <p>
-     * <img width="640" src="https://raw.github.com/wiki/Netflix/RxJava/images/rx-operators/skipWhile.png">
-     * 
-     * @param predicate a function to test each item emitted from the source
-     *                  Observable for a condition
-     * @return an Observable that emits all items from the source Observable as
-     *         soon as the condition becomes false
-     * @see <a href="https://github.com/Netflix/RxJava/wiki/Conditional-and-Boolean-Operators#skipwhile-and-skipwhilewithindex">RxJava Wiki: skipWhile()</a>
-     * @see <a href="http://msdn.microsoft.com/en-us/library/hh229685.aspx">MSDN: Observable.SkipWhile</a>
-     */
-    public Observable<T> skipWhile(Func1<? super T, Boolean> predicate) {
-        return create(OperationSkipWhile.skipWhile(this, predicate));
-    }
-
-    /**
-     * Bypasses a specified number of items at the end of an Observable
-     * sequence.
-     * <p>
-     * This operator accumulates a queue long enough to store the first
-     * <code>count</code> items. As more items are received, items are taken
-     * from the front of the queue and emitted by the returned Observable. This
-     * causes such items to be delayed.
-     * <p>
-     * <img width="640" src="https://raw.github.com/wiki/Netflix/RxJava/images/rx-operators/skipLast.png">
-     * 
-     * @param count number of items to bypass at the end of the source sequence
-     * @return an Observable that emits the items emitted by the source
-     *         Observable except for the bypassed ones at the end
-     * @throws IndexOutOfBoundsException if <code>count</code> is less than zero
-     * @see <a href="https://github.com/Netflix/RxJava/wiki/Filtering-Observables#skiplast">RxJava Wiki: skipLast()</a>
-     * @see <a href="http://msdn.microsoft.com/en-us/library/hh211750.aspx">MSDN: Observable.SkipLast</a>
-     */
-    public Observable<T> skipLast(int count) {
-        return create(OperationSkipLast.skipLast(this, count));
-    }
-
-    /**
-     * Create an Observable that skips values emitted in a time window before
-     * the source completes.
-     * <p>
-     * <img width="640" src="https://raw.github.com/wiki/Netflix/RxJava/images/rx-operators/skipLast.t.png">
-     *
-     * @param time the length of the time window
-     * @param unit the time unit
-     * @return an Observable that skips values emitted in a time window before
-     *         the source completes
-     * @see <a href="https://github.com/Netflix/RxJava/wiki/Filtering-Observables#skiplast">RxJava Wiki: skipLast()</a>
-     * @see <a href="http://msdn.microsoft.com/en-us/library/hh211750.aspx">MSDN: Observable.SkipLast</a>
-     */
-    public Observable<T> skipLast(long time, TimeUnit unit) {
-        return skipLast(time, unit, Schedulers.threadPoolForComputation());
-    }
-    
-    /**
-     * Create an Observable that skips values emitted in a time window before
-     * the source completes by using the given scheduler as time source.
-     * <p>
-     * <img width="640" src="https://raw.github.com/wiki/Netflix/RxJava/images/rx-operators/skipLast.ts.png">
-     *
-     * @param time the length of the time window
-     * @param unit the time unit
-     * @param scheduler the scheduler used for time source
-     * @return an Observable that skips values emitted in a time window before
-     *         the source completes by using the given scheduler as time source
-     * @see <a href="https://github.com/Netflix/RxJava/wiki/Filtering-Observables#skiplast">RxJava Wiki: skipLast()</a>
-     * @see <a href="http://msdn.microsoft.com/en-us/library/hh211750.aspx">MSDN: Observable.SkipLast</a>
-     */
-    public Observable<T> skipLast(long time, TimeUnit unit, Scheduler scheduler) {
-        return create(new OperationSkipLast.SkipLastTimed<T>(this, time, unit, scheduler));
-    }
- 
-    /**
-     * Returns an Observable that emits a single item, a list composed of all
-     * the items emitted by the source Observable.
-     * <p>
-     * <img width="640" src="https://raw.github.com/wiki/Netflix/RxJava/images/rx-operators/toList.png">
-     * <p>
-     * Normally, an Observable that returns multiple items will do so by
-     * invoking its {@link Observer}'s {@link Observer#onNext onNext} method for
-     * each such item. You can change this behavior, instructing the Observable
-     * to compose a list of all of these items and then to invoke the Observer's
-     * <code>onNext</code> function once, passing it the entire list, by calling
-     * the Observable's <code>toList</code> method prior to calling its
-     * {@link #subscribe} method.
-     * <p>
-     * Be careful not to use this operator on Observables that emit infinite or
-     * very large numbers of items, as you do not have the option to
-     * unsubscribe.
-     * 
-     * @return an Observable that emits a single item: a List containing all of
-     *         the items emitted by the source Observable.
-     * @see <a href="https://github.com/Netflix/RxJava/wiki/Mathematical-and-Aggregate-Operators#tolist">RxJava Wiki: toList()</a>
-     */
-    public Observable<List<T>> toList() {
-        return create(OperationToObservableList.toObservableList(this));
-    }
-
-    /**
-     * Return an Observable that emits the items emitted by the source
-     * Observable, in a sorted order (each item emitted by the Observable must
-     * implement {@link Comparable} with respect to all other items in the
-     * sequence).
-     * <p>
-     * <img width="640" src="https://raw.github.com/wiki/Netflix/RxJava/images/rx-operators/toSortedList.png">
-     * 
-     * @throws ClassCastException if any item emitted by the Observable does not
-     *                            implement {@link Comparable} with respect to
-     *                            all other items emitted by the Observable
-     * @return an Observable that emits the items from the source Observable in
-     *         sorted order
-     * @see <a href="https://github.com/Netflix/RxJava/wiki/Mathematical-and-Aggregate-Operators#tosortedlist">RxJava Wiki: toSortedList()</a>
-     */
-    public Observable<List<T>> toSortedList() {
-        return create(OperationToObservableSortedList.toSortedList(this));
-    }
-
-    /**
-     * Return an Observable that emits the items emitted by the source
-     * Observable, in a sorted order based on a specified comparison function
-     * <p>
-     * <img width="640" src="https://raw.github.com/wiki/Netflix/RxJava/images/rx-operators/toSortedList.f.png">
-     * 
-     * @param sortFunction a function that compares two items emitted by the
-     *                     source Observable and returns an Integer that
-     *                     indicates their sort order
-     * @return an Observable that emits the items from the source Observable in
-     *         sorted order
-     * @see <a href="https://github.com/Netflix/RxJava/wiki/Mathematical-and-Aggregate-Operators#tosortedlist">RxJava Wiki: toSortedList()</a>
-     */
-    public Observable<List<T>> toSortedList(Func2<? super T, ? super T, Integer> sortFunction) {
-        return create(OperationToObservableSortedList.toSortedList(this, sortFunction));
-    }
-
-    /**
-     * Emit a specified set of items before beginning to emit items from the
-     * source Observable.
-     * <p>
-     * <img width="640" src="https://raw.github.com/wiki/Netflix/RxJava/images/rx-operators/startWith.png">
-     * 
-     * @param values Iterable of the items you want the modified Observable to
-     *               emit first
-     * @return an Observable that exhibits the modified behavior
-     * @see <a href="https://github.com/Netflix/RxJava/wiki/Combining-Observables#startwith">RxJava Wiki: startWith()</a>
-     */
-    public Observable<T> startWith(Iterable<T> values) {
-        return concat(Observable.<T> from(values), this);
-    }
-
-    /**
-     * Emit a specified set of items with the specified scheduler before
-     * beginning to emit items from the source Observable.
-     * <p>
-     * <img width="640" src="https://raw.github.com/wiki/Netflix/RxJava/images/rx-operators/startWith.s.png">
-     * 
-     * @param values iterable of the items you want the modified Observable to
-     *               emit first
-     * @param scheduler the scheduler to emit the prepended values on
-     * @return an Observable that exhibits the modified behavior
-     * @see <a href="https://github.com/Netflix/RxJava/wiki/Combining-Observables#startwith">RxJava Wiki: startWith()</a>
-     * @see <a href="http://msdn.microsoft.com/en-us/library/hh229372.aspx">MSDN: Observable.StartWith</a>
-     */
-    public Observable<T> startWith(Iterable<T> values, Scheduler scheduler) {
-        return concat(from(values, scheduler), this);
-    }
-
-    /**
-     * Emit a specified array of items with the specified scheduler before
-     * beginning to emit items from the source Observable.
-     * <p>
-     * <img width="640" src="https://raw.github.com/wiki/Netflix/RxJava/images/rx-operators/startWith.s.png">
-     *
-     * @param values the items you want the modified Observable to emit first
-     * @param scheduler the scheduler to emit the prepended values on
-     * @return an Observable that exhibits the modified behavior
-     * @see <a href="https://github.com/Netflix/RxJava/wiki/Combining-Observables#startwith">RxJava Wiki: startWith()</a>
-     * @see <a href="http://msdn.microsoft.com/en-us/library/hh229372.aspx">MSDN: Observable.StartWith</a>
-     */
-    public Observable<T> startWith(T[] values, Scheduler scheduler) {
-        return startWith(Arrays.asList(values), scheduler);
-    }
-
-    /**
-     * Emit a specified item before beginning to emit items from the source
-     * Observable.
-     * <p>
-     * <img width="640" src="https://raw.github.com/wiki/Netflix/RxJava/images/rx-operators/startWith.png">
-     * 
-     * @param t1 item to emit
-     * @return an Observable that exhibits the modified behavior
-     * @see <a href="https://github.com/Netflix/RxJava/wiki/Combining-Observables#startwith">RxJava Wiki: startWith()</a>
-     */
-    public Observable<T> startWith(T t1) {
-        return concat(Observable.<T> from(t1), this);
-    }
-
-    /**
-     * Emit a specified set of items before beginning to emit items from the
-     * source Observable.
-     * <p>
-     * <img width="640" src="https://raw.github.com/wiki/Netflix/RxJava/images/rx-operators/startWith.png">
-     * 
-     * @param t1 first item to emit
-     * @param t2 second item to emit
-     * @return an Observable that exhibits the modified behavior
-     * @see <a href="https://github.com/Netflix/RxJava/wiki/Combining-Observables#startwith">RxJava Wiki: startWith()</a>
-     */
-    public Observable<T> startWith(T t1, T t2) {
-        return concat(Observable.<T> from(t1, t2), this);
-    }
-
-    /**
-     * Emit a specified set of items before beginning to emit items from the
-     * source Observable.
-     * <p>
-     * <img width="640" src="https://raw.github.com/wiki/Netflix/RxJava/images/rx-operators/startWith.png">
-     * 
-     * @param t1 first item to emit
-     * @param t2 second item to emit
-     * @param t3 third item to emit
-     * @return an Observable that exhibits the modified behavior
-     * @see <a href="https://github.com/Netflix/RxJava/wiki/Combining-Observables#startwith">RxJava Wiki: startWith()</a>
-     */
-    public Observable<T> startWith(T t1, T t2, T t3) {
-        return concat(Observable.<T> from(t1, t2, t3), this);
-    }
-
-    /**
-     * Emit a specified set of items before beginning to emit items from the
-     * source Observable.
-     * <p>
-     * <img width="640" src="https://raw.github.com/wiki/Netflix/RxJava/images/rx-operators/startWith.png">
-     * 
-     * @param t1 first item to emit
-     * @param t2 second item to emit
-     * @param t3 third item to emit
-     * @param t4 fourth item to emit
-     * @return an Observable that exhibits the modified behavior
-     * @see <a href="https://github.com/Netflix/RxJava/wiki/Combining-Observables#startwith">RxJava Wiki: startWith()</a>
-     */
-    public Observable<T> startWith(T t1, T t2, T t3, T t4) {
-        return concat(Observable.<T> from(t1, t2, t3, t4), this);
-    }
-
-    /**
-     * Emit a specified set of items before beginning to emit items from the
-     * source Observable.
-     * <p>
-     * <img width="640" src="https://raw.github.com/wiki/Netflix/RxJava/images/rx-operators/startWith.png">
-     * 
-     * @param t1 first item to emit
-     * @param t2 second item to emit
-     * @param t3 third item to emit
-     * @param t4 fourth item to emit
-     * @param t5 fifth item to emit
-     * @return an Observable that exhibits the modified behavior
-     * @see <a href="https://github.com/Netflix/RxJava/wiki/Combining-Observables#startwith">RxJava Wiki: startWith()</a>
-     */
-    public Observable<T> startWith(T t1, T t2, T t3, T t4, T t5) {
-        return concat(Observable.<T> from(t1, t2, t3, t4, t5), this);
-    }
-
-    /**
-     * Emit a specified set of items before beginning to emit items from the
-     * source Observable.
-     * <p>
-     * <img width="640" src="https://raw.github.com/wiki/Netflix/RxJava/images/rx-operators/startWith.png">
-     * 
-     * @param t1 first item to emit
-     * @param t2 second item to emit
-     * @param t3 third item to emit
-     * @param t4 fourth item to emit
-     * @param t5 fifth item to emit
-     * @param t6 sixth item to emit
-     * @return an Observable that exhibits the modified behavior
-     * @see <a href="https://github.com/Netflix/RxJava/wiki/Combining-Observables#startwith">RxJava Wiki: startWith()</a>
-     */
-    public Observable<T> startWith(T t1, T t2, T t3, T t4, T t5, T t6) {
-        return concat(Observable.<T> from(t1, t2, t3, t4, t5, t6), this);
-    }
-
-    /**
-     * Emit a specified set of items before beginning to emit items from the
-     * source Observable.
-     * <p>
-     * <img width="640" src="https://raw.github.com/wiki/Netflix/RxJava/images/rx-operators/startWith.png">
-     * 
-     * @param t1 first item to emit
-     * @param t2 second item to emit
-     * @param t3 third item to emit
-     * @param t4 fourth item to emit
-     * @param t5 fifth item to emit
-     * @param t6 sixth item to emit
-     * @param t7 seventh item to emit
-     * @return an Observable that exhibits the modified behavior
-     * @see <a href="https://github.com/Netflix/RxJava/wiki/Combining-Observables#startwith">RxJava Wiki: startWith()</a>
-     */
-    public Observable<T> startWith(T t1, T t2, T t3, T t4, T t5, T t6, T t7) {
-        return concat(Observable.<T> from(t1, t2, t3, t4, t5, t6, t7), this);
-    }
-
-    /**
-     * Emit a specified set of items before beginning to emit items from the
-     * source Observable.
-     * <p>
-     * <img width="640" src="https://raw.github.com/wiki/Netflix/RxJava/images/rx-operators/startWith.png">
-     * 
-     * @param t1 first item to emit
-     * @param t2 second item to emit
-     * @param t3 third item to emit
-     * @param t4 fourth item to emit
-     * @param t5 fifth item to emit
-     * @param t6 sixth item to emit
-     * @param t7 seventh item to emit
-     * @param t8 eighth item to emit 
-     * @return an Observable that exhibits the modified behavior
-     * @see <a href="https://github.com/Netflix/RxJava/wiki/Combining-Observables#startwith">RxJava Wiki: startWith()</a>
-     */
-    public Observable<T> startWith(T t1, T t2, T t3, T t4, T t5, T t6, T t7, T t8) {
-        return concat(Observable.<T> from(t1, t2, t3, t4, t5, t6, t7, t8), this);
-    }
-
-    /**
-     * Emit a specified set of items before beginning to emit items from the
-     * source Observable.
-     * <p>
-     * <img width="640" src="https://raw.github.com/wiki/Netflix/RxJava/images/rx-operators/startWith.png">
-     * 
-     * @param t1 first item to emit
-     * @param t2 second item to emit
-     * @param t3 third item to emit
-     * @param t4 fourth item to emit
-     * @param t5 fifth item to emit
-     * @param t6 sixth item to emit
-     * @param t7 seventh item to emit
-     * @param t8 eighth item to emit 
-     * @param t9 ninth item to emit
-     * @return an Observable that exhibits the modified behavior
-     * @see <a href="https://github.com/Netflix/RxJava/wiki/Combining-Observables#startwith">RxJava Wiki: startWith()</a>
-     */
-    public Observable<T> startWith(T t1, T t2, T t3, T t4, T t5, T t6, T t7, T t8, T t9) {
-        return concat(Observable.<T> from(t1, t2, t3, t4, t5, t6, t7, t8, t9), this);
-    }
-
-    /**
-     * Groups the items emitted by an Observable according to a specified
-     * criterion, and emits these grouped items as {@link GroupedObservable}s,
-     * one GroupedObservable per group.
-     * <p>
-     * <img width="640" src="https://raw.github.com/wiki/Netflix/RxJava/images/rx-operators/groupBy.png">
-     * 
-     * @param keySelector a function that extracts the key from an item
-     * @param elementSelector a function to map a source item to an item in a
-     *                        {@link GroupedObservable}
-     * @param <K> the key type
-     * @param <R> the type of items emitted by the resulting
-     *            {@link GroupedObservable}s
-     * @return an Observable that emits {@link GroupedObservable}s, each of
-     *         which corresponds to a unique key value and emits items
-     *         representing items from the source Observable that share that key
-     *         value
-     * @see <a href="https://github.com/Netflix/RxJava/wiki/Transforming-Observables#groupby-and-groupbyuntil">RxJava Wiki: groupBy</a>
-     */
-    public <K, R> Observable<GroupedObservable<K, R>> groupBy(final Func1<? super T, ? extends K> keySelector, final Func1<? super T, ? extends R> elementSelector) {
-        return create(OperationGroupBy.groupBy(this, keySelector, elementSelector));
-    }
-
-    /**
-     * Groups the items emitted by an Observable according to a specified
-     * criterion, and emits these grouped items as {@link GroupedObservable}s,
-     * one GroupedObservable per group.
-     * <p>
-     * <img width="640" src="https://raw.github.com/wiki/Netflix/RxJava/images/rx-operators/groupBy.png">
-     * 
-     * @param keySelector a function that extracts the key for each item
-     * @param <K> the key type
-     * @return an Observable that emits {@link GroupedObservable}s, each of
-     *         which corresponds to a unique key value and emits items
-     *         representing items from the source Observable that share that key
-     *         value
-     * @see <a href="https://github.com/Netflix/RxJava/wiki/Transforming-Observables#groupby-and-groupbyuntil">RxJava Wiki: groupBy</a>
-     */
-    public <K> Observable<GroupedObservable<K, T>> groupBy(final Func1<? super T, ? extends K> keySelector) {
-        return create(OperationGroupBy.groupBy(this, keySelector));
-    }
-
-    /**
-     * Return an Observable that correlates two sequences when they overlap and
-     * groups the results.
-     * <p>
-     * <img width="640" src="https://raw.github.com/wiki/Netflix/RxJava/images/rx-operators/groupJoin.png">
-     * 
-     * @param right the other Observable to correlate items from this Observable
-     *              with
-     * @param leftDuration function that returns an Observable whose emissions
-     *                     indicate the duration of the values of this
-     *                     Observable
-     * @param rightDuration function that returns an Observable whose emissions
-     *                      indicate the duration of the values of the
-     *                      <code>right</code> Observable
-     * @param resultSelector function that takes an item emitted by each source
-     *                       Observable and returns the value to be emitted by
-     *                       the resulting Observable
-     * @return an Observable that emits grouped items based on overlapping
-     *         durations from this and another Observable
-     * @see <a href="https://github.com/Netflix/RxJava/wiki/Combining-Observables#join-and-groupjoin">RxJava Wiiki: groupJoin</a>
-     * @see <a href="http://msdn.microsoft.com/en-us/library/hh244235.aspx">MSDN: Observable.GroupJoin</a>
-     */
-    public <T2, D1, D2, R> Observable<R> groupJoin(Observable<T2> right, Func1<? super T, ? extends Observable<D1>> leftDuration, 
-            Func1<? super T2, ? extends Observable<D2>> rightDuration,
-            Func2<? super T, ? super Observable<T2>, ? extends R> resultSelector) {
-        return create(new OperationGroupJoin<T, T2, D1, D2, R>(this, right, leftDuration, rightDuration, resultSelector));
-    }
-    
-    /**
-     * Returns an Observable that emits <code>true</code> if the source
-     * Observable is empty, otherwise <code>false</code>.
-     * <p>
-     * In Rx.Net this is negated as the <code>any</code> operator but we renamed
-     * this in RxJava to better match Java naming idioms.
-     * <p>
-     * <img width="640" src="https://raw.github.com/wiki/Netflix/RxJava/images/rx-operators/isEmpty.png">
-     * 
-     * @return an Observable that emits a Boolean
-     * @see <a href="https://github.com/Netflix/RxJava/wiki/Conditional-and-Boolean-Operators#exists-and-isempty">RxJava Wiki: isEmpty()</a>
-     * @see <a href= "http://msdn.microsoft.com/en-us/library/hh229905.aspx" >MSDN: Observable.Any</a>
-     */
-    public Observable<Boolean> isEmpty() {
-        return create(OperationAny.isEmpty(this));
-    }
-
-    /**
-     * Returns an Observable that emits the last item emitted by the source or
-     * notifies observers of an <code>IllegalArgumentException</code> if the
-     * source Observable is empty.
-     * <p>
-     * <img width="640" src="https://raw.github.com/wiki/Netflix/RxJava/images/rx-operators/last.png">
-     * 
-     * @return an Observable that emits the last item from the source Observable
-     *         or notifies observers of an error
-     * @see <a href="https://github.com/Netflix/RxJava/wiki/Filtering-Observable-Operators#last">RxJava Wiki: last()</a>
-     * @see MSDN: <code>Observable.lastAsync()</code>
-     */
-    public Observable<T> last() {
-        return takeLast(1).single();
-    }
-
-    /**
-     * Returns an Observable that emits only the last item emitted by the source
-     * Observable that satisfies a given condition, or an
-     * IllegalArgumentException if no such items are emitted.
-     * <p>
-     * <img width="640" src="https://raw.github.com/wiki/Netflix/RxJava/images/rx-operators/last.p.png">
-     * 
-     * @param predicate the condition any source emitted item has to satisfy
-     * @return an Observable that emits only the last item satisfying the given
-     *         condition from the source, or an IllegalArgumentException if no
-     *         such items are emitted
-     * @throws IllegalArgumentException if no such itmes are emmited
-     * @see <a href="https://github.com/Netflix/RxJava/wiki/Filtering-Observable-Operators#last">RxJava Wiki: last()</a>
-     * @see MSDN: <code>Observable.lastAsync()</code>
-     */
-    public Observable<T> last(Func1<? super T, Boolean> predicate) {
-        return filter(predicate).takeLast(1).single();
-    }
-
-    /**
-     * Returns an Observable that emits only the last item emitted by the source
-     * Observable, or a default item if the source is empty.
-     * <p>
-     * <img width="640" src="https://raw.github.com/wiki/Netflix/RxJava/images/rx-operators/lastOrDefault.png">
-     * 
-     * @param defaultValue the default item to emit if the source Observable is
-     *                     empty
-     * @return an Observable that emits only the last item from the source, or a
-     *         default item if the source is empty
-     * @see <a href="https://github.com/Netflix/RxJava/wiki/Filtering-Observables#lastOrDefault">RxJava Wiki: lastOrDefault()</a>
-     * @see MSDN: <code>Observable.lastOrDefaultAsync()</code>
-     */
-    public Observable<T> lastOrDefault(T defaultValue) {
-        return takeLast(1).singleOrDefault(defaultValue);
-    }
-
-    /**
-     * Returns an Observable that emits only the last item emitted by the source
-     * Observable that satisfies a given condition, or a default item otherwise.
-     * <p>
-     * <img width="640" src="https://raw.github.com/wiki/Netflix/RxJava/images/rx-operators/lastOrDefault.p.png">
-     * 
-     * @param defaultValue the default item to emit if the source Observable
-     *                     doesn't emit anything that satisfies the given
-     *                     condition
-     * @param predicate the condition any source emitted item has to satisfy
-     * @return an Observable that emits only the last item from the source that
-     *         satisfies the given condition, or a default item otherwise
-     * @see <a href="https://github.com/Netflix/RxJava/wiki/Filtering-Observables#lastOrDefault">RxJava Wiki: lastOrDefault()</a>
-     * @see MSDN: <code>Observable.lastOrDefaultAsync()</code>
-     */
-    public Observable<T> lastOrDefault(T defaultValue, Func1<? super T, Boolean> predicate) {
-        return filter(predicate).takeLast(1).singleOrDefault(defaultValue);
-    }
-
-    /**
-     * Returns an Observable that counts the total number of items emitted by
-     * the source Observable and emits this count as a 64-bit long.
-     * <p>
-     * <img width="640" src="https://raw.github.com/wiki/Netflix/RxJava/images/rx-operators/longCount.png">
-     * 
-     * @return an Observable that emits the number of items emitted by the
-     *         source Observable as its single, 64-bit long item 
-     * @see <a href="https://github.com/Netflix/RxJava/wiki/Mathematical-and-Aggregate-Operators#count-and-longcount">RxJava Wiki: count()</a>
-     * @see <a href="http://msdn.microsoft.com/en-us/library/hh229120.aspx">MSDN: Observable.LongCount</a>
-     * @see #count()
-     */
-    public Observable<Long> longCount() {
-        return reduce(0L, new Func2<Long, T, Long>() {
-            @Override
-            public Long call(Long t1, T t2) {
-                return t1 + 1;
-            }
-        });
-    }
-    
-    /**
-     * Converts an Observable into a {@link BlockingObservable} (an Observable
-     * with blocking operators).
-     * 
-     * @return a <code>BlockingObservable</code> version of this Observable
-     * @see <a href="https://github.com/Netflix/RxJava/wiki/Blocking-Observable-Operators">RxJava Wiki: Blocking Observable Operators</a>
-     */
-    public BlockingObservable<T> toBlockingObservable() {
-        return BlockingObservable.from(this);
-    }
-
-    /**
-     * Converts the items emitted by an Observable to the specified type.
-     * <p>
-     * <img width="640" src="https://raw.github.com/wiki/Netflix/RxJava/images/rx-operators/cast.png">
-     * 
-     * @param klass the target class type which the items will be converted to
-     * @return an Observable that emits each item from the source Observable
-     *         converted to the specified type
-     * @see <a href="https://github.com/Netflix/RxJava/wiki/Transforming-Observables#cast">RxJava Wiki: cast()</a>
-     * @see <a href="http://msdn.microsoft.com/en-us/library/hh211842.aspx">MSDN: Observable.Cast</a>
-     */
-    public <R> Observable<R> cast(final Class<R> klass) {
-        return create(OperationCast.cast(this, klass));
-    }
-
-    /**
-     * Filters the items emitted by an Observable based on the specified type.
-     * <p>
-     * <img width="640" src="https://raw.github.com/wiki/Netflix/RxJava/images/rx-operators/ofClass.png">
-     * 
-     * @param klass the class type to filter the items emitted by the source
-     *              Observable
-     * @return an Observable that emits items from the source Observable of
-     *         type <code>klass</code>.
-     * @see <a href="https://github.com/Netflix/RxJava/wiki/Filtering-Observables#oftype">RxJava Wiki: ofType()</a>
-     * @see <a href="http://msdn.microsoft.com/en-us/library/hh229380.aspx">MSDN: Observable.OfType</a>
-     */
-    public <R> Observable<R> ofType(final Class<R> klass) {
-        return filter(new Func1<T, Boolean>() {
-            public Boolean call(T t) {
-                return klass.isInstance(t);
-            }
-        }).cast(klass);
-    }
-
-    /**
-     * Ignores all items emitted by an Observable and only calls
-     * <code>onCompleted</code> or <code>onError</code>.
-     * <p>
-     * <img width="640" src="https://raw.github.com/wiki/Netflix/RxJava/images/rx-operators/ignoreElements.png">
-     * 
-     * @return an empty Observable that only calls <code>onCompleted</code> or
-     *         <code>onError</code>
-     * @see <a href="https://github.com/Netflix/RxJava/wiki/Filtering-Observables#ignoreelements">RxJava Wiki: ignoreElements()</a>
-     * @see <a href="http://msdn.microsoft.com/en-us/library/hh229242.aspx">MSDN: Observable.IgnoreElements</a>
-     */
-    public Observable<T> ignoreElements() {
-        return filter(alwaysFalse());
-    }
-
-    /**
-     * Applies a timeout policy for each item emitted by the Observable, using
-     * the specified scheduler to run timeout timers. If the next item isn't
-     * observed within the specified timeout duration starting from its
-     * predecessor, observers are notified of a <code>TimeoutException</code>.
-     * <p>
-     * <img width="640" src="https://raw.github.com/wiki/Netflix/RxJava/images/rx-operators/timeout.1.png">
-     *
-     * @param timeout maximum duration between items before a timeout occurs
-     * @param timeUnit the unit of time which applies to the
-     *                 <code>timeout</code> argument.
-     * @return the source Observable modified to notify observers of a
-     *         <code>TimeoutException</code> in case of a timeout
-     * @see <a href="https://github.com/Netflix/RxJava/wiki/Filtering-Observables#timeout">RxJava Wiki: timeout()</a>
-     * @see <a href="http://msdn.microsoft.com/en-us/library/hh244283.aspx">MSDN: Observable.Timeout</a>
-     */
-    public Observable<T> timeout(long timeout, TimeUnit timeUnit) {
-        return create(OperationTimeout.timeout(this, timeout, timeUnit));
-    }
-
-    /**
-     * Applies a timeout policy for each item emitted by the Observable, using
-     * the specified scheduler to run timeout timers. If the next item isn't
-     * observed within the specified timeout duration starting from its
-     * predecessor, a specified fallback Observable produces future items and
-     * notifications from that point on.
-     * <p>
-     * <img width="640" src="https://raw.github.com/wiki/Netflix/RxJava/images/rx-operators/timeout.2.png">
-     *
-     * @param timeout maximum duration between items before a timeout occurs
-     * @param timeUnit the unit of time which applies to the
-     *                 <code>timeout</code> argument
-     * @param other fallback Observable to use in case of a timeout
-     * @return the source Observable modified to switch to the fallback
-     *         Observable in case of a timeout
-     * @see <a href="https://github.com/Netflix/RxJava/wiki/Filtering-Observables#timeout">RxJava Wiki: timeout()</a>
-     * @see <a href="http://msdn.microsoft.com/en-us/library/hh229512.aspx">MSDN: Observable.Timeout</a>
-     */
-    public Observable<T> timeout(long timeout, TimeUnit timeUnit, Observable<? extends T> other) {
-        return create(OperationTimeout.timeout(this, timeout, timeUnit, other));
-    }
-
-    /**
-     * Applies a timeout policy for each item emitted by the Observable, using
-     * the specified scheduler to run timeout timers. If the next item isn't
-     * observed within the specified timeout duration starting from its
-     * predecessor, the observer is notified of a <code>TimeoutException</code>.
-     * <p>
-     * <img width="640" src="https://raw.github.com/wiki/Netflix/RxJava/images/rx-operators/timeout.1s.png">
-     *
-     * @param timeout maximum duration between items before a timeout occurs
-     * @param timeUnit the unit of time which applies to the
-     *                 <code>timeout</code> argument
-     * @param scheduler Scheduler to run the timeout timers on
-     * @return the source Observable modified to notify observers of a
-     *         <code>TimeoutException</code> in case of a timeout
-     * @see <a href="https://github.com/Netflix/RxJava/wiki/Filtering-Observables#timeout">RxJava Wiki: timeout()</a>
-     * @see <a href="http://msdn.microsoft.com/en-us/library/hh228946.aspx">MSDN: Observable.Timeout</a>
-     */
-    public Observable<T> timeout(long timeout, TimeUnit timeUnit, Scheduler scheduler) {
-        return create(OperationTimeout.timeout(this, timeout, timeUnit, scheduler));
-    }
-
-    /**
-     * Applies a timeout policy for each item emitted by the Observable, using
-     * the specified scheduler to run timeout timers. If the next item isn't
-     * observed within the specified timeout duration starting from its
-     * predecessor, a specified fallback Observable sequence produces future
-     * items and notifications from that point on.
-     * <p>
-     * <img width="640" src="https://raw.github.com/wiki/Netflix/RxJava/images/rx-operators/timeout.2s.png">
-     *
-     * @param timeout maximum duration between items before a timeout occurs
-     * @param timeUnit the unit of time which applies to the
-     *                 <code>timeout</code> argument
-     * @param other Observable to use as the fallback in case of a timeout
-     * @param scheduler Scheduler to run the timeout timers on
-     * @return the source Observable modified so that it will switch to the
-     *         fallback Observable in case of a timeout
-     * @see <a href="https://github.com/Netflix/RxJava/wiki/Filtering-Observables#timeout">RxJava Wiki: timeout()</a>
-     * @see <a href="http://msdn.microsoft.com/en-us/library/hh211676.aspx">MSDN: Observable.Timeout</a>
-     */
-    public Observable<T> timeout(long timeout, TimeUnit timeUnit, Observable<? extends T> other, Scheduler scheduler) {
-        return create(OperationTimeout.timeout(this, timeout, timeUnit, other, scheduler));
-    }
-
-    /**
-     * Records the time interval between consecutive items emitted by an
-     * Observable.
-     * <p>
-     * <img width="640" src="https://raw.github.com/wiki/Netflix/RxJava/images/rx-operators/timeInterval.png">
-     * 
-     * @return an Observable that emits time interval information items
-     * @see <a href="https://github.com/Netflix/RxJava/wiki/Observable-Utility-Operators#timeinterval">RxJava Wiki: timeInterval()</a>
-     * @see <a href="http://msdn.microsoft.com/en-us/library/hh212107.aspx">MSDN: Observable.TimeInterval</a>
-     */
-    public Observable<TimeInterval<T>> timeInterval() {
-        return create(OperationTimeInterval.timeInterval(this));
-    }
-
-    /**
-     * Records the time interval between consecutive items emitted by an
-     * Observable, using the specified Scheduler to compute time intervals.
-     * <p>
-     * <img width="640" src="https://raw.github.com/wiki/Netflix/RxJava/images/rx-operators/timeInterval.s.png">
-     * 
-     * @param scheduler Scheduler used to compute time intervals
-     * @return an Observable that emits time interval information items
-     * @see <a href="https://github.com/Netflix/RxJava/wiki/Observable-Utility-Operators#timeinterval">RxJava Wiki: timeInterval()</a>
-     * @see <a href="http://msdn.microsoft.com/en-us/library/hh212107.aspx">MSDN: Observable.TimeInterval</a>
-     */
-    public Observable<TimeInterval<T>> timeInterval(Scheduler scheduler) {
-        return create(OperationTimeInterval.timeInterval(this, scheduler));
-    }
-
-    /**
-     * Constructs an Observable that creates a dependent resource object.
-     * <p>
-     * <img width="640" src="https://raw.github.com/wiki/Netflix/RxJava/images/rx-operators/using.png">
-     *
-     * @param resourceFactory the factory function to obtain a resource object
-     *                        that depends on the Observable
-     * @param observableFactory the factory function to obtain an Observable
-     * @return the Observable whose lifetime controls the lifetime of the
-     *         dependent resource object
-     * @see <a href="https://github.com/Netflix/RxJava/wiki/Observable-Utility-Operators#using">RxJava Wiki: using()</a>
-     * @see <a href="http://msdn.microsoft.com/en-us/library/hh229585.aspx">MSDN: Observable.Using</a>
-     */
-    public static <T, RESOURCE extends Subscription> Observable<T> using(Func0<RESOURCE> resourceFactory, Func1<RESOURCE, Observable<T>> observableFactory) {
-        return create(OperationUsing.using(resourceFactory, observableFactory));
-    }
-
-    /**
-     * Given multiple Observables, return the one that first emits an item.
-     * <p>
-     * <img width="640" src="https://raw.github.com/wiki/Netflix/RxJava/images/rx-operators/amb.png">
-     *
-     * @param o1 an Observable competing to react first
-     * @param o2 an Observable competing to react first
-     * @return an Observable that reflects whichever of the given Observables
-     *         reacted first
-     * @see <a href="https://github.com/Netflix/RxJava/wiki/Conditional-and-Boolean-Operators#amb">RxJava Wiki: amb()</a>
-     * @see <a href="http://msdn.microsoft.com/en-us/library/hh229733.aspx">MSDN: Observable.Amb</a>
-     */
-    public static <T> Observable<T> amb(Observable<? extends T> o1, Observable<? extends T> o2) {
-        return create(OperationAmb.amb(o1, o2));
-    }
-
-    /**
-     * Given multiple Observables, return the one that first emits an item.
-     * <p>
-     * <img width="640" src="https://raw.github.com/wiki/Netflix/RxJava/images/rx-operators/amb.png">
-     *
-     * @param o1 an Observable competing to react first
-     * @param o2 an Observable competing to react first
-     * @param o3 an Observable competing to react first
-     * @return an Observable that reflects whichever of the given Observables
-     *         reacted first
-     * @see <a href="https://github.com/Netflix/RxJava/wiki/Conditional-and-Boolean-Operators#amb">RxJava Wiki: amb()</a>
-     * @see <a href="http://msdn.microsoft.com/en-us/library/hh229733.aspx">MSDN: Observable.Amb</a>
-     */
-    public static <T> Observable<T> amb(Observable<? extends T> o1, Observable<? extends T> o2, Observable<? extends T> o3) {
-        return create(OperationAmb.amb(o1, o2, o3));
-    }
-
-    /**
-     * Given multiple Observables, return the one that first emits an item.
-     * <p>
-     * <img width="640" src="https://raw.github.com/wiki/Netflix/RxJava/images/rx-operators/amb.png">
-     *
-     * @param o1 an Observable competing to react first
-     * @param o2 an Observable competing to react first
-     * @param o3 an Observable competing to react first
-     * @param o4 an Observable competing to react first
-     * @return an Observable that reflects whichever of the given Observables
-     *         reacted first
-     * @see <a href="https://github.com/Netflix/RxJava/wiki/Conditional-and-Boolean-Operators#amb">RxJava Wiki: amb()</a>
-     * @see <a href="http://msdn.microsoft.com/en-us/library/hh229733.aspx">MSDN: Observable.Amb</a>
-     */
-    public static <T> Observable<T> amb(Observable<? extends T> o1, Observable<? extends T> o2, Observable<? extends T> o3, Observable<? extends T> o4) {
-        return create(OperationAmb.amb(o1, o2, o3, o4));
-    }
-
-    /**
-     * Given multiple Observables, return the one that first emits an item.
-     * <p>
-     * <img width="640" src="https://raw.github.com/wiki/Netflix/RxJava/images/rx-operators/amb.png">
-     *
-     * @param o1 an Observable competing to react first
-     * @param o2 an Observable competing to react first
-     * @param o3 an Observable competing to react first
-     * @param o4 an Observable competing to react first
-     * @param o5 an Observable competing to react first
-     * @return an Observable that reflects whichever of the given Observables
-     *         reacted first
-     * @see <a href="https://github.com/Netflix/RxJava/wiki/Conditional-and-Boolean-Operators#amb">RxJava Wiki: amb()</a>
-     * @see <a href="http://msdn.microsoft.com/en-us/library/hh229733.aspx">MSDN: Observable.Amb</a>
-     */
-    public static <T> Observable<T> amb(Observable<? extends T> o1, Observable<? extends T> o2, Observable<? extends T> o3, Observable<? extends T> o4, Observable<? extends T> o5) {
-        return create(OperationAmb.amb(o1, o2, o3, o4, o5));
-    }
-
-    /**
-     * Given multiple Observables, return the one that first emits an item.
-     * <p>
-     * <img width="640" src="https://raw.github.com/wiki/Netflix/RxJava/images/rx-operators/amb.png">
-     *
-     * @param o1 an Observable competing to react first
-     * @param o2 an Observable competing to react first
-     * @param o3 an Observable competing to react first
-     * @param o4 an Observable competing to react first
-     * @param o5 an Observable competing to react first
-     * @param o6 an Observable competing to react first
-     * @return an Observable that reflects whichever of the given Observables
-     *         reacted first
-     * @see <a href="https://github.com/Netflix/RxJava/wiki/Conditional-and-Boolean-Operators#amb">RxJava Wiki: amb()</a>
-     * @see <a href="http://msdn.microsoft.com/en-us/library/hh229733.aspx">MSDN: Observable.Amb</a>
-     */
-    public static <T> Observable<T> amb(Observable<? extends T> o1, Observable<? extends T> o2, Observable<? extends T> o3, Observable<? extends T> o4, Observable<? extends T> o5, Observable<? extends T> o6) {
-        return create(OperationAmb.amb(o1, o2, o3, o4, o5, o6));
-    }
-
-    /**
-     * Given multiple Observables, return the one that first emits an item.
-     * <p>
-     * <img width="640" src="https://raw.github.com/wiki/Netflix/RxJava/images/rx-operators/amb.png">
-     *
-     * @param o1 an Observable competing to react first
-     * @param o2 an Observable competing to react first
-     * @param o3 an Observable competing to react first
-     * @param o4 an Observable competing to react first
-     * @param o5 an Observable competing to react first
-     * @param o6 an Observable competing to react first
-     * @param o7 an Observable competing to react first
-     * @return an Observable that reflects whichever of the given Observables
-     *         reacted first
-     * @see <a href="https://github.com/Netflix/RxJava/wiki/Conditional-and-Boolean-Operators#amb">RxJava Wiki: amb()</a>
-     * @see <a href="http://msdn.microsoft.com/en-us/library/hh229733.aspx">MSDN: Observable.Amb</a>
-     */
-    public static <T> Observable<T> amb(Observable<? extends T> o1, Observable<? extends T> o2, Observable<? extends T> o3, Observable<? extends T> o4, Observable<? extends T> o5, Observable<? extends T> o6, Observable<? extends T> o7) {
-        return create(OperationAmb.amb(o1, o2, o3, o4, o5, o6, o7));
-    }
-
-    /**
-     * Given multiple Observables, return the one that first emits an item.
-     * <p>
-     * <img width="640" src="https://raw.github.com/wiki/Netflix/RxJava/images/rx-operators/amb.png">
-     *
-     * @param o1 an Observable competing to react first
-     * @param o2 an Observable competing to react first
-     * @param o3 an Observable competing to react first
-     * @param o4 an Observable competing to react first
-     * @param o5 an Observable competing to react first
-     * @param o6 an Observable competing to react first
-     * @param o7 an Observable competing to react first
-     * @param o8 an observable competing to react first
-     * @return an Observable that reflects whichever of the given Observables
-     *         reacted first
-     * @see <a href="https://github.com/Netflix/RxJava/wiki/Conditional-and-Boolean-Operators#amb">RxJava Wiki: amb()</a>
-     * @see <a href="http://msdn.microsoft.com/en-us/library/hh229733.aspx">MSDN: Observable.Amb</a>
-     */
-    public static <T> Observable<T> amb(Observable<? extends T> o1, Observable<? extends T> o2, Observable<? extends T> o3, Observable<? extends T> o4, Observable<? extends T> o5, Observable<? extends T> o6, Observable<? extends T> o7, Observable<? extends T> o8) {
-        return create(OperationAmb.amb(o1, o2, o3, o4, o5, o6, o7, o8));
-    }
-
-    /**
-     * Given multiple Observables, return the one that first emits an item.
-     * <p>
-     * <img width="640" src="https://raw.github.com/wiki/Netflix/RxJava/images/rx-operators/amb.png">
-     *
-     * @param o1 an Observable competing to react first
-     * @param o2 an Observable competing to react first
-     * @param o3 an Observable competing to react first
-     * @param o4 an Observable competing to react first
-     * @param o5 an Observable competing to react first
-     * @param o6 an Observable competing to react first
-     * @param o7 an Observable competing to react first
-     * @param o8 an Observable competing to react first
-     * @param o9 an Observable competing to react first
-     * @return an Observable that reflects whichever of the given Observables
-     *         reacted first
-     * @see <a href="https://github.com/Netflix/RxJava/wiki/Conditional-and-Boolean-Operators#amb">RxJava Wiki: amb()</a>
-     * @see <a href="http://msdn.microsoft.com/en-us/library/hh229733.aspx">MSDN: Observable.Amb</a>
-     */
-    public static <T> Observable<T> amb(Observable<? extends T> o1, Observable<? extends T> o2, Observable<? extends T> o3, Observable<? extends T> o4, Observable<? extends T> o5, Observable<? extends T> o6, Observable<? extends T> o7, Observable<? extends T> o8, Observable<? extends T> o9) {
-        return create(OperationAmb.amb(o1, o2, o3, o4, o5, o6, o7, o8, o9));
-    }
-
-    /**
-     * Given multiple Observables, return the one that first emits an item.
-     * <p>
-     * <img width="640" src="https://raw.github.com/wiki/Netflix/RxJava/images/rx-operators/amb.png">
-     *
-     * @param sources Observable sources competing to react first
-     * @return an Observable that reflects whichever of the given Observables
-     *         reacted first
-     * @see <a href="https://github.com/Netflix/RxJava/wiki/Conditional-and-Boolean-Operators#amb">RxJava Wiki: amb()</a>
-     * @see <a href="http://msdn.microsoft.com/en-us/library/hh229115.aspx">MSDN: Observable.Amb</a>
-     */
-    public static <T> Observable<T> amb(Iterable<? extends Observable<? extends T>> sources) {
-        return create(OperationAmb.amb(sources));
-    }
-
-    /**
-     * Invokes an action for each item emitted by the Observable.
-     * <p>
-     * <img width="640" src="https://raw.github.com/wiki/Netflix/RxJava/images/rx-operators/doOnEach.png">
-     *
-     * @param observer the action to invoke for each item emitted by the source
-     *                 Observable
-     * @return the source Observable with the side-effecting behavior applied
-     * @see <a href="https://github.com/Netflix/RxJava/wiki/Observable-Utility-Operators#dooneach">RxJava Wiki: doOnEach()</a>
-     * @see <a href="http://msdn.microsoft.com/en-us/library/hh229307.aspx">MSDN: Observable.Do</a>
-     */
-    public Observable<T> doOnEach(Observer<? super T> observer) {
-        return create(OperationDoOnEach.doOnEach(this, observer));
-    }
-
-    /**
-     * Invokes an action if the source Observable calls <code>onError</code>.
-     * <p>
-     * <img width="640" src="https://raw.github.com/wiki/Netflix/RxJava/images/rx-operators/doOnError.png">
-     *
-     * @param onError the action to invoke if the source Observable calls
-     *                <code>onError</code>
-     * @return the source Observable with the side-effecting behavior applied
-     * @see <a href="https://github.com/Netflix/RxJava/wiki/Observable-Utility-Operators#doonerror">RxJava Wiki: doOnError()</a>
-     * @see <a href="http://msdn.microsoft.com/en-us/library/hh229804.aspx">MSDN: Observable.Do</a>
-     */
-    public Observable<T> doOnError(final Action1<Throwable> onError) {
-        Observer<T> observer = new Observer<T>() {
-            @Override
-            public void onCompleted() {}
-
-            @Override
-            public void onError(Throwable e) {
-                onError.call(e);
-            }
-
-            @Override
-            public void onNext(T args) { }
-
-        };
-
-
-        return create(OperationDoOnEach.doOnEach(this, observer));
-    }
-    
-    /**
-     * Invokes an action when the source Observable calls
-     * <code>onCompleted</code>.
-     * <p>
-     * <img width="640" src="https://raw.github.com/wiki/Netflix/RxJava/images/rx-operators/doOnCompleted.png">
-     *
-     * @param onCompleted the action to invoke when the source Observable calls
-     *                    <code>onCompleted</code>
-     * @return the source Observable with the side-effecting behavior applied
-     * @see <a href="https://github.com/Netflix/RxJava/wiki/Observable-Utility-Operators#dooncompleted">RxJava Wiki: doOnCompleted()</a>
-     * @see <a href="http://msdn.microsoft.com/en-us/library/hh229804.aspx">MSDN: Observable.Do</a>
-     */
-    public Observable<T> doOnCompleted(final Action0 onCompleted) {
-        Observer<T> observer = new Observer<T>() {
-            @Override
-            public void onCompleted() {
-                onCompleted.call();
-            }
-
-            @Override
-            public void onError(Throwable e) { }
-
-            @Override
-            public void onNext(T args) { }
-
-        };
-
-
-        return create(OperationDoOnEach.doOnEach(this, observer));
-    }
-    
-    
-    /**
-     * Invokes an action when the source Observable calls
-     * <code>onNext</code>.
-     * <p>
-     * <img width="640" src="https://raw.github.com/wiki/Netflix/RxJava/images/rx-operators/doOnNext.png">
-     *
-     * @param onNext the action to invoke when the source Observable calls
-     *               <code>onNext</code>
-     * @return the source Observable with the side-effecting behavior applied
-     * @see <a href="https://github.com/Netflix/RxJava/wiki/Observable-Utility-Operators#dooneach">RxJava Wiki: doOnNext()</a>
-     * @see <a href="http://msdn.microsoft.com/en-us/library/hh229804.aspx">MSDN: Observable.Do</a>
-     */
-    public Observable<T> doOnNext(final Action1<? super T> onNext) {
-        Observer<T> observer = new Observer<T>() {
-            @Override
-            public void onCompleted() { }
-
-            @Override
-            public void onError(Throwable e) { }
-
-            @Override
-            public void onNext(T args) { 
-                onNext.call(args);
-            }
-
-        };
-
-        return create(OperationDoOnEach.doOnEach(this, observer));
-    }
-    
-    /**
-     * Invokes an action for each item emitted by the Observable.
-     * <p>
-     * <img width="640" src="https://raw.github.com/wiki/Netflix/RxJava/images/rx-operators/doOnEach.png">
-     *
-     * @param observer the action to invoke for each item emitted by the source
-     *                 Observable
-     * @return the source Observable with the side-effecting behavior applied
-     * @see <a href="https://github.com/Netflix/RxJava/wiki/Observable-Utility-Operators#dooneach">RxJava Wiki: doOnEach()</a>
-     * @see <a href="http://msdn.microsoft.com/en-us/library/hh229307.aspx">MSDN: Observable.Do</a>
-     */
-    public Observable<T> doOnEach(final Action1<Notification<? super T>> onNotification) {
-        Observer<T> observer = new Observer<T>() {
-            @Override
-            public void onCompleted() {
-                onNotification.call(new Notification<T>());
-            }
-
-            @Override
-            public void onError(Throwable e) {
-                onNotification.call(new Notification<T>(e));
-            }
-
-            @Override
-            public void onNext(T v) {
-                onNotification.call(new Notification<T>(v));
-            }
-
-        };
-
-        return create(OperationDoOnEach.doOnEach(this, observer));
-    }
-
-    /**
-     * Whether a given {@link Function} is an internal implementation inside
-     * rx.* packages or not.
-     * <p>
-     * For why this is being used see
-     * https://github.com/Netflix/RxJava/issues/216 for discussion on
-     * "Guideline 6.4: Protect calls to user code from within an operator"
-     * <p>
-     * Note: If strong reasons for not depending on package names comes up then
-     * the implementation of this method can change to looking for a marker
-     * interface.
-     * 
-     * @param o
-     * @return {@code true} if the given function is an internal implementation,
-     *         and {@code false} otherwise.
-     */
-    private boolean isInternalImplementation(Object o) {
-        if (o == null) {
-            return true;
-        }
-        // prevent double-wrapping (yeah it happens)
-        if (o instanceof SafeObserver) {
-            return true;
-        }
-
-        Class<?> clazz = o.getClass();
-        if (internalClassMap.containsKey(clazz)) {
-            //don't need to do reflection
-            return internalClassMap.get(clazz);
-        } else {
-            // we treat the following package as "internal" and don't wrap it
-            Package p = o.getClass().getPackage(); // it can be null
-            Boolean isInternal = (p != null && p.getName().startsWith("rx.operators"));
-            internalClassMap.put(clazz, isInternal);
-            return isInternal;
-        }
-    }
-
-    /**
-     * Creates a pattern that matches when both Observables emit an item.
-     * <p>
-     * <img width="640" src="https://raw.github.com/wiki/Netflix/RxJava/images/rx-operators/and_then_when.png">
-     *
-     * @param second Observable to match with the source Observable
-     * @return Pattern object that matches when both Observables emit an item
-     * @throws NullPointerException if <code>right</code> is null
-     * @see <a href="https://github.com/Netflix/RxJava/wiki/Combining-Observables#and-then-and-when">RxJava Wiki: and()</a>
-     * @see <a href="http://msdn.microsoft.com/en-us/library/hh229153.aspx">MSDN: Observable.And</a>
-     */
-    public <T2> Pattern2<T, T2> and(Observable<T2> right) {
-        return OperationJoinPatterns.and(this, right);
-    }
-
-    /**
-     * Matches when the Observable has an available item and projects the item
-     * by invoking the selector function.
-     * <p>
-     * <img width="640" src="https://raw.github.com/wiki/Netflix/RxJava/images/rx-operators/and_then_when.png">
-     *
-     * @param selector selector that will be invoked for items emitted by the
-     *                 source Observable
-     * @return a Plan that produces the projected results, to be fed (with other
-     *         Plans) to the {@link #when} operator
-     * @throws NullPointerException if <code>selector</code> is null
-     * @see <a href="https://github.com/Netflix/RxJava/wiki/Combining-Observables#and-then-and-when">RxJava Wiki: then()</a>
-     * @see <a href="http://msdn.microsoft.com/en-us/library/hh211662.aspx">MSDN: Observable.Then</a>
-     */
-    public <R> Plan0<R> then(Func1<T, R> selector) {
-        return OperationJoinPatterns.then(this, selector);
-    }
-
-    /**
-     * Joins together the results from several patterns.
-     * <p>
-     * <img width="640" src="https://raw.github.com/wiki/Netflix/RxJava/images/rx-operators/and_then_when.png">
-     *
-     * @param plans a series of plans created by use of the {@link #then}
-     *              operator on patterns
-     * @return an Observable that emits the results from matching several
-     *         patterns
-     * @throws NullPointerException if <code>plans</code> is null
-     * @see <a href="https://github.com/Netflix/RxJava/wiki/Combining-Observables#and-then-and-when">RxJava Wiki: when()</a>
-     * @see <a href="http://msdn.microsoft.com/en-us/library/hh229889.aspx">MSDN: Observable.When</a>
-     */
-    public static <R> Observable<R> when(Plan0<R>... plans) {
-        return create(OperationJoinPatterns.when(plans));
-    }
-
-    /**
-     * Joins together the results from several patterns.
-     * <p>
-     * <img width="640" src="https://raw.github.com/wiki/Netflix/RxJava/images/rx-operators/and_then_when.png">
-     *
-     * @param plans a series of plans created by use of the {@link #then}
-     *              operator on patterns
-     * @return an Observable that emits the results from matching several
-     *         patterns
-     * @throws NullPointerException if <code>plans</code> is null
-     * @see <a href="https://github.com/Netflix/RxJava/wiki/Combining-Observables#and-then-and-when">RxJava Wiki: when()</a>
-     * @see <a href="http://msdn.microsoft.com/en-us/library/hh229558.aspx">MSDN: Observable.When</a>
-     */
-    public static <R> Observable<R> when(Iterable<? extends Plan0<R>> plans) {
-        if (plans == null) {
-            throw new NullPointerException("plans");
-        }
-        return create(OperationJoinPatterns.when(plans));
-    }
-
-    /**
-     * Joins the results from a pattern.
-     * <p>
-     * <img width="640" src="https://raw.github.com/wiki/Netflix/RxJava/images/rx-operators/and_then_when.png">
-     *
-     * @param p1 the plan to join
-     * @return an Observable that emits the results from matching a pattern
-     * @see <a href="https://github.com/Netflix/RxJava/wiki/Combining-Observables#and-then-and-when">RxJava Wiki: when()</a>
-     * @see <a href="http://msdn.microsoft.com/en-us/library/hh229889.aspx">MSDN: Observable.When</a>
-     */
-    @SuppressWarnings("unchecked")
-    public static <R> Observable<R> when(Plan0<R> p1) {
-        return create(OperationJoinPatterns.when(p1));
-    }
-
-    /**
-     * Joins together the results from several patterns.
-     * <p>
-     * <img width="640" src="https://raw.github.com/wiki/Netflix/RxJava/images/rx-operators/and_then_when.png">
-     *
-     * @param p1 a plan
-     * @param p2 a plan
-     * @return an Observable that emits the results from matching several
-     *         patterns
-     * @see <a href="https://github.com/Netflix/RxJava/wiki/Combining-Observables#and-then-and-when">RxJava Wiki: when()</a>
-     * @see <a href="http://msdn.microsoft.com/en-us/library/hh229889.aspx">MSDN: Observable.When</a>
-     */
-    @SuppressWarnings("unchecked")
-    public static <R> Observable<R> when(Plan0<R> p1, Plan0<R> p2) {
-        return create(OperationJoinPatterns.when(p1, p2));
-    }
-
-    /**
-     * Joins together the results from several patterns.
-     * <p>
-     * <img width="640" src="https://raw.github.com/wiki/Netflix/RxJava/images/rx-operators/and_then_when.png">
-     *
-     * @param p1 a plan
-     * @param p2 a plan
-     * @param p3 a plan
-     * @return an Observable that emits the results from matching several
-     *         patterns
-     * @see <a href="https://github.com/Netflix/RxJava/wiki/Combining-Observables#and-then-and-when">RxJava Wiki: when()</a>
-     * @see <a href="http://msdn.microsoft.com/en-us/library/hh229889.aspx">MSDN: Observable.When</a>
-     */
-    @SuppressWarnings("unchecked")
-    public static <R> Observable<R> when(Plan0<R> p1, Plan0<R> p2, Plan0<R> p3) {
-        return create(OperationJoinPatterns.when(p1, p2, p3));
-    }
-
-    /**
-     * Joins together the results from several patterns.
-     * <p>
-     * <img width="640" src="https://raw.github.com/wiki/Netflix/RxJava/images/rx-operators/and_then_when.png">
-     *
-     * @param p1 a plan
-     * @param p2 a plan
-     * @param p3 a plan
-     * @param p4 a plan
-     * @return an Observable that emits the results from matching several
-     *         patterns
-     * @see <a href="https://github.com/Netflix/RxJava/wiki/Combining-Observables#and-then-and-when">RxJava Wiki: when()</a>
-     * @see <a href="http://msdn.microsoft.com/en-us/library/hh229889.aspx">MSDN: Observable.When</a>
-     */
-    @SuppressWarnings("unchecked")
-    public static <R> Observable<R> when(Plan0<R> p1, Plan0<R> p2, Plan0<R> p3, Plan0<R> p4) {
-        return create(OperationJoinPatterns.when(p1, p2, p3, p4));
-    }
-
-    /**
-     * Joins together the results from several patterns.
-     * <p>
-     * <img width="640" src="https://raw.github.com/wiki/Netflix/RxJava/images/rx-operators/and_then_when.png">
-     *
-     * @param p1 a plan
-     * @param p2 a plan
-     * @param p3 a plan
-     * @param p4 a plan
-     * @param p5 a plan
-     * @return an Observable that emits the results from matching several
-     *         patterns
-     * @see <a href="https://github.com/Netflix/RxJava/wiki/Combining-Observables#and-then-and-when">RxJava Wiki: when()</a>
-     * @see <a href="http://msdn.microsoft.com/en-us/library/hh229889.aspx">MSDN: Observable.When</a>
-     */
-    @SuppressWarnings("unchecked")
-    public static <R> Observable<R> when(Plan0<R> p1, Plan0<R> p2, Plan0<R> p3, Plan0<R> p4, Plan0<R> p5) {
-        return create(OperationJoinPatterns.when(p1, p2, p3, p4, p5));
-    }
-
-    /**
-     * Joins together the results from several patterns.
-     * <p>
-     * <img width="640" src="https://raw.github.com/wiki/Netflix/RxJava/images/rx-operators/and_then_when.png">
-     *
-     * @param p1 a plan
-     * @param p2 a plan
-     * @param p3 a plan
-     * @param p4 a plan
-     * @param p5 a plan
-     * @param p6 a plan
-     * @return an Observable that emits the results from matching several
-     *         patterns
-     * @see <a href="https://github.com/Netflix/RxJava/wiki/Combining-Observables#and-then-and-when">RxJava Wiki: when()</a>
-     * @see <a href="http://msdn.microsoft.com/en-us/library/hh229889.aspx">MSDN: Observable.When</a>
-     */
-    @SuppressWarnings("unchecked")
-    public static <R> Observable<R> when(Plan0<R> p1, Plan0<R> p2, Plan0<R> p3, Plan0<R> p4, Plan0<R> p5, Plan0<R> p6) {
-        return create(OperationJoinPatterns.when(p1, p2, p3, p4, p5, p6));
-    }
-
-    /**
-     * Joins together the results from several patterns.
-     * <p>
-     * <img width="640" src="https://raw.github.com/wiki/Netflix/RxJava/images/rx-operators/and_then_when.png">
-     *
-     * @param p1 a plan
-     * @param p2 a plan
-     * @param p3 a plan
-     * @param p4 a plan
-     * @param p5 a plan
-     * @param p6 a plan
-     * @param p7 a plan
-     * @return an Observable that emits the results from matching several
-     *         patterns
-     * @see <a href="https://github.com/Netflix/RxJava/wiki/Combining-Observables#and-then-and-when">RxJava Wiki: when()</a>
-     * @see <a href="http://msdn.microsoft.com/en-us/library/hh229889.aspx">MSDN: Observable.When</a>
-     */
-    @SuppressWarnings("unchecked")
-    public static <R> Observable<R> when(Plan0<R> p1, Plan0<R> p2, Plan0<R> p3, Plan0<R> p4, Plan0<R> p5, Plan0<R> p6, Plan0<R> p7) {
-        return create(OperationJoinPatterns.when(p1, p2, p3, p4, p5, p6, p7));
-    }
-
-    /**
-     * Joins together the results from several patterns.
-     * <p>
-     * <img width="640" src="https://raw.github.com/wiki/Netflix/RxJava/images/rx-operators/and_then_when.png">
-     *
-     * @param p1 a plan
-     * @param p2 a plan
-     * @param p3 a plan
-     * @param p4 a plan
-     * @param p5 a plan
-     * @param p6 a plan
-     * @param p7 a plan
-     * @param p8 a plan
-     * @return an Observable that emits the results from matching several
-     *         patterns
-     * @see <a href="https://github.com/Netflix/RxJava/wiki/Combining-Observables#and-then-and-when">RxJava Wiki: when()</a>
-     * @see <a href="http://msdn.microsoft.com/en-us/library/hh229889.aspx">MSDN: Observable.When</a>
-     */
-    @SuppressWarnings("unchecked")
-    public static <R> Observable<R> when(Plan0<R> p1, Plan0<R> p2, Plan0<R> p3, Plan0<R> p4, Plan0<R> p5, Plan0<R> p6, Plan0<R> p7, Plan0<R> p8) {
-        return create(OperationJoinPatterns.when(p1, p2, p3, p4, p5, p6, p7, p8));
-    }
-
-    /**
-     * Joins together the results from several patterns.
-     * <p>
-     * <img width="640" src="https://raw.github.com/wiki/Netflix/RxJava/images/rx-operators/and_then_when.png">
-     *
-     * @param p1 a plan
-     * @param p2 a plan
-     * @param p3 a plan
-     * @param p4 a plan
-     * @param p5 a plan
-     * @param p6 a plan
-     * @param p7 a plan
-     * @param p8 a plan
-     * @param p9 a plan
-     * @return an Observable that emits the results from matching several
-     *         patterns
-     * @see <a href="https://github.com/Netflix/RxJava/wiki/Combining-Observables#and-then-and-when">RxJava Wiki: when()</a>
-     * @see <a href="http://msdn.microsoft.com/en-us/library/hh229889.aspx">MSDN: Observable.When</a>
-     */
-    @SuppressWarnings("unchecked")
-    public static <R> Observable<R> when(Plan0<R> p1, Plan0<R> p2, Plan0<R> p3, Plan0<R> p4, Plan0<R> p5, Plan0<R> p6, Plan0<R> p7, Plan0<R> p8, Plan0<R> p9) {
-        return create(OperationJoinPatterns.when(p1, p2, p3, p4, p5, p6, p7, p8, p9));
-    }
-
-    /**
-     * Correlates the items emitted by two Observables based on overlapping
-     * durations.
-     * <p>
-     * <img width="640" src="https://raw.github.com/wiki/Netflix/RxJava/images/rx-operators/join_.png">
-     *
-     * @param right the second Observable to join items from
-     * @param leftDurationSelector a function to select the duration of each 
-     *                             item emitted by this Observable, used to
-     *                             determine overlap
-     * @param rightDurationSelector a function to select the duration of each
-     *                              item emitted by the <code>right</code>
-     *                              Observable, used to determine overlap
-     * @param resultSelector a function that computes a result item for any two
-     *                       overlapping items emitted by the two Observables
-     * @return an Observable that emits result items computed from source items
-     *         that have an overlapping duration
-     * @see <a href="https://github.com/Netflix/RxJava/wiki/Combining-Observables#join">RxJava Wiki: join()</a>
-     * @see <a href="http://msdn.microsoft.com/en-us/library/hh229750.aspx">MSDN: Observable.Join</a>
-     */
-    public <TRight, TLeftDuration, TRightDuration, R> Observable<R> join(Observable<TRight> right, Func1<T, Observable<TLeftDuration>> leftDurationSelector,
-            Func1<TRight, Observable<TRightDuration>> rightDurationSelector,
-            Func2<T, TRight, R> resultSelector) {
-        return create(new OperationJoin<T, TRight, TLeftDuration, TRightDuration, R>(this, right, leftDurationSelector, rightDurationSelector, resultSelector));
-    }    
-    
-    /**
-     * Return an Observable that emits a single HashMap containing all items
-     * emitted by the source Observable, mapped by the keys returned by the
-     * {@code keySelector} function.
-     * <p>
-     * <img width="640" src="https://raw.github.com/wiki/Netflix/RxJava/images/rx-operators/toMap.png">
-     * <p>
-     * If a source item maps to the same key, the HashMap will contain the
-     * latest of those items.
-     * 
-     * @param keySelector the function that extracts the key from the source
-     *                    items to be used as keys in the HashMap
-     * @return an Observable that emits a single HashMap containing the mapped
-     *         items from the source Observable
-     * @see <a href="https://github.com/Netflix/RxJava/wiki/Mathematical-and-Aggregate-Operators#tomap-and-tomultimap">RxJava Wiki: toMap()</a>
-     * @see <a href="http://msdn.microsoft.com/en-us/library/hh229137.aspx">MSDN: Observable.ToDictionary</a>
-     */
-    public <K> Observable<Map<K, T>> toMap(Func1<? super T, ? extends K> keySelector) {
-        return create(OperationToMap.toMap(this, keySelector));
-    }
-    
-    /**
-     * Return an Observable that emits a single HashMap containing elements with
-     * key and value extracted from the items emitted by the source Observable.
-     * <p>
-     * <img width="640" src="https://raw.github.com/wiki/Netflix/RxJava/images/rx-operators/toMap.png">
-     * <p>
-     * If a source item maps to the same key, the HashMap will contain the
-     * latest of those items.
-     * 
-     * @param keySelector the function that extracts the key from the source
-     *                    items to be used as key in the HashMap
-     * @param valueSelector the function that extracts the value from the source
-     *                      items to be used as value in the HashMap
-     * @return an Observable that emits a single HashMap containing the mapped
-     *         items from the source Observable
-     * @see <a href="https://github.com/Netflix/RxJava/wiki/Mathematical-and-Aggregate-Operators#tomap-and-tomultimap">RxJava Wiki: toMap()</a>
-     * @see <a href="http://msdn.microsoft.com/en-us/library/hh212075.aspx">MSDN: Observable.ToDictionary</a>
-     */
-    public <K, V> Observable<Map<K, V>> toMap(Func1<? super T, ? extends K> keySelector, Func1<? super T, ? extends V> valueSelector) {
-        return create(OperationToMap.toMap(this, keySelector, valueSelector));
-    }
-    
-    /**
-     * Return an Observable that emits a single Map, returned by the
-     * <code>mapFactory</code> function, containing key and value extracted from
-     * the items emitted by the source Observable.
-     * <p>
-     * <img width="640" src="https://raw.github.com/wiki/Netflix/RxJava/images/rx-operators/toMap.png">
-     * 
-     * @param keySelector the function that extracts the key from the source
-     *                    items to be used as key in the Map
-     * @param valueSelector the function that extracts the value from the source
-     *                      items to be used as value in the Map
-     * @param mapFactory the function that returns an Map instance to be used
-     * @return an Observable that emits a single Map containing the mapped
-     *         items emitted by the source Observable
-     * @see <a href="https://github.com/Netflix/RxJava/wiki/Mathematical-and-Aggregate-Operators#tomap-and-tomultimap">RxJava Wiki: toMap()</a>
-     */
-    public <K, V> Observable<Map<K, V>> toMap(Func1<? super T, ? extends K> keySelector, Func1<? super T, ? extends V> valueSelector, Func0<? extends Map<K, V>> mapFactory) {
-        return create(OperationToMap.toMap(this, keySelector, valueSelector, mapFactory));
-    }
-    
-    /**
-     * Return an Observable that emits a single HashMap containing an ArrayList
-     * of items, emitted by the source Observable and keyed by the
-     * <code>keySelector</code> function.
-     * <p>
-     * <img width="640" src="https://raw.github.com/wiki/Netflix/RxJava/images/rx-operators/toMultiMap.png">
-     * 
-     * @param keySelector the function that extracts the key from the source
-     *                    items to be used as key in the HashMap
-     * @return an Observable that emits a single HashMap containing an ArrayList
-     *         of items mapped from the source Observable
-     * @see <a href="https://github.com/Netflix/RxJava/wiki/Mathematical-and-Aggregate-Operators#tomap-and-tomultimap">RxJava Wiki: toMap()</a>
-     * @see <a href="http://msdn.microsoft.com/en-us/library/hh212098.aspx">MSDN: Observable.ToLookup</a>
-     */
-    public <K> Observable<Map<K, Collection<T>>> toMultimap(Func1<? super T, ? extends K> keySelector) {
-        return create(OperationToMultimap.toMultimap(this, keySelector));
-    }
-    
-    /**
-     * Return an Observable that emits a single HashMap containing an ArrayList
-     * of values, extracted by the <code>valueSelector</code> function, emitted
-     * by the source Observable and keyed by the <code>keySelector</code>
-     * function.
-     * <p>
-     * <img width="640" src="https://raw.github.com/wiki/Netflix/RxJava/images/rx-operators/toMultiMap.png">
-     * 
-     * @param keySelector the function that extracts the key from the source
-     *                    items to be used as key in the HashMap
-     * @param valueSelector the function that extracts the value from the source
-     *                      items to be used as value in the Map
-     * @return an Observable that emits a single HashMap containing an ArrayList
-     *         of items mapped from the source Observable
-     * @see <a href="https://github.com/Netflix/RxJava/wiki/Mathematical-and-Aggregate-Operators#tomap-and-tomultimap">RxJava Wiki: toMap()</a>
-     * @see <a href="http://msdn.microsoft.com/en-us/library/hh229101.aspx">MSDN: Observable.ToLookup</a>
-     */
-    public <K, V> Observable<Map<K, Collection<V>>> toMultimap(Func1<? super T, ? extends K> keySelector, Func1<? super T, ? extends V> valueSelector) {
-        return create(OperationToMultimap.toMultimap(this, keySelector, valueSelector));
-    }
-    
-    /**
-     * Return an Observable that emits a single Map, returned by the
-     * <code>mapFactory</code> function, containing an ArrayList of values,
-     * extracted by the <code>valueSelector</code> function, emitted by the
-     * source Observable and keyed by the <code>keySelector</code> function.
-     * <p>
-     * <img width="640" src="https://raw.github.com/wiki/Netflix/RxJava/images/rx-operators/toMultiMap.png">
-     * 
-     * @param keySelector the function that extracts the key from the source
-     *                    items to be used as key in the Map
-     * @param valueSelector the function that extracts the value from the source
-     *                      items to be used as value in the Map
-     * @param mapFactory the function that returns an Map instance to be used
-     * @return an Observable that emits a single Map containing the list of
-     *         mapped items from the source Observable.
-     * @see <a href="https://github.com/Netflix/RxJava/wiki/Mathematical-and-Aggregate-Operators#tomap-and-tomultimap">RxJava Wiki: toMap()</a>
-     */
-    public <K, V> Observable<Map<K, Collection<V>>> toMultimap(Func1<? super T, ? extends K> keySelector, Func1<? super T, ? extends V> valueSelector, Func0<? extends Map<K, Collection<V>>> mapFactory) {
-        return create(OperationToMultimap.toMultimap(this, keySelector, valueSelector, mapFactory));
-    }
-
-    /**
-     * Return an Observable that emits a single Map, returned by the
-     * <code>mapFactory</code> function, that contains a custom collection of
-     * values, extracted by the <code>valueSelector</code> function, emitted by
-     * the source Observable and keyed by the <code>keySelector</code> function.
-     * <p>
-     * <img width="640" src="https://raw.github.com/wiki/Netflix/RxJava/images/rx-operators/toMultiMap.png">
-     * 
-     * @param keySelector the function that extracts the key from the source
-     *                    items to be used as key in the Map
-     * @param valueSelector the function that extracts the value from the source
-     *                      items to be used as value in the Map
-     * @param mapFactory the function that returns an Map instance to be used
-     * @param collectionFactory the function that returns a Collection instance
-     *                          for a particular key to be used in the Map
-     * @return an Observable that emits a single Map containing the collection
-     *         of mapped items from the source Observable.
-     * @see <a href="https://github.com/Netflix/RxJava/wiki/Mathematical-and-Aggregate-Operators#tomap-and-tomultimap">RxJava Wiki: toMap()</a>
-     */
-    public <K, V> Observable<Map<K, Collection<V>>> toMultimap(Func1<? super T, ? extends K> keySelector, Func1<? super T, ? extends V> valueSelector, Func0<? extends Map<K, Collection<V>>> mapFactory, Func1<? super K, ? extends Collection<V>> collectionFactory) {
-        return create(OperationToMultimap.toMultimap(this, keySelector, valueSelector, mapFactory, collectionFactory));
-    } 
-    
-    /**
-     * Return an Observable that skips items from the source Observable until
-     * the secondary Observable emits an item.
-     * <p>
-     * <img width="640" src="https://raw.github.com/wiki/Netflix/RxJava/images/rx-operators/skipUntil.png">
-     * 
-     * @param other the other Observable that has to emit an item before this
-     *              Observable's elements are relayed
-     * @return an Observable that skips items from the source Observable
-     *         until the secondary Observable emits an item.
-     * @see <a href="https://github.com/Netflix/RxJava/wiki/Filtering-Observables#skipuntil">RxJava Wiki: skipUntil()</a>
-     * @see <a href="http://msdn.microsoft.com/en-us/library/hh229358.aspx">MSDN: Observable.SkipUntil</a>
-     */
-    public <U> Observable<T> skipUntil(Observable<U> other) {
-        return create(new OperationSkipUntil<T, U>(this, other));
-    }
-
-    /**
-     * Groups the items emitted by an Observable according to a specified key
-     * selector function until the duration Observable expires for the key.
-     * <p>
-     * <img width="640" src="https://raw.github.com/wiki/Netflix/RxJava/images/rx-operators/groupByUntil.png">
-     *
-     * @param keySelector a function to extract the key for each item
-     * @param durationSelector a function to signal the expiration of a group
-     * @return an Observable that emits grouped Observables, each of which
-     *         corresponds to a key value and emits all items that share that
-     *         same key value that were emitted during the key's duration
-     * @see <a href="https://github.com/Netflix/RxJava/wiki/Transforming-Observables#groupby-and-groupbyuntil">RxJava Wiki: groupByUntil()</a>
-     * @see <a href="http://msdn.microsoft.com/en-us/library/hh211932.aspx">MSDN: Observable.GroupByUntil</a>
-     */
-    public <TKey, TDuration> Observable<GroupedObservable<TKey, T>> groupByUntil(Func1<? super T, ? extends TKey> keySelector, Func1<? super GroupedObservable<TKey, T>, ? extends Observable<TDuration>> durationSelector) {
-        return groupByUntil(keySelector, Functions.<T>identity(), durationSelector);
-    }
-    
-    /**
-     * Groups the items emitted by an Observable according to specified key and
-     * value selector functions until the duration Observable expires for the
-     * key.
-     * <p>
-     * <img width="640" src="https://raw.github.com/wiki/Netflix/RxJava/images/rx-operators/groupByUntil.png">
-     *
-     * @param keySelector a function to extract the key for each item
-     * @param valueSelector a function to map each source item to an item
-     *                      emitted by an Observable group
-     * @param durationSelector a function to signal the expiration of a group
-     * @return an Observable that emits grouped Observables, each of which
-     *         corresponds to a key value and emits all items that share that
-     *         same key value that were emitted during the key's duration
-     * @see <a href="https://github.com/Netflix/RxJava/wiki/Transforming-Observables#groupby-and-groupbyuntil">RxJava Wiki: groupByUntil()</a>
-     * @see <a href="http://msdn.microsoft.com/en-us/library/hh229433.aspx">MSDN: Observable.GroupByUntil</a>
-     */
-    public <TKey, TValue, TDuration> Observable<GroupedObservable<TKey, TValue>> groupByUntil(Func1<? super T, ? extends TKey> keySelector, Func1<? super T, ? extends TValue> valueSelector, Func1<? super GroupedObservable<TKey, TValue>, ? extends Observable<TDuration>> durationSelector) {
-        return create(new OperationGroupByUntil<T, TKey, TValue, TDuration>(this, keySelector, valueSelector, durationSelector));
-    }
-
-}+/**
+ * Copyright 2013 Netflix, Inc.
+ * 
+ * Licensed under the Apache License, Version 2.0 (the "License"); you may not
+ * use this file except in compliance with the License. You may obtain a copy of
+ * the License at
+ * 
+ * http://www.apache.org/licenses/LICENSE-2.0
+ * 
+ * Unless required by applicable law or agreed to in writing, software
+ * distributed under the License is distributed on an "AS IS" BASIS, WITHOUT
+ * WARRANTIES OR CONDITIONS OF ANY KIND, either express or implied. See the
+ * License for the specific language governing permissions and limitations
+ * under the License.
+ */
+package rx;
+
+import static org.junit.Assert.*;
+import static rx.util.functions.Functions.*;
+
+import java.util.ArrayList;
+import java.util.Arrays;
+import java.util.Collection;
+import java.util.Comparator;
+import java.util.List;
+import java.util.Map;
+import java.util.concurrent.ConcurrentHashMap;
+import java.util.concurrent.Future;
+import java.util.concurrent.TimeUnit;
+
+import rx.joins.Pattern2;
+import rx.joins.Plan0;
+import rx.observables.BlockingObservable;
+import rx.observables.ConnectableObservable;
+import rx.observables.GroupedObservable;
+import rx.operators.OperationAll;
+import rx.operators.OperationAmb;
+import rx.operators.OperationAny;
+import rx.operators.OperationAsObservable;
+import rx.operators.OperationAverage;
+import rx.operators.OperationBuffer;
+import rx.operators.OperationCache;
+import rx.operators.OperationCast;
+import rx.operators.OperationCombineLatest;
+import rx.operators.OperationConcat;
+import rx.operators.OperationConditionals;
+import rx.operators.OperationDebounce;
+import rx.operators.OperationDefaultIfEmpty;
+import rx.operators.OperationDefer;
+import rx.operators.OperationDelay;
+import rx.operators.OperationDematerialize;
+import rx.operators.OperationDistinct;
+import rx.operators.OperationDistinctUntilChanged;
+import rx.operators.OperationDoOnEach;
+import rx.operators.OperationElementAt;
+import rx.operators.OperationFilter;
+import rx.operators.OperationFinally;
+import rx.operators.OperationGroupBy;
+import rx.operators.OperationGroupByUntil;
+import rx.operators.OperationGroupJoin;
+import rx.operators.OperationInterval;
+import rx.operators.OperationJoin;
+import rx.operators.OperationJoinPatterns;
+import rx.operators.OperationMap;
+import rx.operators.OperationMaterialize;
+import rx.operators.OperationMerge;
+import rx.operators.OperationMergeDelayError;
+import rx.operators.OperationMinMax;
+import rx.operators.OperationMulticast;
+import rx.operators.OperationObserveOn;
+import rx.operators.OperationOnErrorResumeNextViaFunction;
+import rx.operators.OperationOnErrorResumeNextViaObservable;
+import rx.operators.OperationOnErrorReturn;
+import rx.operators.OperationOnExceptionResumeNextViaObservable;
+import rx.operators.OperationParallel;
+import rx.operators.OperationParallelMerge;
+import rx.operators.OperationRepeat;
+import rx.operators.OperationReplay;
+import rx.operators.OperationRetry;
+import rx.operators.OperationSample;
+import rx.operators.OperationScan;
+import rx.operators.OperationSequenceEqual;
+import rx.operators.OperationSingle;
+import rx.operators.OperationSkip;
+import rx.operators.OperationSkipLast;
+import rx.operators.OperationSkipUntil;
+import rx.operators.OperationSkipWhile;
+import rx.operators.OperationSubscribeOn;
+import rx.operators.OperationSum;
+import rx.operators.OperationSwitch;
+import rx.operators.OperationSynchronize;
+import rx.operators.OperationTake;
+import rx.operators.OperationTakeLast;
+import rx.operators.OperationTakeUntil;
+import rx.operators.OperationTakeWhile;
+import rx.operators.OperationThrottleFirst;
+import rx.operators.OperationTimeInterval;
+import rx.operators.OperationTimeout;
+import rx.operators.OperationTimer;
+import rx.operators.OperationTimestamp;
+import rx.operators.OperationToMap;
+import rx.operators.OperationToMultimap;
+import rx.operators.OperationToObservableFuture;
+import rx.operators.OperationToObservableIterable;
+import rx.operators.OperationToObservableList;
+import rx.operators.OperationToObservableSortedList;
+import rx.operators.OperationUsing;
+import rx.operators.OperationWindow;
+import rx.operators.OperationZip;
+import rx.operators.SafeObservableSubscription;
+import rx.operators.SafeObserver;
+import rx.plugins.RxJavaErrorHandler;
+import rx.plugins.RxJavaObservableExecutionHook;
+import rx.plugins.RxJavaPlugins;
+import rx.schedulers.Schedulers;
+import rx.subjects.AsyncSubject;
+import rx.subjects.PublishSubject;
+import rx.subjects.ReplaySubject;
+import rx.subjects.Subject;
+import rx.subscriptions.Subscriptions;
+import rx.util.OnErrorNotImplementedException;
+import rx.util.Range;
+import rx.util.TimeInterval;
+import rx.util.Timestamped;
+import rx.util.functions.Action0;
+import rx.util.functions.Action1;
+import rx.util.functions.Action2;
+import rx.util.functions.Async;
+import rx.util.functions.Func0;
+import rx.util.functions.Func1;
+import rx.util.functions.Func2;
+import rx.util.functions.Func3;
+import rx.util.functions.Func4;
+import rx.util.functions.Func5;
+import rx.util.functions.Func6;
+import rx.util.functions.Func7;
+import rx.util.functions.Func8;
+import rx.util.functions.Func9;
+import rx.util.functions.FuncN;
+import rx.util.functions.Function;
+import rx.util.functions.Functions;
+
+/**
+ * The Observable interface that implements the Reactive Pattern.
+ * <p>
+ * This interface provides overloaded methods for subscribing as well as
+ * delegate methods to the various operators.
+ * <p>
+ * The documentation for this interface makes use of marble diagrams. The
+ * following legend explains these diagrams:
+ * <p>
+ * <img width="640" src="https://raw.github.com/wiki/Netflix/RxJava/images/rx-operators/legend.png">
+ * <p>
+ * For more information see the
+ * <a href="https://github.com/Netflix/RxJava/wiki/Observable">RxJava Wiki</a>
+ * 
+ * @param <T> the type of the item emitted by the Observable
+ */
+public class Observable<T> {
+
+    private final static ConcurrentHashMap<Class, Boolean> internalClassMap = new ConcurrentHashMap<Class, Boolean>();
+
+    /**
+     * Executed when 'subscribe' is invoked.
+     */
+    private final OnSubscribeFunc<T> onSubscribe;
+
+    /**
+     * Function interface for work to be performed when an {@link Observable}
+     * is subscribed to via {@link Observable#subscribe(Observer)}
+     * 
+     * @param <T>
+     */
+    public static interface OnSubscribeFunc<T> extends Function {
+
+        public Subscription onSubscribe(Observer<? super T> t1);
+
+    }
+
+    /**
+     * Observable with Function to execute when subscribed to.
+     * <p>
+     * NOTE: Use {@link #create(OnSubscribeFunc)} to create an Observable
+     * instead of this constructor unless you specifically have a need for
+     * inheritance.
+     * 
+     * @param onSubscribe {@link OnSubscribeFunc} to be executed when
+     *                    {@link #subscribe(Observer)} is called
+     */
+    protected Observable(OnSubscribeFunc<T> onSubscribe) {
+        this.onSubscribe = onSubscribe;
+    }
+
+    private final static RxJavaObservableExecutionHook hook = RxJavaPlugins.getInstance().getObservableExecutionHook();
+
+    /**
+     * An {@link Observer} must call an Observable's {@code subscribe} method in
+     * order to receive items and notifications from the Observable.
+     * <p>
+     * A typical implementation of {@code subscribe} does the following:
+     * <ol>
+     * <li>It stores a reference to the Observer in a collection object, such as
+     *     a {@code List<T>} object.</li>
+     * <li>It returns a reference to the {@link Subscription} interface. This
+     *     enables Observers to unsubscribe, that is, to stop receiving items
+     *     and notifications before the Observable stops sending them, which
+     *     also invokes the Observer's {@link Observer#onCompleted onCompleted}
+     *     method.</li>
+     * </ol><p>
+     * An <code>Observable&lt;T&gt;</code> instance is responsible for accepting
+     * all subscriptions and notifying all Observers. Unless the documentation
+     * for a particular <code>Observable&lt;T&gt;</code> implementation
+     * indicates otherwise, Observers should make no assumptions about the order
+     * in which multiple Observers will receive their notifications.
+     * <p>
+     * For more information see the
+     * <a href="https://github.com/Netflix/RxJava/wiki/Observable">RxJava Wiki</a>
+     * 
+     * @param observer the Observer
+     * @return a {@link Subscription} reference with which the {@link Observer}
+     *         can stop receiving items before the Observable has finished
+     *         sending them
+     * @throws IllegalArgumentException if the {@link Observer} provided as the
+     *                                  argument to {@code subscribe()} is
+     *                                  {@code null}
+     */
+    public Subscription subscribe(Observer<? super T> observer) {
+        // allow the hook to intercept and/or decorate
+        OnSubscribeFunc<T> onSubscribeFunction = hook.onSubscribeStart(this, onSubscribe);
+        // validate and proceed
+        if (observer == null) {
+            throw new IllegalArgumentException("observer can not be null");
+        }
+        if (onSubscribeFunction == null) {
+            throw new IllegalStateException("onSubscribe function can not be null.");
+            // the subscribe function can also be overridden but generally that's not the appropriate approach so I won't mention that in the exception
+        }
+        try {
+            /**
+             * See https://github.com/Netflix/RxJava/issues/216 for discussion on "Guideline 6.4: Protect calls to user code from within an operator"
+             */
+            if (isInternalImplementation(observer)) {
+                Subscription s = onSubscribeFunction.onSubscribe(observer);
+                if (s == null) {
+                    // this generally shouldn't be the case on a 'trusted' onSubscribe but in case it happens
+                    // we want to gracefully handle it the same as AtomicObservableSubscription does
+                    return hook.onSubscribeReturn(this, Subscriptions.empty());
+                } else {
+                    return hook.onSubscribeReturn(this, s);
+                }
+            } else {
+                SafeObservableSubscription subscription = new SafeObservableSubscription();
+                subscription.wrap(onSubscribeFunction.onSubscribe(new SafeObserver<T>(subscription, observer)));
+                return hook.onSubscribeReturn(this, subscription);
+            }
+        } catch (OnErrorNotImplementedException e) {
+            // special handling when onError is not implemented ... we just rethrow
+            throw e;
+        } catch (Throwable e) {
+            // if an unhandled error occurs executing the onSubscribe we will propagate it
+            try {
+                observer.onError(hook.onSubscribeError(this, e));
+            } catch (OnErrorNotImplementedException e2) {
+                // special handling when onError is not implemented ... we just rethrow
+                throw e2;
+            } catch (Throwable e2) {
+                // if this happens it means the onError itself failed (perhaps an invalid function implementation)
+                // so we are unable to propagate the error correctly and will just throw
+                RuntimeException r = new RuntimeException("Error occurred attempting to subscribe [" + e.getMessage() + "] and then again while trying to pass to onError.", e2);
+                hook.onSubscribeError(this, r);
+                throw r;
+            }
+            return Subscriptions.empty();
+        }
+    }
+
+    /**
+     * An {@link Observer} must call an Observable's {@code subscribe} method in
+     * order to receive items and notifications from the Observable.
+     * <p>
+     * A typical implementation of {@code subscribe} does the following:
+     * <ol>
+     * <li>It stores a reference to the Observer in a collection object, such as
+     *     a {@code List<T>} object.</li>
+     * <li>It returns a reference to the {@link Subscription} interface. This
+     *     enables Observers to unsubscribe, that is, to stop receiving items
+     *     and notifications before the Observable stops sending them, which
+     *     also invokes the Observer's {@link Observer#onCompleted onCompleted}
+     *     method.</li>
+     * </ol><p>
+     * An {@code Observable<T>} instance is responsible for accepting all
+     * subscriptions and notifying all Observers. Unless the documentation for a
+     * particular {@code Observable<T>} implementation indicates otherwise,
+     * Observers should make no assumptions about the order in which multiple
+     * Observers will receive their notifications.
+     * <p>
+     * For more information see the
+     * <a href="https://github.com/Netflix/RxJava/wiki/Observable">RxJava Wiki</a>
+     * 
+     * @param observer the Observer
+     * @param scheduler the {@link Scheduler} on which Observers subscribe to
+     *                  the Observable
+     * @return a {@link Subscription} reference with which Observers can stop
+     *         receiving items and notifications before the Observable has
+     *         finished sending them
+     * @throws IllegalArgumentException if an argument to {@code subscribe()}
+     *                                  is {@code null}
+     */
+    public Subscription subscribe(Observer<? super T> observer, Scheduler scheduler) {
+        return subscribeOn(scheduler).subscribe(observer);
+    }
+
+    /**
+     * Protects against errors being thrown from Observer implementations and
+     * ensures onNext/onError/onCompleted contract compliance.
+     * <p>
+     * See https://github.com/Netflix/RxJava/issues/216 for a discussion on
+     * "Guideline 6.4: Protect calls to user code from within an operator"
+     */
+    private Subscription protectivelyWrapAndSubscribe(Observer<? super T> o) {
+        SafeObservableSubscription subscription = new SafeObservableSubscription();
+        return subscription.wrap(subscribe(new SafeObserver<T>(subscription, o)));
+    }
+
+    /**
+     * Subscribe and ignore all events.
+     *  
+     * @return 
+     */
+    public Subscription subscribe() {
+        return protectivelyWrapAndSubscribe(new Observer<T>() {
+
+            @Override
+            public void onCompleted() {
+                // do nothing
+            }
+
+            @Override
+            public void onError(Throwable e) {
+                handleError(e);
+                throw new OnErrorNotImplementedException(e);
+            }
+
+            @Override
+            public void onNext(T args) {
+                // do nothing
+            }
+
+        });
+    }
+    
+    /**
+     * An {@link Observer} must call an Observable's {@code subscribe} method
+     * in order to receive items and notifications from the Observable.
+     * 
+     * @param onNext
+     * @return 
+     * @see <a href="https://github.com/Netflix/RxJava/wiki/Observable#onnext-oncompleted-and-onerror">RxJava Wiki: onNext, onCompleted, and onError</a>
+     */
+    public Subscription subscribe(final Action1<? super T> onNext) {
+        if (onNext == null) {
+            throw new IllegalArgumentException("onNext can not be null");
+        }
+
+        /**
+         * Wrapping since raw functions provided by the user are being invoked.
+         * 
+         * See https://github.com/Netflix/RxJava/issues/216 for discussion on "Guideline 6.4: Protect calls to user code from within an operator"
+         */
+        return protectivelyWrapAndSubscribe(new Observer<T>() {
+
+            @Override
+            public void onCompleted() {
+                // do nothing
+            }
+
+            @Override
+            public void onError(Throwable e) {
+                handleError(e);
+                throw new OnErrorNotImplementedException(e);
+            }
+
+            @Override
+            public void onNext(T args) {
+                onNext.call(args);
+            }
+
+        });
+    }
+
+    /**
+     * An {@link Observer} must call an Observable's {@code subscribe} method in
+     * order to receive items and notifications from the Observable.
+     * 
+     * @param onNext
+     * @param scheduler
+     * @return
+     * @see <a href="https://github.com/Netflix/RxJava/wiki/Observable#onnext-oncompleted-and-onerror">RxJava Wiki: onNext, onCompleted, and onError</a>
+     */
+    public Subscription subscribe(final Action1<? super T> onNext, Scheduler scheduler) {
+        return subscribeOn(scheduler).subscribe(onNext);
+    }
+
+    /**
+     * An {@link Observer} must call an Observable's {@code subscribe} method in
+     * order to receive items and notifications from the Observable.
+     * 
+     * @param onNext
+     * @param onError
+     * @return
+     * @see <a href="https://github.com/Netflix/RxJava/wiki/Observable#onnext-oncompleted-and-onerror">RxJava Wiki: onNext, onCompleted, and onError</a>
+     */
+    public Subscription subscribe(final Action1<? super T> onNext, final Action1<Throwable> onError) {
+        if (onNext == null) {
+            throw new IllegalArgumentException("onNext can not be null");
+        }
+        if (onError == null) {
+            throw new IllegalArgumentException("onError can not be null");
+        }
+
+        /**
+         * Wrapping since raw functions provided by the user are being invoked.
+         * 
+         * See https://github.com/Netflix/RxJava/issues/216 for discussion on
+         * "Guideline 6.4: Protect calls to user code from within an operator"
+         */
+        return protectivelyWrapAndSubscribe(new Observer<T>() {
+
+            @Override
+            public void onCompleted() {
+                // do nothing
+            }
+
+            @Override
+            public void onError(Throwable e) {
+                handleError(e);
+                onError.call(e);
+            }
+
+            @Override
+            public void onNext(T args) {
+                onNext.call(args);
+            }
+
+        });
+    }
+
+    /**
+     * An {@link Observer} must call an Observable's {@code subscribe} method in
+     * order to receive items and notifications from the Observable.
+     * 
+     * @param onNext
+     * @param onError
+     * @param scheduler
+     * @return
+     * @see <a href="https://github.com/Netflix/RxJava/wiki/Observable#onnext-oncompleted-and-onerror">RxJava Wiki: onNext, onCompleted, and onError</a>
+     */
+    public Subscription subscribe(final Action1<? super T> onNext, final Action1<Throwable> onError, Scheduler scheduler) {
+        return subscribeOn(scheduler).subscribe(onNext, onError);
+    }
+
+    /**
+     * An {@link Observer} must call an Observable's {@code subscribe} method in
+     * order to receive items and notifications from the Observable.
+     * 
+     * @param onNext
+     * @param onError
+     * @param onComplete
+     * @return
+     * @see <a href="https://github.com/Netflix/RxJava/wiki/Observable#onnext-oncompleted-and-onerror">RxJava Wiki: onNext, onCompleted, and onError</a>
+     */
+    public Subscription subscribe(final Action1<? super T> onNext, final Action1<Throwable> onError, final Action0 onComplete) {
+        if (onNext == null) {
+            throw new IllegalArgumentException("onNext can not be null");
+        }
+        if (onError == null) {
+            throw new IllegalArgumentException("onError can not be null");
+        }
+        if (onComplete == null) {
+            throw new IllegalArgumentException("onComplete can not be null");
+        }
+
+        /**
+         * Wrapping since raw functions provided by the user are being invoked.
+         * 
+         * See https://github.com/Netflix/RxJava/issues/216 for discussion on "Guideline 6.4: Protect calls to user code from within an operator"
+         */
+        return protectivelyWrapAndSubscribe(new Observer<T>() {
+
+            @Override
+            public void onCompleted() {
+                onComplete.call();
+            }
+
+            @Override
+            public void onError(Throwable e) {
+                handleError(e);
+                onError.call(e);
+            }
+
+            @Override
+            public void onNext(T args) {
+                onNext.call(args);
+            }
+
+        });
+    }
+
+    /**
+     * An {@link Observer} must call an Observable's {@code subscribe} method in
+     * order to receive items and notifications from the Observable.
+     * 
+     * @param onNext
+     * @param onError
+     * @param onComplete
+     * @param scheduler
+     * @return
+     * @see <a href="https://github.com/Netflix/RxJava/wiki/Observable#onnext-oncompleted-and-onerror">RxJava Wiki: onNext, onCompleted, and onError</a>
+     */
+    public Subscription subscribe(final Action1<? super T> onNext, final Action1<Throwable> onError, final Action0 onComplete, Scheduler scheduler) {
+        return subscribeOn(scheduler).subscribe(onNext, onError, onComplete);
+    }
+
+    /**
+      * Hides the identity of this observable.
+      * @return an Observable hiding the identity of this Observable.
+      */
+     public Observable<T> asObservable() {
+         return create(new OperationAsObservable<T>(this));
+     }
+
+    /**
+     * Returns a {@link ConnectableObservable} that upon connection causes the
+     * source Observable to push results into the specified subject.
+     * 
+     * @param subject the {@link Subject} for the {@link ConnectableObservable}
+     *                to push source items into
+     * @param <R> result type
+     * @return a {@link ConnectableObservable} that upon connection causes the
+     *         source Observable to push results into the specified
+     *         {@link Subject}
+     * @see <a href="https://github.com/Netflix/RxJava/wiki/Connectable-Observable-Operators#observablepublish-and-observablemulticast">RxJava Wiki: Observable.publish() and Observable.multicast()</a>
+     */
+    public <R> ConnectableObservable<R> multicast(Subject<? super T, ? extends R> subject) {
+        return OperationMulticast.multicast(this, subject);
+    }
+
+    /**
+     * Returns an observable sequence that contains the elements of a sequence 
+     * produced by multicasting the source sequence within a selector function.
+     * 
+     * @param subjectFactory the subject factory
+     * @param selector the selector function which can use the multicasted 
+     *                 source sequence subject to the policies enforced by the 
+     *                 created subject
+     * @return the Observable sequence that contains the elements of a sequence
+     *         produced by multicasting the source sequence within a selector
+     *         function
+     * @see <a href="https://github.com/Netflix/RxJava/wiki/Connectable-Observable-Operators#observablepublish-and-observablemulticast">RxJava: Observable.publish() and Observable.multicast()</a>
+     * @see <a href="http://msdn.microsoft.com/en-us/library/hh229708.aspx">MSDN: Observable.Multicast</a>
+     */
+    public <TIntermediate, TResult> Observable<TResult> multicast(
+            final Func0<? extends Subject<? super T, ? extends TIntermediate>> subjectFactory, 
+            final Func1<? super Observable<TIntermediate>, ? extends Observable<TResult>> selector) {
+        return OperationMulticast.multicast(this, subjectFactory, selector);
+    }
+    /**
+     * Allow the {@link RxJavaErrorHandler} to receive the exception from
+     * onError.
+     * 
+     * @param e
+     */
+    private void handleError(Throwable e) {
+        // onError should be rare so we'll only fetch when needed
+        RxJavaPlugins.getInstance().getErrorHandler().handleError(e);
+    }
+
+    /**
+     * An Observable that never sends any information to an {@link Observer}.
+     * 
+     * This Observable is useful primarily for testing purposes.
+     * 
+     * @param <T> the type of item emitted by the Observable
+     */
+    private static class NeverObservable<T> extends Observable<T> {
+        public NeverObservable() {
+            super(new OnSubscribeFunc<T>() {
+
+                @Override
+                public Subscription onSubscribe(Observer<? super T> t1) {
+                    return Subscriptions.empty();
+                }
+
+            });
+        }
+    }
+
+    /**
+     * An Observable that invokes {@link Observer#onError onError} when the
+     * {@link Observer} subscribes to it.
+     * 
+     * @param <T> the type of item emitted by the Observable
+     */
+    private static class ThrowObservable<T> extends Observable<T> {
+
+        public ThrowObservable(final Throwable exception) {
+            super(new OnSubscribeFunc<T>() {
+
+                /**
+                 * Accepts an {@link Observer} and calls its
+                 * {@link Observer#onError onError} method.
+                 * 
+                 * @param observer an {@link Observer} of this Observable
+                 * @return a reference to the subscription
+                 */
+                @Override
+                public Subscription onSubscribe(Observer<? super T> observer) {
+                    observer.onError(exception);
+                    return Subscriptions.empty();
+                }
+
+            });
+        }
+
+    }
+
+    /**
+     * Creates an Observable that will execute the given function when an
+     * {@link Observer} subscribes to it.
+     * <p>
+     * <img width="640" src="https://raw.github.com/wiki/Netflix/RxJava/images/rx-operators/create.png">
+     * <p>
+     * Write the function you pass to <code>create</code> so that it behaves as
+     * an Observable: It should invoke the Observer's
+     * {@link Observer#onNext onNext}, {@link Observer#onError onError}, and
+     * {@link Observer#onCompleted onCompleted} methods appropriately.
+     * <p>
+     * A well-formed Observable must invoke either the Observer's
+     * <code>onCompleted</code> method exactly once or its <code>onError</code>
+     * method exactly once.
+     * <p>
+     * See <a href="http://go.microsoft.com/fwlink/?LinkID=205219">Rx Design
+     * Guidelines (PDF)</a> for detailed information.
+     * 
+     * @param <T> the type of the items that this Observable emits
+     * @param func a function that accepts an {@code Observer<T>}, invokes its
+     *             {@code onNext}, {@code onError}, and {@code onCompleted}
+     *             methods as appropriate, and returns a {@link Subscription} to
+     *             allow the Observer to cancel the subscription
+     * @return an Observable that, when an {@link Observer} subscribes to it,
+     *         will execute the given function
+     * @see <a href="https://github.com/Netflix/RxJava/wiki/Creating-Observables#create">RxJava Wiki: create()</a>
+     * @see <a href="http://msdn.microsoft.com/en-us/library/system.reactive.linq.observable.create.aspx">MSDN: Observable.Create</a>
+     */
+    public static <T> Observable<T> create(OnSubscribeFunc<T> func) {
+        return new Observable<T>(func);
+    }
+
+    /**
+     * Returns an Observable that emits no items to the {@link Observer} and
+     * immediately invokes its {@link Observer#onCompleted onCompleted} method.
+     * <p>
+     * <img width="640" src="https://raw.github.com/wiki/Netflix/RxJava/images/rx-operators/empty.png">
+     * 
+     * @param <T> the type of the items (ostensibly) emitted by the Observable
+     * @return an Observable that returns no data to the {@link Observer} and
+     *         immediately invokes the {@link Observer}'s
+     *         {@link Observer#onCompleted() onCompleted} method
+     * @see <a href="https://github.com/Netflix/RxJava/wiki/Creating-Observables#empty-error-and-never">RxJava Wiki: empty()</a>
+     * @see <a href="http://msdn.microsoft.com/en-us/library/hh229670.aspx">MSDN: Observable.Empty</a>
+     */
+    public static <T> Observable<T> empty() {
+        return from(new ArrayList<T>());
+    }
+
+    /**
+     * Returns an Observable that emits no items to the {@link Observer} and
+     * immediately invokes its {@link Observer#onCompleted onCompleted} method
+     * with the specified scheduler.
+     * <p>
+     * <img width="640" src="https://raw.github.com/wiki/Netflix/RxJava/images/rx-operators/empty.s.png">
+     * 
+     * @param scheduler the scheduler to call the
+                        {@link Observer#onCompleted onCompleted} method
+     * @param <T> the type of the items (ostensibly) emitted by the Observable
+     * @return an Observable that returns no data to the {@link Observer} and
+     *         immediately invokes the {@link Observer}'s
+     *         {@link Observer#onCompleted() onCompleted} method with the
+     *         specified scheduler
+     * @see <a href="https://github.com/Netflix/RxJava/wiki/Creating-Observables#empty-error-and-never">RxJava Wiki: empty()</a>
+     * @see <a href="http://msdn.microsoft.com/en-us/library/hh229066.aspx">MSDN: Observable.Empty Method (IScheduler)</a>
+     */
+    public static <T> Observable<T> empty(Scheduler scheduler) {
+        return Observable.<T> empty().subscribeOn(scheduler);
+    }
+
+    /**
+     * Returns an Observable that invokes an {@link Observer}'s
+     * {@link Observer#onError onError} method when the Observer subscribes to
+     * it.
+     * <p>
+     * <img width="640" src="https://raw.github.com/wiki/Netflix/RxJava/images/rx-operators/error.png">
+     * 
+     * @param exception the particular error to report
+     * @param <T> the type of the items (ostensibly) emitted by the Observable
+     * @return an Observable that invokes the {@link Observer}'s
+     *         {@link Observer#onError onError} method when the Observer
+     *         subscribes to it
+     * @see <a href="https://github.com/Netflix/RxJava/wiki/Creating-Observables#empty-error-and-never">RxJava Wiki: error()</a>
+     * @see <a href="http://msdn.microsoft.com/en-us/library/hh244299.aspx">MSDN: Observable.Throw</a>
+     */
+    public static <T> Observable<T> error(Throwable exception) {
+        return new ThrowObservable<T>(exception);
+    }
+
+    /**
+     * Returns an Observable that invokes an {@link Observer}'s
+     * {@link Observer#onError onError} method with the specified scheduler.
+     * <p>
+     * <img width="640" src="https://raw.github.com/wiki/Netflix/RxJava/images/rx-operators/error.s.png">
+     * 
+     * @param exception the particular error to report
+     * @param scheduler the scheduler to call the
+     *                  {@link Observer#onError onError} method
+     * @param <T> the type of the items (ostensibly) emitted by the Observable
+     * @return an Observable that invokes the {@link Observer}'s
+     *         {@link Observer#onError onError} method with the specified
+     *         scheduler
+     * @see <a href="https://github.com/Netflix/RxJava/wiki/Creating-Observables#empty-error-and-never">RxJava Wiki: error()</a>
+     * @see <a href="http://msdn.microsoft.com/en-us/library/hh211711.aspx">MSDN: Observable.Throw</a>
+     */
+    public static <T> Observable<T> error(Throwable exception, Scheduler scheduler) {
+        return Observable.<T> error(exception).subscribeOn(scheduler);
+    }
+
+    /**
+     * Converts an {@link Iterable} sequence into an Observable.
+     * <p>
+     * <img width="640" src="https://raw.github.com/wiki/Netflix/RxJava/images/rx-operators/from.png">
+     * <p>
+     * Note: the entire iterable sequence is immediately emitted each time an
+     * {@link Observer} subscribes. Since this occurs before the
+     * {@link Subscription} is returned, it is not possible to unsubscribe from
+     * the sequence before it completes.
+     * 
+     * @param iterable the source {@link Iterable} sequence
+     * @param <T> the type of items in the {@link Iterable} sequence and the
+     *            type of items to be emitted by the resulting Observable
+     * @return an Observable that emits each item in the source {@link Iterable}
+     *         sequence
+     * @see <a href="https://github.com/Netflix/RxJava/wiki/Creating-Observables#from">RxJava Wiki: from()</a>
+     */
+    public static <T> Observable<T> from(Iterable<? extends T> iterable) {
+        return from(iterable, Schedulers.currentThread());
+    }
+
+    /**
+     * Converts an {@link Iterable} sequence into an Observable with the
+     * specified scheduler.
+     * <p>
+     * <img width="640" src="https://raw.github.com/wiki/Netflix/RxJava/images/rx-operators/from.s.png">
+     * 
+     * @param iterable the source {@link Iterable} sequence
+     * @param scheduler the scheduler to emit the items of the iterable
+     * @param <T> the type of items in the {@link Iterable} sequence and the
+     *            type of items to be emitted by the resulting Observable
+     * @return an Observable that emits each item in the source {@link Iterable}
+     *         sequence with the specified scheduler
+     * @see <a href="https://github.com/Netflix/RxJava/wiki/Creating-Observables#from">RxJava Wiki: from()</a>
+     * @see <a href="http://msdn.microsoft.com/en-us/library/hh212140.aspx">MSDN: Observable.ToObservable</a>
+     */
+    public static <T> Observable<T> from(Iterable<? extends T> iterable, Scheduler scheduler) {
+        return create(OperationToObservableIterable.toObservableIterable(iterable, scheduler));
+    }
+
+    /**
+     * Converts an Array into an Observable that emits the items in the Array.
+     * <p>
+     * <img width="640" src="https://raw.github.com/wiki/Netflix/RxJava/images/rx-operators/from.png">
+     * <p>
+     * Note: the entire array is immediately emitted each time an
+     * {@link Observer} subscribes. Since this occurs before the
+     * {@link Subscription} is returned, it is not possible to unsubscribe from
+     * the sequence before it completes.
+     * 
+     * @param items the source array
+     * @param <T> the type of items in the Array and the type of items to be
+     *            emitted by the resulting Observable
+     * @return an Observable that emits each item in the source Array
+     * @see <a href="https://github.com/Netflix/RxJava/wiki/Creating-Observables#from">RxJava Wiki: from()</a>
+     */
+    public static <T> Observable<T> from(T[] items) {
+        return from(Arrays.asList(items));
+    }
+
+    /**
+     * Converts an Array into an Observable.
+     * <p>
+     * <img width="640" src="https://raw.github.com/wiki/Netflix/RxJava/images/rx-operators/from.png">
+     * <p>
+     * Note: the entire array is immediately emitted each time an
+     * {@link Observer} subscribes. Since this occurs before the
+     * {@link Subscription} is returned, it is not possible to unsubscribe from
+     * the sequence before it completes.
+     *
+     * @param items the source array
+     * @param scheduler the scheduler to emit the items of the array
+     * @param <T> the type of items in the Array and the type of items to be
+     *            emitted by the resulting Observable
+     * @return an Observable that emits each item in the source Array
+     * @see <a href="https://github.com/Netflix/RxJava/wiki/Creating-Observables#from">RxJava Wiki: from()</a>
+     */
+    public static <T> Observable<T> from(T[] items, Scheduler scheduler) {
+        return from(Arrays.asList(items), scheduler);
+    }
+
+    /**
+     * Converts an item into an Observable that emits that item.
+     * <p>
+     * <img width="640" src="https://raw.github.com/wiki/Netflix/RxJava/images/rx-operators/from.png">
+     * <p>
+     * Note: the item is immediately emitted each time an {@link Observer}
+     * subscribes. Since this occurs before the {@link Subscription} is
+     * returned, it is not possible to unsubscribe from the sequence before it
+     * completes.
+     * 
+     * @param t1 the item
+     * @param <T> the type of the item, and the type of the item to be
+     *            emitted by the resulting Observable
+     * @return an Observable that emits the item
+     * @see <a href="https://github.com/Netflix/RxJava/wiki/Creating-Observables#from">RxJava Wiki: from()</a>
+     */
+    @SuppressWarnings("unchecked")
+    // suppress unchecked because we are using varargs inside the method
+    public static <T> Observable<T> from(T t1) {
+        return from(Arrays.asList(t1));
+    }
+
+    /**
+     * Converts a series of items into an Observable that emits those items.
+     * <p>
+     * <img width="640" src="https://raw.github.com/wiki/Netflix/RxJava/images/rx-operators/from.png">
+     * <p>
+     * Note: the items will be immediately emitted each time an {@link Observer}
+     * subscribes. Since this occurs before the {@link Subscription} is
+     * returned, it is not possible to unsubscribe from the sequence before it
+     * completes.
+     * 
+     * @param t1 first item
+     * @param t2 second item
+     * @param <T> the type of items, and the type of items to be emitted by the
+     *            resulting Observable
+     * @return an Observable that emits each item
+     * @see <a href="https://github.com/Netflix/RxJava/wiki/Creating-Observables#from">RxJava Wiki: from()</a>
+     */
+    @SuppressWarnings("unchecked")
+    // suppress unchecked because we are using varargs inside the method
+    public static <T> Observable<T> from(T t1, T t2) {
+        return from(Arrays.asList(t1, t2));
+    }
+
+    /**
+     * Converts a series of items into an Observable that emits those items.
+     * <p>
+     * <img width="640" src="https://raw.github.com/wiki/Netflix/RxJava/images/rx-operators/from.png">
+     * <p>
+     * Note: the items will be immediately emitted each time an {@link Observer}
+     * subscribes. Since this occurs before the {@link Subscription} is
+     * returned, it is not possible to unsubscribe from the sequence before it
+     * completes.
+     *
+     * @param t1 first item
+     * @param t2 second item
+     * @param t3 third item
+     * @param <T> the type of items, and the type of items to be emitted by the
+     *            resulting Observable
+     * @return an Observable that emits each item
+     * @see <a href="https://github.com/Netflix/RxJava/wiki/Creating-Observables#from">RxJava Wiki: from()</a>
+     */
+    @SuppressWarnings("unchecked")
+    // suppress unchecked because we are using varargs inside the method
+    public static <T> Observable<T> from(T t1, T t2, T t3) {
+        return from(Arrays.asList(t1, t2, t3));
+    }
+
+    /**
+     * Converts a series of items into an Observable that emits those items.
+     * <p>
+     * <img width="640" src="https://raw.github.com/wiki/Netflix/RxJava/images/rx-operators/from.png">
+     * <p>
+     * Note: the items will be immediately emitted each time an {@link Observer}
+     * subscribes. Since this occurs before the {@link Subscription} is
+     * returned, it is not possible to unsubscribe from the sequence before it
+     * completes.
+     * 
+     * @param t1 first item
+     * @param t2 second item
+     * @param t3 third item
+     * @param t4 fourth item
+     * @param <T> the type of items, and the type of items to be emitted by the
+     *            resulting Observable
+     * @return an Observable that emits each item
+     * @see <a href="https://github.com/Netflix/RxJava/wiki/Creating-Observables#from">RxJava Wiki: from()</a>
+     */
+    @SuppressWarnings("unchecked")
+    // suppress unchecked because we are using varargs inside the method
+    public static <T> Observable<T> from(T t1, T t2, T t3, T t4) {
+        return from(Arrays.asList(t1, t2, t3, t4));
+    }
+
+    /**
+     * Converts a series of items into an Observable that emits those items.
+     * <p>
+     * <img width="640" src="https://raw.github.com/wiki/Netflix/RxJava/images/rx-operators/from.png">
+     * <p>
+     * Note: the items will be immediately emitted each time an {@link Observer}
+     * subscribes. Since this occurs before the {@link Subscription} is
+     * returned, it is not possible to unsubscribe from the sequence before it
+     * completes.
+     * 
+     * @param t1 first item
+     * @param t2 second item
+     * @param t3 third item
+     * @param t4 fourth item
+     * @param t5 fifth item
+     * @param <T> the type of items, and the type of items to be emitted by the
+     *            resulting Observable
+     * @return an Observable that emits each item
+     * @see <a href="https://github.com/Netflix/RxJava/wiki/Creating-Observables#from">RxJava Wiki: from()</a>
+     */
+    @SuppressWarnings("unchecked")
+    // suppress unchecked because we are using varargs inside the method
+    public static <T> Observable<T> from(T t1, T t2, T t3, T t4, T t5) {
+        return from(Arrays.asList(t1, t2, t3, t4, t5));
+    }
+
+    /**
+     * Converts a series of items into an Observable that emits those items.
+     * <p>
+     * <img width="640" src="https://raw.github.com/wiki/Netflix/RxJava/images/rx-operators/from.png">
+     * <p>
+     * Note: the items will be immediately emitted each time an {@link Observer}
+     * subscribes. Since this occurs before the {@link Subscription} is
+     * returned, it is not possible to unsubscribe from the sequence before it
+     * completes.
+     * 
+     * @param t1 first item
+     * @param t2 second item
+     * @param t3 third item
+     * @param t4 fourth item
+     * @param t5 fifth item
+     * @param t6 sixth item
+     * @param <T> the type of items, and the type of items to be emitted by the
+     *            resulting Observable
+     * @return an Observable that emits each item
+     * @see <a href="https://github.com/Netflix/RxJava/wiki/Creating-Observables#from">RxJava Wiki: from()</a>
+     */
+    @SuppressWarnings("unchecked")
+    // suppress unchecked because we are using varargs inside the method
+    public static <T> Observable<T> from(T t1, T t2, T t3, T t4, T t5, T t6) {
+        return from(Arrays.asList(t1, t2, t3, t4, t5, t6));
+    }
+
+    /**
+     * Converts a series of items into an Observable that emits those items.
+     * <p>
+     * <img width="640" src="https://raw.github.com/wiki/Netflix/RxJava/images/rx-operators/from.png">
+     * <p>
+     * Note: the items will be immediately emitted each time an {@link Observer}
+     * subscribes. Since this occurs before the {@link Subscription} is
+     * returned, it is not possible to unsubscribe from the sequence before it
+     * completes.
+     * 
+     * @param t1 first item
+     * @param t2 second item
+     * @param t3 third item
+     * @param t4 fourth item
+     * @param t5 fifth item
+     * @param t6 sixth item
+     * @param t7 seventh item
+     * @param <T> the type of items, and the type of items to be emitted by the
+     *            resulting Observable
+     * @return an Observable that emits each item
+     * @see <a href="https://github.com/Netflix/RxJava/wiki/Creating-Observables#from">RxJava Wiki: from()</a>
+     */
+    @SuppressWarnings("unchecked")
+    // suppress unchecked because we are using varargs inside the method
+    public static <T> Observable<T> from(T t1, T t2, T t3, T t4, T t5, T t6, T t7) {
+        return from(Arrays.asList(t1, t2, t3, t4, t5, t6, t7));
+    }
+
+    /**
+     * Converts a series of items into an Observable that emits those items.
+     * <p>
+     * <img width="640" src="https://raw.github.com/wiki/Netflix/RxJava/images/rx-operators/from.png">
+     * <p>
+     * Note: the items will be immediately emitted each time an {@link Observer}
+     * subscribes. Since this occurs before the {@link Subscription} is
+     * returned, it is not possible to unsubscribe from the sequence before it
+     * completes.
+     * 
+     * @param t1 first item
+     * @param t2 second item
+     * @param t3 third item
+     * @param t4 fourth item
+     * @param t5 fifth item
+     * @param t6 sixth item
+     * @param t7 seventh item
+     * @param t8 eighth item
+     * @param <T> the type of items, and the type of items to be emitted by the
+     *            resulting Observable
+     * @return an Observable that emits each item
+     * @see <a href="https://github.com/Netflix/RxJava/wiki/Creating-Observables#from">RxJava Wiki: from()</a>
+     */
+    @SuppressWarnings("unchecked")
+    // suppress unchecked because we are using varargs inside the method
+    public static <T> Observable<T> from(T t1, T t2, T t3, T t4, T t5, T t6, T t7, T t8) {
+        return from(Arrays.asList(t1, t2, t3, t4, t5, t6, t7, t8));
+    }
+
+    /**
+     * Converts a series of items into an Observable that emits those items.
+     * <p>
+     * <img width="640" src="https://raw.github.com/wiki/Netflix/RxJava/images/rx-operators/from.png">
+     * <p>
+     * Note: the items will be immediately emitted each time an {@link Observer}
+     * subscribes. Since this occurs before the {@link Subscription} is
+     * returned, it is not possible to unsubscribe from the sequence before it
+     * completes.
+     * 
+     * @param t1 first item
+     * @param t2 second item
+     * @param t3 third item
+     * @param t4 fourth item
+     * @param t5 fifth item
+     * @param t6 sixth item
+     * @param t7 seventh item
+     * @param t8 eighth item
+     * @param t9 ninth item
+     * @param <T> the type of items, and the type of items to be emitted by the
+     *            resulting Observable
+     * @return an Observable that emits each item
+     * @see <a href="https://github.com/Netflix/RxJava/wiki/Creating-Observables#from">RxJava Wiki: from()</a>
+     */
+    @SuppressWarnings("unchecked")
+    // suppress unchecked because we are using varargs inside the method
+    public static <T> Observable<T> from(T t1, T t2, T t3, T t4, T t5, T t6, T t7, T t8, T t9) {
+        return from(Arrays.asList(t1, t2, t3, t4, t5, t6, t7, t8, t9));
+    }
+
+    /**
+     * Converts a series of items into an Observable that emits those items.
+     * <p>
+     * <img width="640" src="https://raw.github.com/wiki/Netflix/RxJava/images/rx-operators/from.png">
+     * <p>
+     * @param t1 first item
+     * @param t2 second item
+     * @param t3 third item
+     * @param t4 fourth item
+     * @param t5 fifth item
+     * @param t6 sixth item
+     * @param t7 seventh item
+     * @param t8 eighth item
+     * @param t9 ninth item
+     * @param t10 tenth item
+     * @param <T> the type of items, and the type of items to be emitted by the
+     *            resulting Observable
+     * @return an Observable that emits each item
+     * @see <a href="https://github.com/Netflix/RxJava/wiki/Creating-Observables#from">RxJava Wiki: from()</a>
+     */
+    @SuppressWarnings("unchecked")
+    // suppress unchecked because we are using varargs inside the method
+    public static <T> Observable<T> from(T t1, T t2, T t3, T t4, T t5, T t6, T t7, T t8, T t9, T t10) {
+        return from(Arrays.asList(t1, t2, t3, t4, t5, t6, t7, t8, t9, t10));
+    }
+    
+    /**
+     * Generates an Observable that emits a sequence of Integers within a
+     * specified range.
+     * <p>
+     * <img width="640" src="https://raw.github.com/wiki/Netflix/RxJava/images/rx-operators/range.png">
+     * <p>
+     * @param start the value of the first Integer in the sequence
+     * @param count the number of sequential Integers to generate
+     * @return an Observable that emits a range of sequential Integers
+     * @see <a href="https://github.com/Netflix/RxJava/wiki/Creating-Observables#range">RxJava Wiki: range()</a>
+     * @see <a href="http://msdn.microsoft.com/en-us/library/hh229460.aspx">MSDN: Observable.Range</a>
+     */
+    public static Observable<Integer> range(int start, int count) {
+        return from(Range.createWithCount(start, count));
+    }
+
+    /**
+     * Generates an Observable that emits a sequence of Integers within a
+     * specified range with the specified scheduler.
+     * <p>
+     * <img width="640" src="https://raw.github.com/wiki/Netflix/RxJava/images/rx-operators/range.s.png">
+     *
+     * @param start the value of the first Integer in the sequence
+     * @param count the number of sequential Integers to generate
+     * @param scheduler the scheduler to run the generator loop on
+     * @return an Observable that emits a range of sequential Integers
+     * @see <a href="https://github.com/Netflix/RxJava/wiki/Creating-Observables#range">RxJava Wiki: range()</a>
+     * @see <a href="http://msdn.microsoft.com/en-us/library/hh211896.aspx">MSDN: Observable.Range</a>
+     */
+    public static Observable<Integer> range(int start, int count, Scheduler scheduler) {
+        return from(Range.createWithCount(start, count), scheduler);
+    }
+
+    /**
+     * Repeats the observable sequence indefinitely.
+     * <p>
+     * <img width="640" src="https://raw.github.com/wiki/Netflix/RxJava/images/rx-operators/repeat.png">
+     *
+     * @return an Observable that emits the items emitted by the source
+     *         Observable repeatedly and in sequence
+     * @see <a href="https://github.com/Netflix/RxJava/wiki/Creating-Observables#repeat">RxJava Wiki: repeat()</a>
+     * @see <a href="http://msdn.microsoft.com/en-us/library/hh229428.aspx">MSDN: Observable.Repeat</a>
+     */
+    public Observable<T> repeat() {
+        return this.repeat(Schedulers.currentThread());
+    }
+
+    /**
+     * Repeats the observable sequence indefinitely, on a particular scheduler.
+     * <p>
+     * <img width="640" src="https://raw.github.com/wiki/Netflix/RxJava/images/rx-operators/repeat.s.png">
+     * 
+     * @param scheduler the scheduler to send the values on.
+     * @return an Observable that emits the items emitted by the source
+     *         Observable repeatedly and in sequence
+     * @see <a href="https://github.com/Netflix/RxJava/wiki/Creating-Observables#repeat">RxJava Wiki: repeat()</a>
+     * @see <a href="http://msdn.microsoft.com/en-us/library/hh229428.aspx">MSDN: Observable.Repeat</a>
+     */
+    public Observable<T> repeat(Scheduler scheduler) {
+        return create(OperationRepeat.repeat(this, scheduler));
+    }
+
+    /**
+     * Returns an Observable that calls an Observable factory to create its
+     * Observable for each new Observer that subscribes. That is, for each
+     * subscriber, the actual Observable is determined by the factory function.
+     * <p>
+     * <img width="640" src="https://raw.github.com/wiki/Netflix/RxJava/images/rx-operators/defer.png">
+     * <p>
+     * The defer operator allows you to defer or delay emitting items from an
+     * Observable until such time as an Observer subscribes to the Observable.
+     * This allows an {@link Observer} to easily obtain updates or a refreshed
+     * version of the sequence.
+     * 
+     * @param observableFactory the Observable factory function to invoke for
+     *                          each {@link Observer} that subscribes to the
+     *                          resulting Observable
+     * @param <T> the type of the items emitted by the Observable
+     * @return an Observable whose {@link Observer}s trigger an invocation of
+     *         the given Observable factory function
+     * @see <a href="https://github.com/Netflix/RxJava/wiki/Creating-Observables#defer">RxJava Wiki: defer()</a>
+     */
+    public static <T> Observable<T> defer(Func0<? extends Observable<? extends T>> observableFactory) {
+        return create(OperationDefer.defer(observableFactory));
+    }
+
+    /**
+     * Returns an Observable that emits a single item and then completes.
+     * <p>
+     * <img width="640" src="https://raw.github.com/wiki/Netflix/RxJava/images/rx-operators/just.png">
+     * <p>
+     * To convert any object into an Observable that emits that object, pass
+     * that object into the <code>just</code> method.
+     * <p>
+     * This is similar to the {@link #from(java.lang.Object[])} method, except
+     * that <code>from()</code> will convert an {@link Iterable} object into an
+     * Observable that emits each of the items in the Iterable, one at a time,
+     * while the <code>just()</code> method converts an Iterable into an
+     * Observable that emits the entire Iterable as a single item.
+     * 
+     * @param value the item to emit
+     * @param <T> the type of that item
+     * @return an Observable that emits a single item and then completes
+     * @see <a href="https://github.com/Netflix/RxJava/wiki/Creating-Observables#just">RxJava Wiki: just()</a>
+     */
+    public static <T> Observable<T> just(T value) {
+        return from(Arrays.asList((value)));
+    }
+
+    /**
+     * Returns an Observable that emits a single item and then completes, on a
+     * specified scheduler.
+     * <p>
+     * <img width="640" src="https://raw.github.com/wiki/Netflix/RxJava/images/rx-operators/just.s.png">
+     * <p>
+     * This is a scheduler version of {@link Observable#just(Object)}.
+     * 
+     * @param value the item to emit
+     * @param <T> the type of that item
+     * @param scheduler the scheduler to emit the single item on
+     * @return an Observable that emits a single item and then completes, on a
+     *         specified scheduler
+     * @see <a href="https://github.com/Netflix/RxJava/wiki/Creating-Observables#just">RxJava Wiki: just()</a>
+     */
+    public static <T> Observable<T> just(T value, Scheduler scheduler) {
+        return from(Arrays.asList((value)), scheduler);
+    }
+
+    /**
+     * Flattens a sequence of Observables emitted by an Observable into one
+     * Observable, without any transformation.
+     * <p>
+     * <img width="640" src="https://raw.github.com/wiki/Netflix/RxJava/images/rx-operators/merge.png">
+     * <p>
+     * You can combine the items emitted by multiple Observables so that they
+     * act like a single Observable, by using the {@code merge} method.
+     * 
+     * @param source an Observable that emits Observables
+     * @return an Observable that emits items that are the result of flattening
+     *         the items emitted by the Observables emitted by the
+     *         {@code source} Observable
+     * @see <a href="https://github.com/Netflix/RxJava/wiki/Combining-Observables#merge">RxJava Wiki: merge()</a>
+     * @see <a href="http://msdn.microsoft.com/en-us/library/hh229099.aspx">MSDN: Observable.Merge</a>
+     */
+    public static <T> Observable<T> merge(Observable<? extends Observable<? extends T>> source) {
+        return create(OperationMerge.merge(source));
+    }
+
+    /**
+     * Flattens a series of Observables into one Observable, without any
+     * transformation.
+     * <p>
+     * <img width="640" src="https://raw.github.com/wiki/Netflix/RxJava/images/rx-operators/merge.png">
+     * <p>
+     * You can combine items emitted by multiple Observables so that they act
+     * like a single Observable, by using the {@code merge} method.
+     * 
+     * @param t1 an Observable to be merged
+     * @param t2 an Observable to be merged
+     * @return an Observable that emits items that are the result of flattening
+     *         the items emitted by the {@code source} Observables
+     * @see <a href="https://github.com/Netflix/RxJava/wiki/Combining-Observables#merge">RxJava Wiki: merge()</a>
+     * @see <a href="http://msdn.microsoft.com/en-us/library/hh229099.aspx">MSDN: Observable.Merge</a>
+     */
+    @SuppressWarnings("unchecked")
+    // suppress because the types are checked by the method signature before using a vararg
+    public static <T> Observable<T> merge(Observable<? extends T> t1, Observable<? extends T> t2) {
+        return create(OperationMerge.merge(t1, t2));
+    }
+
+    /**
+     * Flattens a series of Observables into one Observable, without any
+     * transformation.
+     * <p>
+     * <img width="640" src="https://raw.github.com/wiki/Netflix/RxJava/images/rx-operators/merge.png">
+     * <p>
+     * You can combine items emitted by multiple Observables so that they act
+     * like a single Observable, by using the {@code merge} method.
+     * 
+     * @param t1 an Observable to be merged
+     * @param t2 an Observable to be merged
+     * @param t3 an Observable to be merged
+     * @return an Observable that emits items that are the result of flattening
+     *         the items emitted by the {@code source} Observables
+     * @see <a href="https://github.com/Netflix/RxJava/wiki/Combining-Observables#merge">RxJava Wiki: merge()</a>
+     * @see <a href="http://msdn.microsoft.com/en-us/library/hh229099.aspx">MSDN: Observable.Merge</a>
+     */
+    @SuppressWarnings("unchecked")
+    // suppress because the types are checked by the method signature before using a vararg
+    public static <T> Observable<T> merge(Observable<? extends T> t1, Observable<? extends T> t2, Observable<? extends T> t3) {
+        return create(OperationMerge.merge(t1, t2, t3));
+    }
+
+    /**
+     * Flattens a series of Observables into one Observable, without any
+     * transformation.
+     * <p>
+     * <img width="640" src="https://raw.github.com/wiki/Netflix/RxJava/images/rx-operators/merge.png">
+     * <p>
+     * You can combine items emitted by multiple Observables so that they act
+     * like a single Observable, by using the {@code merge} method.
+     * 
+     * @param t1 an Observable to be merged
+     * @param t2 an Observable to be merged
+     * @param t3 an Observable to be merged
+     * @param t4 an Observable to be merged
+     * @return an Observable that emits items that are the result of flattening
+     *         the items emitted by the {@code source} Observables
+     * @see <a href="https://github.com/Netflix/RxJava/wiki/Combining-Observables#merge">RxJava Wiki: merge()</a>
+     * @see <a href="http://msdn.microsoft.com/en-us/library/hh229099.aspx">MSDN: Observable.Merge</a>
+     */
+    @SuppressWarnings("unchecked")
+    // suppress because the types are checked by the method signature before using a vararg
+    public static <T> Observable<T> merge(Observable<? extends T> t1, Observable<? extends T> t2, Observable<? extends T> t3, Observable<? extends T> t4) {
+        return create(OperationMerge.merge(t1, t2, t3, t4));
+    }
+
+    /**
+     * Flattens a series of Observables into one Observable, without any
+     * transformation.
+     * <p>
+     * <img width="640" src="https://raw.github.com/wiki/Netflix/RxJava/images/rx-operators/merge.png">
+     * <p>
+     * You can combine items emitted by multiple Observables so that they act
+     * like a single Observable, by using the {@code merge} method.
+     * 
+     * @param t1 an Observable to be merged
+     * @param t2 an Observable to be merged
+     * @param t3 an Observable to be merged
+     * @param t4 an Observable to be merged
+     * @param t5 an Observable to be merged
+     * @return an Observable that emits items that are the result of flattening
+     *         the items emitted by the {@code source} Observables
+     * @see <a href="https://github.com/Netflix/RxJava/wiki/Combining-Observables#merge">RxJava Wiki: merge()</a>
+     * @see <a href="http://msdn.microsoft.com/en-us/library/hh229099.aspx">MSDN: Observable.Merge</a>
+     */
+    @SuppressWarnings("unchecked")
+    // suppress because the types are checked by the method signature before using a vararg
+    public static <T> Observable<T> merge(Observable<? extends T> t1, Observable<? extends T> t2, Observable<? extends T> t3, Observable<? extends T> t4, Observable<? extends T> t5) {
+        return create(OperationMerge.merge(t1, t2, t3, t4, t5));
+    }
+
+    /**
+     * Flattens a series of Observables into one Observable, without any
+     * transformation.
+     * <p>
+     * <img width="640" src="https://raw.github.com/wiki/Netflix/RxJava/images/rx-operators/merge.png">
+     * <p>
+     * You can combine items emitted by multiple Observables so that they act
+     * like a single Observable, by using the {@code merge} method.
+     * 
+     * @param t1 an Observable to be merged
+     * @param t2 an Observable to be merged
+     * @param t3 an Observable to be merged
+     * @param t4 an Observable to be merged
+     * @param t5 an Observable to be merged
+     * @param t6 an Observable to be merged
+     * @return an Observable that emits items that are the result of flattening
+     *         the items emitted by the {@code source} Observables
+     * @see <a href="https://github.com/Netflix/RxJava/wiki/Combining-Observables#merge">RxJava Wiki: merge()</a>
+     * @see <a href="http://msdn.microsoft.com/en-us/library/hh229099.aspx">MSDN: Observable.Merge</a>
+     */
+    @SuppressWarnings("unchecked")
+    // suppress because the types are checked by the method signature before using a vararg
+    public static <T> Observable<T> merge(Observable<? extends T> t1, Observable<? extends T> t2, Observable<? extends T> t3, Observable<? extends T> t4, Observable<? extends T> t5, Observable<? extends T> t6) {
+        return create(OperationMerge.merge(t1, t2, t3, t4, t5, t6));
+    }
+
+    /**
+     * Flattens a series of Observables into one Observable, without any
+     * transformation.
+     * <p>
+     * <img width="640" src="https://raw.github.com/wiki/Netflix/RxJava/images/rx-operators/merge.png">
+     * <p>
+     * You can combine items emitted by multiple Observables so that they act
+     * like a single Observable, by using the {@code merge} method.
+     * 
+     * @param t1 an Observable to be merged
+     * @param t2 an Observable to be merged
+     * @param t3 an Observable to be merged
+     * @param t4 an Observable to be merged
+     * @param t5 an Observable to be merged
+     * @param t6 an Observable to be merged
+     * @param t7 an Observable to be merged
+     * @return an Observable that emits items that are the result of flattening
+     *         the items emitted by the {@code source} Observables
+     * @see <a href="https://github.com/Netflix/RxJava/wiki/Combining-Observables#merge">RxJava Wiki: merge()</a>
+     * @see <a href="http://msdn.microsoft.com/en-us/library/hh229099.aspx">MSDN: Observable.Merge</a>
+     */
+    @SuppressWarnings("unchecked")
+    // suppress because the types are checked by the method signature before using a vararg
+    public static <T> Observable<T> merge(Observable<? extends T> t1, Observable<? extends T> t2, Observable<? extends T> t3, Observable<? extends T> t4, Observable<? extends T> t5, Observable<? extends T> t6, Observable<? extends T> t7) {
+        return create(OperationMerge.merge(t1, t2, t3, t4, t5, t6, t7));
+    }
+
+    /**
+     * Flattens a series of Observables into one Observable, without any
+     * transformation.
+     * <p>
+     * <img width="640" src="https://raw.github.com/wiki/Netflix/RxJava/images/rx-operators/merge.png">
+     * <p>
+     * You can combine items emitted by multiple Observables so that they act
+     * like a single Observable, by using the {@code merge} method.
+     * 
+     * @param t1 an Observable to be merged
+     * @param t2 an Observable to be merged
+     * @param t3 an Observable to be merged
+     * @param t4 an Observable to be merged
+     * @param t5 an Observable to be merged
+     * @param t6 an Observable to be merged
+     * @param t7 an Observable to be merged
+     * @param t8 an Observable to be merged
+     * @return an Observable that emits items that are the result of flattening
+     *         the items emitted by the {@code source} Observables
+     * @see <a href="https://github.com/Netflix/RxJava/wiki/Combining-Observables#merge">RxJava Wiki: merge()</a>
+     * @see <a href="http://msdn.microsoft.com/en-us/library/hh229099.aspx">MSDN: Observable.Merge</a>
+     */
+    @SuppressWarnings("unchecked")
+    // suppress because the types are checked by the method signature before using a vararg
+    public static <T> Observable<T> merge(Observable<? extends T> t1, Observable<? extends T> t2, Observable<? extends T> t3, Observable<? extends T> t4, Observable<? extends T> t5, Observable<? extends T> t6, Observable<? extends T> t7, Observable<? extends T> t8) {
+        return create(OperationMerge.merge(t1, t2, t3, t4, t5, t6, t7, t8));
+    }
+
+    /**
+     * Flattens a series of Observables into one Observable, without any
+     * transformation.
+     * <p>
+     * <img width="640" src="https://raw.github.com/wiki/Netflix/RxJava/images/rx-operators/merge.png">
+     * <p>
+     * You can combine items emitted by multiple Observables so that they act
+     * like a single Observable, by using the {@code merge} method.
+     * 
+     * @param t1 an Observable to be merged
+     * @param t2 an Observable to be merged
+     * @param t3 an Observable to be merged
+     * @param t4 an Observable to be merged
+     * @param t5 an Observable to be merged
+     * @param t6 an Observable to be merged
+     * @param t7 an Observable to be merged
+     * @param t8 an Observable to be merged
+     * @param t9 an Observable to be merged
+     * @return an Observable that emits items that are the result of flattening
+     *         the items emitted by the {@code source} Observables
+     * @see <a href="https://github.com/Netflix/RxJava/wiki/Combining-Observables#merge">RxJava Wiki: merge()</a>
+     * @see <a href="http://msdn.microsoft.com/en-us/library/hh229099.aspx">MSDN: Observable.Merge</a>
+     */
+    @SuppressWarnings("unchecked")
+    // suppress because the types are checked by the method signature before using a vararg
+    public static <T> Observable<T> merge(Observable<? extends T> t1, Observable<? extends T> t2, Observable<? extends T> t3, Observable<? extends T> t4, Observable<? extends T> t5, Observable<? extends T> t6, Observable<? extends T> t7, Observable<? extends T> t8, Observable<? extends T> t9) {
+        return create(OperationMerge.merge(t1, t2, t3, t4, t5, t6, t7, t8, t9));
+    }
+
+    /**
+     * Returns an Observable that emits the items emitted by two or more
+     * Observables, one after the other.
+     * <p>
+     * <img width="640" src="https://raw.github.com/wiki/Netflix/RxJava/images/rx-operators/concat.png">
+     * 
+     * @param observables an Observable that emits Observables
+     * @return an Observable that emits items that are the result of combining
+     *         the items emitted by the {@code source} Observables, one after
+     *         the other
+     * @see <a href="https://github.com/Netflix/RxJava/wiki/Mathematical-and-Aggregate-Operators#concat">RxJava Wiki: concat()</a>
+     * @see <a href="http://msdn.microsoft.com/en-us/library/system.reactive.linq.observable.concat.aspx">MSDN: Observable.Concat</a>
+     */
+    public static <T> Observable<T> concat(Observable<? extends Observable<? extends T>> observables) {
+        return create(OperationConcat.concat(observables));
+    }
+
+    /**
+     * Returns an Observable that emits the items emitted by two Observables,
+     * one after the other.
+     * <p>
+     * <img width="640" src="https://raw.github.com/wiki/Netflix/RxJava/images/rx-operators/concat.png">
+     * 
+     * @param t1 an Observable to be concatenated
+     * @param t2 an Observable to be concatenated
+     * @return an Observable that emits items that are the result of combining
+     *         the items emitted by the {@code source} Observables, one after
+     *         the other
+     * @see <a href="https://github.com/Netflix/RxJava/wiki/Mathematical-and-Aggregate-Operators#concat">RxJava Wiki: concat()</a>
+     * @see <a href="http://msdn.microsoft.com/en-us/library/system.reactive.linq.observable.concat.aspx">MSDN: Observable.Concat</a>
+     */
+    @SuppressWarnings("unchecked")
+    // suppress because the types are checked by the method signature before using a vararg
+    public static <T> Observable<T> concat(Observable<? extends T> t1, Observable<? extends T> t2) {
+        return create(OperationConcat.concat(t1, t2));
+    }
+
+    /**
+     * Returns an Observable that emits the items emitted by three Observables,
+     * one after the other.
+     * <p>
+     * <img width="640" src="https://raw.github.com/wiki/Netflix/RxJava/images/rx-operators/concat.png">
+     * 
+     * @param t1 an Observable to be concatenated
+     * @param t2 an Observable to be concatenated
+     * @param t3 an Observable to be concatenated
+     * @return an Observable that emits items that are the result of combining
+     *         the items emitted by the {@code source} Observables, one after
+     *         the other
+     * @see <a href="https://github.com/Netflix/RxJava/wiki/Mathematical-and-Aggregate-Operators#concat">RxJava Wiki: concat()</a>
+     * @see <a href="http://msdn.microsoft.com/en-us/library/system.reactive.linq.observable.concat.aspx">MSDN: Observable.Concat</a>
+     */
+    @SuppressWarnings("unchecked")
+    // suppress because the types are checked by the method signature before using a vararg
+    public static <T> Observable<T> concat(Observable<? extends T> t1, Observable<? extends T> t2, Observable<? extends T> t3) {
+        return create(OperationConcat.concat(t1, t2, t3));
+    }
+
+    /**
+     * Returns an Observable that emits the items emitted by four Observables,
+     * one after the other.
+     * <p>
+     * <img width="640" src="https://raw.github.com/wiki/Netflix/RxJava/images/rx-operators/concat.png">
+     * 
+     * @param t1 an Observable to be concatenated
+     * @param t2 an Observable to be concatenated
+     * @param t3 an Observable to be concatenated
+     * @param t4 an Observable to be concatenated
+     * @return an Observable that emits items that are the result of combining
+     *         the items emitted by the {@code source} Observables, one after
+     *         the other
+     * @see <a href="https://github.com/Netflix/RxJava/wiki/Mathematical-and-Aggregate-Operators#concat">RxJava Wiki: concat()</a>
+     * @see <a href="http://msdn.microsoft.com/en-us/library/system.reactive.linq.observable.concat.aspx">MSDN: Observable.Concat</a>
+     */
+    @SuppressWarnings("unchecked")
+    // suppress because the types are checked by the method signature before using a vararg
+    public static <T> Observable<T> concat(Observable<? extends T> t1, Observable<? extends T> t2, Observable<? extends T> t3, Observable<? extends T> t4) {
+        return create(OperationConcat.concat(t1, t2, t3, t4));
+    }
+
+    /**
+     * Returns an Observable that emits the items emitted by five Observables,
+     * one after the other.
+     * <p>
+     * <img width="640" src="https://raw.github.com/wiki/Netflix/RxJava/images/rx-operators/concat.png">
+     * 
+     * @param t1 an Observable to be concatenated
+     * @param t2 an Observable to be concatenated
+     * @param t3 an Observable to be concatenated
+     * @param t4 an Observable to be concatenated
+     * @param t5 an Observable to be concatenated
+     * @return an Observable that emits items that are the result of combining
+     *         the items emitted by the {@code source} Observables, one after
+     *         the other
+     * @see <a href="https://github.com/Netflix/RxJava/wiki/Mathematical-and-Aggregate-Operators#concat">RxJava Wiki: concat()</a>
+     * @see <a href="http://msdn.microsoft.com/en-us/library/system.reactive.linq.observable.concat.aspx">MSDN: Observable.Concat</a>
+     */
+    @SuppressWarnings("unchecked")
+    // suppress because the types are checked by the method signature before using a vararg
+    public static <T> Observable<T> concat(Observable<? extends T> t1, Observable<? extends T> t2, Observable<? extends T> t3, Observable<? extends T> t4, Observable<? extends T> t5) {
+        return create(OperationConcat.concat(t1, t2, t3, t4, t5));
+    }
+
+    /**
+     * Returns an Observable that emits the items emitted by six Observables,
+     * one after the other.
+     * <p>
+     * <img width="640" src="https://raw.github.com/wiki/Netflix/RxJava/images/rx-operators/concat.png">
+     * 
+     * @param t1 an Observable to be concatenated
+     * @param t2 an Observable to be concatenated
+     * @param t3 an Observable to be concatenated
+     * @param t4 an Observable to be concatenated
+     * @param t5 an Observable to be concatenated
+     * @param t6 an Observable to be concatenated
+     * @return an Observable that emits items that are the result of combining
+     *         the items emitted by the {@code source} Observables, one after
+     *         the other
+     * @see <a href="https://github.com/Netflix/RxJava/wiki/Mathematical-and-Aggregate-Operators#concat">RxJava Wiki: concat()</a>
+     * @see <a href="http://msdn.microsoft.com/en-us/library/system.reactive.linq.observable.concat.aspx">MSDN: Observable.Concat</a>
+     */
+    @SuppressWarnings("unchecked")
+    // suppress because the types are checked by the method signature before using a vararg
+    public static <T> Observable<T> concat(Observable<? extends T> t1, Observable<? extends T> t2, Observable<? extends T> t3, Observable<? extends T> t4, Observable<? extends T> t5, Observable<? extends T> t6) {
+        return create(OperationConcat.concat(t1, t2, t3, t4, t5, t6));
+    }
+
+    /**
+     * Returns an Observable that emits the items emitted by secven Observables,
+     * one after the other.
+     * <p>
+     * <img width="640" src="https://raw.github.com/wiki/Netflix/RxJava/images/rx-operators/concat.png">
+     * 
+     * @param t1 an Observable to be concatenated
+     * @param t2 an Observable to be concatenated
+     * @param t3 an Observable to be concatenated
+     * @param t4 an Observable to be concatenated
+     * @param t5 an Observable to be concatenated
+     * @param t6 an Observable to be concatenated
+     * @param t7 an Observable to be concatenated
+     * @return an Observable that emits items that are the result of combining
+     *         the items emitted by the {@code source} Observables, one after
+     *         the other
+     * @see <a href="https://github.com/Netflix/RxJava/wiki/Mathematical-and-Aggregate-Operators#concat">RxJava Wiki: concat()</a>
+     * @see <a href="http://msdn.microsoft.com/en-us/library/system.reactive.linq.observable.concat.aspx">MSDN: Observable.Concat</a>
+     */
+    @SuppressWarnings("unchecked")
+    // suppress because the types are checked by the method signature before using a vararg
+    public static <T> Observable<T> concat(Observable<? extends T> t1, Observable<? extends T> t2, Observable<? extends T> t3, Observable<? extends T> t4, Observable<? extends T> t5, Observable<? extends T> t6, Observable<? extends T> t7) {
+        return create(OperationConcat.concat(t1, t2, t3, t4, t5, t6, t7));
+    }
+
+    /**
+     * Returns an Observable that emits the items emitted by eight Observables,
+     * one after the other.
+     * <p>
+     * <img width="640" src="https://raw.github.com/wiki/Netflix/RxJava/images/rx-operators/concat.png">
+     * 
+     * @param t1 an Observable to be concatenated
+     * @param t2 an Observable to be concatenated
+     * @param t3 an Observable to be concatenated
+     * @param t4 an Observable to be concatenated
+     * @param t5 an Observable to be concatenated
+     * @param t6 an Observable to be concatenated
+     * @param t7 an Observable to be concatenated
+     * @param t8 an Observable to be concatenated
+     * @return an Observable that emits items that are the result of combining
+     *         the items emitted by the {@code source} Observables, one after
+     *         the other
+     * @see <a href="https://github.com/Netflix/RxJava/wiki/Mathematical-and-Aggregate-Operators#concat">RxJava Wiki: concat()</a>
+     * @see <a href="http://msdn.microsoft.com/en-us/library/system.reactive.linq.observable.concat.aspx">MSDN: Observable.Concat</a>
+     */
+    @SuppressWarnings("unchecked")
+    // suppress because the types are checked by the method signature before using a vararg
+    public static <T> Observable<T> concat(Observable<? extends T> t1, Observable<? extends T> t2, Observable<? extends T> t3, Observable<? extends T> t4, Observable<? extends T> t5, Observable<? extends T> t6, Observable<? extends T> t7, Observable<? extends T> t8) {
+        return create(OperationConcat.concat(t1, t2, t3, t4, t5, t6, t7, t8));
+    }
+
+    /**
+     * Returns an Observable that emits the items emitted by nine Observables,
+     * one after the other.
+     * <p>
+     * <img width="640" src="https://raw.github.com/wiki/Netflix/RxJava/images/rx-operators/concat.png">
+     * 
+     * @param t1 an Observable to be concatenated
+     * @param t2 an Observable to be concatenated
+     * @param t3 an Observable to be concatenated
+     * @param t4 an Observable to be concatenated
+     * @param t5 an Observable to be concatenated
+     * @param t6 an Observable to be concatenated
+     * @param t7 an Observable to be concatenated
+     * @param t8 an Observable to be concatenated
+     * @param t9 an Observable to be concatenated
+     * @return an Observable that emits items that are the result of combining
+     *         the items emitted by the {@code source} Observables, one after
+     *         the other
+     * @see <a href="https://github.com/Netflix/RxJava/wiki/Mathematical-and-Aggregate-Operators#concat">RxJava Wiki: concat()</a>
+     * @see <a href="http://msdn.microsoft.com/en-us/library/system.reactive.linq.observable.concat.aspx">MSDN: Observable.Concat</a>
+     */
+    @SuppressWarnings("unchecked")
+    // suppress because the types are checked by the method signature before using a vararg
+    public static <T> Observable<T> concat(Observable<? extends T> t1, Observable<? extends T> t2, Observable<? extends T> t3, Observable<? extends T> t4, Observable<? extends T> t5, Observable<? extends T> t6, Observable<? extends T> t7, Observable<? extends T> t8, Observable<? extends T> t9) {
+        return create(OperationConcat.concat(t1, t2, t3, t4, t5, t6, t7, t8, t9));
+    }
+
+    /**
+     * This behaves like {@link #merge(Observable)} except that if any of the
+     * merged Observables notify of an error via
+     * {@link Observer#onError onError}, {@code mergeDelayError} will refrain
+     * from propagating that error notification until all of the merged
+     * Observables have finished emitting items.
+     * <p>
+     * <img width="640" src="https://raw.github.com/wiki/Netflix/RxJava/images/rx-operators/mergeDelayError.png">
+     * <p>
+     * Even if multiple merged Observables send {@code onError} notifications,
+     * {@code mergeDelayError} will only invoke the {@code onError} method of
+     * its Observers once.
+     * <p>
+     * This method allows an Observer to receive all successfully emitted items
+     * from all of the source Observables without being interrupted by an error
+     * notification from one of them.
+     * 
+     * @param source an Observable that emits Observables
+     * @return an Observable that emits items that are the result of flattening
+     *         the items emitted by the Observables emitted by the
+     *         {@code source} Observable
+     * @see <a href="https://github.com/Netflix/RxJava/wiki/Combining-Observables#mergedelayerror">RxJava Wiki: mergeDelayError()</a>
+     * @see <a href="http://msdn.microsoft.com/en-us/library/hh229099.aspx">MSDN: Observable.Merge</a>
+     */
+    public static <T> Observable<T> mergeDelayError(Observable<? extends Observable<? extends T>> source) {
+        return create(OperationMergeDelayError.mergeDelayError(source));
+    }
+
+    /**
+     * This behaves like {@link #merge(Observable, Observable)} except that if
+     * any of the merged Observables notify of an error via
+     * {@link Observer#onError onError}, {@code mergeDelayError} will refrain
+     * from propagating that error notification until all of the merged
+     * Observables have finished emitting items.
+     * <p>
+     * <img width="640" src="https://raw.github.com/wiki/Netflix/RxJava/images/rx-operators/mergeDelayError.png">
+     * <p>
+     * Even if multiple merged Observables send {@code onError} notifications,
+     * {@code mergeDelayError} will only invoke the {@code onError} method of
+     * its Observers once.
+     * <p>
+     * This method allows an Observer to receive all successfully emitted items
+     * from all of the source Observables without being interrupted by an error
+     * notification from one of them.
+     * 
+     * @param t1 an Observable to be merged
+     * @param t2 an Observable to be merged
+     * @return an Observable that emits items that are the result of flattening
+     *         the items emitted by the {@code source} Observables
+     * @see <a href="https://github.com/Netflix/RxJava/wiki/Combining-Observables#mergedelayerror">RxJava Wiki: mergeDelayError()</a>
+     * @see <a href="http://msdn.microsoft.com/en-us/library/hh229099.aspx">MSDN: Observable.Merge</a>
+     */
+    @SuppressWarnings("unchecked")
+    // suppress because the types are checked by the method signature before using a vararg
+    public static <T> Observable<T> mergeDelayError(Observable<? extends T> t1, Observable<? extends T> t2) {
+        return create(OperationMergeDelayError.mergeDelayError(t1, t2));
+    }
+
+    /**
+     * This behaves like {@link #merge(Observable, Observable, Observable)}
+     * except that if any of the merged Observables notify of an error via
+     * {@link Observer#onError onError}, {@code mergeDelayError} will refrain
+     * from propagating that error notification until all of the merged
+     * Observables have finished emitting items.
+     * <p>
+     * <img width="640" src="https://raw.github.com/wiki/Netflix/RxJava/images/rx-operators/mergeDelayError.png">
+     * <p>
+     * Even if multiple merged Observables send {@code onError} notifications,
+     * {@code mergeDelayError} will only invoke the {@code onError} method of
+     * its Observers once.
+     * <p>
+     * This method allows an Observer to receive all successfully emitted items
+     * from all of the source Observables without being interrupted by an error
+     * notification from one of them.
+     * 
+     * @param t1 an Observable to be merged
+     * @param t2 an Observable to be merged
+     * @param t3 an Observable to be merged
+     * @return an Observable that emits items that are the result of flattening
+     *         the items emitted by the {@code source} Observables
+     * @see <a href="https://github.com/Netflix/RxJava/wiki/Combining-Observables#mergedelayerror">RxJava Wiki: mergeDelayError()</a>
+     * @see <a href="http://msdn.microsoft.com/en-us/library/hh229099.aspx">MSDN: Observable.Merge</a>
+     */
+    @SuppressWarnings("unchecked")
+    // suppress because the types are checked by the method signature before using a vararg
+    public static <T> Observable<T> mergeDelayError(Observable<? extends T> t1, Observable<? extends T> t2, Observable<? extends T> t3) {
+        return create(OperationMergeDelayError.mergeDelayError(t1, t2, t3));
+    }
+
+    /**
+     * This behaves like
+     * {@link #merge(Observable, Observable, Observable, Observable)} except
+     * that if any of the merged Observables notify of an error via
+     * {@link Observer#onError onError}, {@code mergeDelayError} will refrain
+     * from propagating that error notification until all of the merged
+     * Observables have finished emitting items.
+     * <p>
+     * <img width="640" src="https://raw.github.com/wiki/Netflix/RxJava/images/rx-operators/mergeDelayError.png">
+     * <p>
+     * Even if multiple merged Observables send {@code onError} notifications,
+     * {@code mergeDelayError} will only invoke the {@code onError} method of
+     * its Observers once.
+     * <p>
+     * This method allows an Observer to receive all successfully emitted items
+     * from all of the source Observables without being interrupted by an error
+     * notification from one of them.
+     * 
+     * @param t1 an Observable to be merged
+     * @param t2 an Observable to be merged
+     * @param t3 an Observable to be merged
+     * @param t4 an Observable to be merged
+     * @return an Observable that emits items that are the result of flattening
+     *         the items emitted by the {@code source} Observables
+     * @see <a href="https://github.com/Netflix/RxJava/wiki/Combining-Observables#mergedelayerror">RxJava Wiki: mergeDelayError()</a>
+     * @see <a href="http://msdn.microsoft.com/en-us/library/hh229099.aspx">MSDN: Observable.Merge</a>
+     */
+    @SuppressWarnings("unchecked")
+    // suppress because the types are checked by the method signature before using a vararg
+    public static <T> Observable<T> mergeDelayError(Observable<? extends T> t1, Observable<? extends T> t2, Observable<? extends T> t3, Observable<? extends T> t4) {
+        return create(OperationMergeDelayError.mergeDelayError(t1, t2, t3, t4));
+    }
+
+    /**
+     * This behaves like {@link #merge(Observable, Observable, Observable, Observable, Observable)}
+     * except that if any of the merged Observables notify of an error via
+     * {@link Observer#onError onError}, {@code mergeDelayError} will refrain
+     * from propagating that error notification until all of the merged
+     * Observables have finished emitting items.
+     * <p>
+     * <img width="640" src="https://raw.github.com/wiki/Netflix/RxJava/images/rx-operators/mergeDelayError.png">
+     * <p>
+     * Even if multiple merged Observables send {@code onError} notifications,
+     * {@code mergeDelayError} will only invoke the {@code onError} method of
+     * its Observers once.
+     * <p>
+     * This method allows an Observer to receive all successfully emitted items
+     * from all of the source Observables without being interrupted by an error
+     * notification from one of them.
+     * 
+     * @param t1 an Observable to be merged
+     * @param t2 an Observable to be merged
+     * @param t3 an Observable to be merged
+     * @param t4 an Observable to be merged
+     * @param t5 an Observable to be merged
+     * @return an Observable that emits items that are the result of flattening
+     *         the items emitted by the {@code source} Observables
+     * @see <a href="https://github.com/Netflix/RxJava/wiki/Combining-Observables#mergedelayerror">RxJava Wiki: mergeDelayError()</a>
+     * @see <a href="http://msdn.microsoft.com/en-us/library/hh229099.aspx">MSDN: Observable.Merge</a>
+     */
+    @SuppressWarnings("unchecked")
+    // suppress because the types are checked by the method signature before using a vararg
+    public static <T> Observable<T> mergeDelayError(Observable<? extends T> t1, Observable<? extends T> t2, Observable<? extends T> t3, Observable<? extends T> t4, Observable<? extends T> t5) {
+        return create(OperationMergeDelayError.mergeDelayError(t1, t2, t3, t4, t5));
+    }
+
+    /**
+     * This behaves like {@link #merge(Observable, Observable, Observable, Observable, Observable, Observable)}
+     * except that if any of the merged Observables notify of an error via
+     * {@link Observer#onError onError}, {@code mergeDelayError} will refrain
+     * from propagating that error notification until all of the merged
+     * Observables have finished emitting items.
+     * <p>
+     * <img width="640" src="https://raw.github.com/wiki/Netflix/RxJava/images/rx-operators/mergeDelayError.png">
+     * <p>
+     * Even if multiple merged Observables send {@code onError} notifications,
+     * {@code mergeDelayError} will only invoke the {@code onError} method of
+     * its Observers once.
+     * <p>
+     * This method allows an Observer to receive all successfully emitted items
+     * from all of the source Observables without being interrupted by an error
+     * notification from one of them.
+     * 
+     * @param t1 an Observable to be merged
+     * @param t2 an Observable to be merged
+     * @param t3 an Observable to be merged
+     * @param t4 an Observable to be merged
+     * @param t5 an Observable to be merged
+     * @param t6 an Observable to be merged
+     * @return an Observable that emits items that are the result of flattening
+     *         the items emitted by the {@code source} Observables
+     * @see <a href="https://github.com/Netflix/RxJava/wiki/Combining-Observables#mergedelayerror">RxJava Wiki: mergeDelayError()</a>
+     * @see <a href="http://msdn.microsoft.com/en-us/library/hh229099.aspx">MSDN: Observable.Merge</a>
+     */
+    @SuppressWarnings("unchecked")
+    // suppress because the types are checked by the method signature before using a vararg
+    public static <T> Observable<T> mergeDelayError(Observable<? extends T> t1, Observable<? extends T> t2, Observable<? extends T> t3, Observable<? extends T> t4, Observable<? extends T> t5, Observable<? extends T> t6) {
+        return create(OperationMergeDelayError.mergeDelayError(t1, t2, t3, t4, t5, t6));
+    }
+
+    /**
+     * This behaves like {@link #merge(Observable, Observable, Observable, Observable, Observable, Observable, Observable)}
+     * except that if any of the merged Observables notify of an error via
+     * {@link Observer#onError onError}, {@code mergeDelayError} will refrain
+     * from propagating that error notification until all of the merged
+     * Observables have finished emitting items.
+     * <p>
+     * <img width="640" src="https://raw.github.com/wiki/Netflix/RxJava/images/rx-operators/mergeDelayError.png">
+     * <p>
+     * Even if multiple merged Observables send {@code onError} notifications,
+     * {@code mergeDelayError} will only invoke the {@code onError} method of
+     * its Observers once.
+     * <p>
+     * This method allows an Observer to receive all successfully emitted items
+     * from all of the source Observables without being interrupted by an error
+     * notification from one of them.
+     * 
+     * @param t1 an Observable to be merged
+     * @param t2 an Observable to be merged
+     * @param t3 an Observable to be merged
+     * @param t4 an Observable to be merged
+     * @param t5 an Observable to be merged
+     * @param t6 an Observable to be merged
+     * @param t7 an Observable to be merged
+     * @return an Observable that emits items that are the result of flattening
+     *         the items emitted by the {@code source} Observables
+     * @see <a href="https://github.com/Netflix/RxJava/wiki/Combining-Observables#mergedelayerror">RxJava Wiki: mergeDelayError()</a>
+     * @see <a href="http://msdn.microsoft.com/en-us/library/hh229099.aspx">MSDN: Observable.Merge</a>
+     */
+    @SuppressWarnings("unchecked")
+    // suppress because the types are checked by the method signature before using a vararg
+    public static <T> Observable<T> mergeDelayError(Observable<? extends T> t1, Observable<? extends T> t2, Observable<? extends T> t3, Observable<? extends T> t4, Observable<? extends T> t5, Observable<? extends T> t6, Observable<? extends T> t7) {
+        return create(OperationMergeDelayError.mergeDelayError(t1, t2, t3, t4, t5, t6, t7));
+    }
+
+    /**
+     * This behaves like {@link #merge(Observable, Observable, Observable, Observable, Observable, Observable, Observable, Observable)}
+     * except that if any of the merged Observables notify of an error via
+     * {@link Observer#onError onError}, {@code mergeDelayError} will refrain
+     * from propagating that error notification until all of the merged
+     * Observables have finished emitting items.
+     * <p>
+     * <img width="640" src="https://raw.github.com/wiki/Netflix/RxJava/images/rx-operators/mergeDelayError.png">
+     * <p>
+     * Even if multiple merged Observables send {@code onError} notifications,
+     * {@code mergeDelayError} will only invoke the {@code onError} method of
+     * its Observers once.
+     * <p>
+     * This method allows an Observer to receive all successfully emitted items
+     * from all of the source Observables without being interrupted by an error
+     * notification from one of them.
+     * 
+     * @param t1 an Observable to be merged
+     * @param t2 an Observable to be merged
+     * @param t3 an Observable to be merged
+     * @param t4 an Observable to be merged
+     * @param t5 an Observable to be merged
+     * @param t6 an Observable to be merged
+     * @param t7 an Observable to be merged
+     * @param t8 an Observable to be merged
+     * @return an Observable that emits items that are the result of flattening
+     *         the items emitted by the {@code source} Observables
+     * @see <a href="https://github.com/Netflix/RxJava/wiki/Combining-Observables#mergedelayerror">RxJava Wiki: mergeDelayError()</a>
+     * @see <a href="http://msdn.microsoft.com/en-us/library/hh229099.aspx">MSDN: Observable.Merge</a>
+     */
+    @SuppressWarnings("unchecked")
+    // suppress because the types are checked by the method signature before using a vararg
+    public static <T> Observable<T> mergeDelayError(Observable<? extends T> t1, Observable<? extends T> t2, Observable<? extends T> t3, Observable<? extends T> t4, Observable<? extends T> t5, Observable<? extends T> t6, Observable<? extends T> t7, Observable<? extends T> t8) {
+        return create(OperationMergeDelayError.mergeDelayError(t1, t2, t3, t4, t5, t6, t7, t8));
+    }
+
+    /**
+     * This behaves like {@link #merge(Observable, Observable, Observable, Observable, Observable, Observable, Observable, Observable, Observable)}
+     * except that if any of the merged Observables notify of an error via
+     * {@link Observer#onError onError}, {@code mergeDelayError} will refrain
+     * from propagating that error notification until all of the merged
+     * Observables have finished emitting items.
+     * <p>
+     * <img width="640" src="https://raw.github.com/wiki/Netflix/RxJava/images/rx-operators/mergeDelayError.png">
+     * <p>
+     * Even if multiple merged Observables send {@code onError} notifications,
+     * {@code mergeDelayError} will only invoke the {@code onError} method of
+     * its Observers once.
+     * <p>
+     * This method allows an Observer to receive all successfully emitted items
+     * from all of the source Observables without being interrupted by an error
+     * notification from one of them.
+     * 
+     * @param t1 an Observable to be merged
+     * @param t2 an Observable to be merged
+     * @param t3 an Observable to be merged
+     * @param t4 an Observable to be merged
+     * @param t5 an Observable to be merged
+     * @param t6 an Observable to be merged
+     * @param t7 an Observable to be merged
+     * @param t8 an Observable to be merged
+     * @param t9 an Observable to be merged
+     * @return an Observable that emits items that are the result of flattening
+     *         the items emitted by the {@code source} Observables
+     * @see <a href="https://github.com/Netflix/RxJava/wiki/Combining-Observables#mergedelayerror">RxJava Wiki: mergeDelayError()</a>
+     * @see <a href="http://msdn.microsoft.com/en-us/library/hh229099.aspx">MSDN: Observable.Merge</a>
+     */
+    @SuppressWarnings("unchecked")
+    // suppress because the types are checked by the method signature before using a vararg
+    public static <T> Observable<T> mergeDelayError(Observable<? extends T> t1, Observable<? extends T> t2, Observable<? extends T> t3, Observable<? extends T> t4, Observable<? extends T> t5, Observable<? extends T> t6, Observable<? extends T> t7, Observable<? extends T> t8, Observable<? extends T> t9) {
+        return create(OperationMergeDelayError.mergeDelayError(t1, t2, t3, t4, t5, t6, t7, t8, t9));
+    }
+
+    /**
+     * Returns an Observable that never sends any items or notifications to an
+     * {@link Observer}.
+     * <p>
+     * <img width="640" src="https://raw.github.com/wiki/Netflix/RxJava/images/rx-operators/never.png">
+     * <p>
+     * This Observable is useful primarily for testing purposes.
+     * 
+     * @param <T> the type of items (not) emitted by the Observable
+     * @return an Observable that never emits any items or sends any
+     *         notifications to an {@link Observer}
+     * @see <a href="https://github.com/Netflix/RxJava/wiki/Creating-Observables#empty-error-and-never">RxJava Wiki: never()</a>
+     */
+    public static <T> Observable<T> never() {
+        return new NeverObservable<T>();
+    }
+
+    /**
+     * Given an Observable that emits Observables, returns an Observable that
+     * emits the items emitted by the most recently emitted of those
+     * Observables.
+     * <p>
+     * <img width="640" src="https://raw.github.com/wiki/Netflix/RxJava/images/rx-operators/switchDo.png">
+     * 
+     * @param sequenceOfSequences the source Observable that emits Observables
+     * @return an Observable that emits only the items emitted by the Observable
+     *         most recently emitted by the source Observable
+     * @see <a href="https://github.com/Netflix/RxJava/wiki/Combining-Observables#switchonnext">RxJava Wiki: switchOnNext()</a>
+     * @deprecated use {@link #switchOnNext}
+     */
+    @Deprecated
+    public static <T> Observable<T> switchDo(Observable<? extends Observable<? extends T>> sequenceOfSequences) {
+        return create(OperationSwitch.switchDo(sequenceOfSequences));
+    }
+
+    /**
+     * Given an Observable that emits Observables, returns an Observable that
+     * emits the items emitted by the most recently emitted of those
+     * Observables.
+     * <p>
+     * <img width="640" src="https://raw.github.com/wiki/Netflix/RxJava/images/rx-operators/switchDo.png">
+     * 
+     * @param sequenceOfSequences the source Observable that emits Observables
+     * @return an Observable that emits only the items emitted by the Observable
+     *         most recently emitted by the source Observable
+     * @see <a href="https://github.com/Netflix/RxJava/wiki/Combining-Observables#switchonnext">RxJava Wiki: switchOnNext()</a>
+     */
+    public static <T> Observable<T> switchOnNext(Observable<? extends Observable<? extends T>> sequenceOfSequences) {
+        return create(OperationSwitch.switchDo(sequenceOfSequences));
+    }
+    
+    /**
+     * Given an Observable that emits Observables, returns an Observable that
+     * emits the items emitted by the most recently emitted of those
+     * Observables.
+     * <p>
+     * <img width="640" src="https://raw.github.com/wiki/Netflix/RxJava/images/rx-operators/switchLatest.png">
+     * 
+     * @param sequenceOfSequences the source Observable that emits Observables
+     * @return an Observable that emits only the items emitted by the Observable
+     *         most recently emitted by the source Observable
+     * @see <a href="https://github.com/Netflix/RxJava/wiki/Combining-Observables#switchonnext">RxJava Wiki: switchOnNext()</a>
+     * @see {@link #switchOnNext(Observable)}
+     */
+    public static <T> Observable<T> switchLatest(Observable<? extends Observable<? extends T>> sequenceOfSequences) {
+        return create(OperationSwitch.switchDo(sequenceOfSequences));
+    }
+
+    /**
+     * Return a particular one of several possible Observables based on a case
+     * selector.
+     * <p>
+     * <img width="640" src="https://raw.github.com/wiki/Netflix/RxJava/images/rx-operators/switchCase.png">
+     *
+     * @param <K> the case key type
+     * @param <R> the result value type
+     * @param caseSelector the function that produces a case key when an
+     *                     Observer subscribes
+     * @param mapOfCases a map that maps a case key to an Observable
+     * @return a particular Observable chosen by key from the map of
+     *         Observables, or an empty Observable if no Observable matches the
+     *         key
+     */
+    public static <K, R> Observable<R> switchCase(Func0<? extends K> caseSelector, 
+            Map<? super K, ? extends Observable<? extends R>> mapOfCases) {
+        return switchCase(caseSelector, mapOfCases, Observable.<R>empty());
+    }
+    
+    /**
+     * Return a particular one of several possible Observables based on a case
+     * selector and run it on the designated scheduler.
+     * <p>
+     * <img width="640" src="https://raw.github.com/wiki/Netflix/RxJava/images/rx-operators/switchCase.s.png">
+     *
+     * @param <K> the case key type
+     * @param <R> the result value type
+     * @param caseSelector the function that produces a case key when an
+     *                     Observer subscribes
+     * @param mapOfCases a map that maps a case key to an Observable
+     * @param scheduler the scheduler where the empty observable is observed
+     * @return a particular Observable chosen by key from the map of
+     *         Observables, or an empty Observable if no Observable matches the
+     *         key, but one that runs on the designated scheduler in either case
+     */
+    public static <K, R> Observable<R> switchCase(Func0<? extends K> caseSelector, 
+            Map<? super K, ? extends Observable<? extends R>> mapOfCases, Scheduler scheduler) {
+        return switchCase(caseSelector, mapOfCases, Observable.<R>empty(scheduler));
+    }
+    /**
+     * Return a particular one of several possible Observables based on a case
+     * selector, or a default Observable if the case selector does not map to
+     * a particular one.
+     * <p>
+     * <img width="640" src="https://raw.github.com/wiki/Netflix/RxJava/images/rx-operators/switchCase.png">
+     *
+     * @param <K> the case key type
+     * @param <R> the result value type
+     * @param caseSelector the function that produces a case key when an
+     *                     Observer subscribes
+     * @param mapOfCases a map that maps a case key to an Observable
+     * @param defaultCase the default Observable if the {@code mapOfCases}
+     *                    doesn't contain a value for the key returned by the
+     *                    {@case caseSelector}
+     * @return a particular Observable chosen by key from the map of
+     *         Observables, or the default case if no Observable matches the key
+     */
+    public static <K, R> Observable<R> switchCase(Func0<? extends K> caseSelector, 
+            Map<? super K, ? extends Observable<? extends R>> mapOfCases, 
+            Observable<? extends R> defaultCase) {
+        return create(OperationConditionals.switchCase(caseSelector, mapOfCases, defaultCase));
+    }
+    
+    /**
+     * Return an Observable that replays the emissions from the source
+     * Observable, and then continues to replay them so long as a condtion is
+     * true.
+     * <p>
+     * <img width="640" src="https://raw.github.com/wiki/Netflix/RxJava/images/rx-operators/doWhile.png">
+     *
+     * @param postCondition the post condition to test after the source
+     *                      Observable completes
+     * @return an Observable that replays the emissions from the source
+     *         Observable, and then continues to replay them so long as the post
+     *         condition is true
+     */
+    public Observable<T> doWhile(Func0<Boolean> postCondition) {
+        return create(OperationConditionals.doWhile(this, postCondition));
+    }
+    
+    /**
+     * Return an Observable that replays the emissions from the source
+     * Observable so long as a condtion is true.
+     * <p>
+     * <img width="640" src="https://raw.github.com/wiki/Netflix/RxJava/images/rx-operators/whileDo.png">
+     *
+     * @param preCondition the condition to evaluate before subscribing to or
+     *                     replaying the source Observable
+     * @return an Observable that replays the emissions from the source
+     *         Observable so long as <code>preCondition</code> is true
+     */
+    public Observable<T> whileDo(Func0<Boolean> preCondition) {
+        return create(OperationConditionals.whileDo(this, preCondition));
+    }
+    
+    /**
+     * Return an Observable that emits the emissions from a specified Observable
+     * if a condition evaluates to true, otherwise return an empty Observable.
+     * <p>
+     * <img width="640" src="https://raw.github.com/wiki/Netflix/RxJava/images/rx-operators/ifThen.png">
+     *
+     * @param <R> the result value type
+     * @param condition the condition that decides whether to emit the emissions
+     *                  from the <code>then</code> Observable
+     * @param then the Observable sequence to emit to if {@code condition} is
+     *             {@code true}
+     * @return an Observable that mimics the {@code then} Observable if the
+     *         {@code condition} function evaluates to true, or an empty
+     *         Observable otherwise
+     */
+    public static <R> Observable<R> ifThen(Func0<Boolean> condition, Observable<? extends R> then) {
+        return ifThen(condition, then, Observable.<R>empty());
+    }
+    
+    /**
+     * Return an Observable that emits the emissions from a specified Observable
+     * if a condition evaluates to true, otherwise return an empty Observable
+     * that runs on a specified Scheduler.
+     * <p>
+     * <img width="640" src="https://raw.github.com/wiki/Netflix/RxJava/images/rx-operators/ifThen.s.png">
+     *
+     * @param <R> the result value type
+     * @param condition the condition that decides whether to emit the emissions
+     *                  from the <code>then</code> Observable
+     * @param then the Observable sequence to emit to if {@code condition} is
+     *             {@code true}
+     * @param scheduler the Scheduler on which the empty Observable runs if the
+     *                  in case the condition returns false
+     * @return an Observable that mimics the {@code then} Observable if the
+     *         {@code condition} function evaluates to true, or an empty
+     *         Observable running on the specified Scheduler otherwise
+     */
+    public static <R> Observable<R> ifThen(Func0<Boolean> condition, Observable<? extends R> then, Scheduler scheduler) {
+        return ifThen(condition, then, Observable.<R>empty(scheduler));
+    }
+
+    /**
+     * Return an Observable that emits the emissions from one specified
+     * Observable if a condition evaluates to true, or from another specified
+     * Observable otherwise.
+     * <p>
+     * <img width="640" src="https://raw.github.com/wiki/Netflix/RxJava/images/rx-operators/ifThen.e.png">
+     *
+     * @param <R> the result value type
+     * @param condition the condition that decides which Observable to emit the
+     *                  emissions from
+     * @param then the Observable sequence to emit to if {@code condition} is
+     *             {@code true}
+     * @param orElse the Observable sequence to emit to if {@code condition} is
+     *               {@code false}
+     * @return an Observable that mimics either the {@code then} or
+     *         {@code orElse} Observables depending on a condition function
+     */
+    public static <R> Observable<R> ifThen(Func0<Boolean> condition, Observable<? extends R> then,
+            Observable<? extends R> orElse) {
+        return create(OperationConditionals.ifThen(condition, then, orElse));
+    }
+    
+    /**
+     * Accepts an Observable and wraps it in another Observable that ensures
+     * that the resulting Observable is chronologically well-behaved.
+     * <p>
+     * <img width="640" src="https://raw.github.com/wiki/Netflix/RxJava/images/rx-operators/synchronize.png">
+     * <p>
+     * A well-behaved Observable does not interleave its invocations of the
+     * {@link Observer#onNext onNext}, {@link Observer#onCompleted onCompleted},
+     * and {@link Observer#onError onError} methods of its {@link Observer}s; it
+     * invokes {@code onCompleted} or {@code onError} only once; and it never
+     * invokes {@code onNext} after invoking either {@code onCompleted} or
+     * {@code onError}. {@code synchronize} enforces this, and the Observable it
+     * returns invokes {@code onNext} and {@code onCompleted} or {@code onError}
+     * synchronously.
+     * 
+     * @return an Observable that is a chronologically well-behaved version of
+     *         the source Observable, and that synchronously notifies its
+     *         {@link Observer}s
+     * @see <a href="https://github.com/Netflix/RxJava/wiki/Observable-Utility-Operators#synchronize">RxJava Wiki: synchronize()</a>
+     */
+    public Observable<T> synchronize() {
+        return create(OperationSynchronize.synchronize(this));
+    }
+
+    /**
+     * Accepts an Observable and wraps it in another Observable that ensures
+     * that the resulting Observable is chronologically well-behaved. This is
+     * accomplished by acquiring a mutual-exclusion lock for the object provided
+     * as the lock parameter.
+     * <p>
+     * <img width="640" src="https://raw.github.com/wiki/Netflix/RxJava/images/rx-operators/synchronize.png">
+     * <p>
+     * A well-behaved Observable does not interleave its invocations of the
+     * {@link Observer#onNext onNext}, {@link Observer#onCompleted onCompleted},
+     * and {@link Observer#onError onError} methods of its {@link Observer}s; it
+     * invokes {@code onCompleted} or {@code onError} only once; and it never
+     * invokes {@code onNext} after invoking either {@code onCompleted} or
+     * {@code onError}. {@code synchronize} enforces this, and the Observable it
+     * returns invokes {@code onNext} and {@code onCompleted} or {@code onError}
+     * synchronously.
+     * 
+     * @param lock the lock object to synchronize each observer call on
+     * @return an Observable that is a chronologically well-behaved version of
+     *         the source Observable, and that synchronously notifies its
+     *         {@link Observer}s
+     * @see <a href="https://github.com/Netflix/RxJava/wiki/Observable-Utility-Operators#synchronize">RxJava Wiki: synchronize()</a>
+     */
+    public Observable<T> synchronize(Object lock) {
+        return create(OperationSynchronize.synchronize(this, lock));
+    }
+
+    /**
+     * @deprecated use {@link #synchronize()} or {@link #synchronize(Object)}
+     */
+    @Deprecated
+    public static <T> Observable<T> synchronize(Observable<T> source) {
+        return create(OperationSynchronize.synchronize(source));
+    }
+
+    /**
+     * Returns an Observable that emits an item each time interval, containing
+     * a sequential number.
+     * <p>
+     * <img width="640" src="https://raw.github.com/wiki/Netflix/RxJava/images/rx-operators/interval.png">
+     * 
+     * @param interval interval size in time units (see below)
+     * @param unit time units to use for the interval size
+     * @return an Observable that emits an item each time interval
+     * @see <a href="https://github.com/Netflix/RxJava/wiki/Creating-Observables#interval">RxJava Wiki: interval()</a>
+     * @see <a href="http://msdn.microsoft.com/en-us/library/hh229027.aspx">MSDN: Observable.Interval</a>
+     */
+    public static Observable<Long> interval(long interval, TimeUnit unit) {
+        return create(OperationInterval.interval(interval, unit));
+    }
+
+    /**
+     * Returns an Observable that emits an item each time interval, containing
+     * a sequential number.
+     * <p>
+     * <img width="640" src="https://raw.github.com/wiki/Netflix/RxJava/images/rx-operators/interval.s.png">
+     * 
+     * @param interval interval size in time units (see below)
+     * @param unit time units to use for the interval size
+     * @param scheduler the scheduler to use for scheduling the items
+     * @return an Observable that emits an item each time interval
+     * @see <a href="https://github.com/Netflix/RxJava/wiki/Creating-Observables#interval">RxJava Wiki: interval()</a>
+     * @see <a href="http://msdn.microsoft.com/en-us/library/hh228911.aspx">MSDN: Observable.Interval</a>
+     */
+    public static Observable<Long> interval(long interval, TimeUnit unit, Scheduler scheduler) {
+        return create(OperationInterval.interval(interval, unit, scheduler));
+    }
+
+    /**
+     * Returns an Observable that emits one item after a given delay, and then
+     * completes.
+     * <p>
+     * <img width="640" src="https://raw.github.com/wiki/Netflix/RxJava/images/rx-operators/timer.png">
+     * 
+     * @param delay the initial delay before emitting a single 0L
+     * @param unit time units to use for the interval size
+     * @see <a href="https://github.com/Netflix/RxJava/wiki/Creating-Observables#timer">RxJava wiki: timer()</a>
+     */
+    public static Observable<Long> timer(long delay, TimeUnit unit) {
+        return timer(delay, unit, Schedulers.threadPoolForComputation());
+    }
+
+    /**
+     * Returns an Observable that emits one item after a given delay, and then
+     * completes.
+     * <p>
+     * <img width="640" src="https://raw.github.com/wiki/Netflix/RxJava/images/rx-operators/timer.s.png">
+     * 
+     * @param delay the initial delay before emitting a single 0L
+     * @param unit time units to use for the interval size
+     * @param scheduler the scheduler to use for scheduling the item
+     * @see <a href="https://github.com/Netflix/RxJava/wiki/Creating-Observables#timer">RxJava wiki: timer()</a>
+     */
+    public static Observable<Long> timer(long delay, TimeUnit unit, Scheduler scheduler) {
+        return create(new OperationTimer.TimerOnce(delay, unit, scheduler));
+    }
+    
+    /**
+     * Return an Observable which emits a 0L after the {@code initialDelay} and
+     * ever increasing numbers after each {@code period}.
+     * <p>
+     * <img width="640" src="https://raw.github.com/wiki/Netflix/RxJava/images/rx-operators/timer.p.png">
+     * 
+     * @param initialDelay the initial delay time to wait before emitting the
+     *                     first value of 0L
+     * @param period the time period after emitting the subsequent numbers
+     * @param unit the time unit for both <code>initialDelay</code> and
+     *             <code>period</code>
+     * @return an Observable which emits a 0L after the {@code initialDelay} and
+     *         ever increasing numbers after each {@code period}
+     * @see <a href="https://github.com/Netflix/RxJava/wiki/Creating-Observables#timer">RxJava Wiki: timer()</a>
+     * @see <a href="http://msdn.microsoft.com/en-us/library/hh229435.aspx">MSDN: Observable.Timer</a>
+     */
+    public static Observable<Long> timer(long initialDelay, long period, TimeUnit unit) {
+        return timer(initialDelay, period, unit, Schedulers.threadPoolForComputation());
+    }
+    
+    /**
+     * Return an Observable which emits a 0L after the {@code initialDelay} and
+     * ever increasing numbers after each {@code period} while running on the
+     * given {@code scheduler}.
+     * <p>
+     * <img width="640" src="https://raw.github.com/wiki/Netflix/RxJava/images/rx-operators/timer.ps.png">
+     * 
+     * @param initialDelay the initial delay time to wait before emitting the
+     *                     first value of 0L
+     * @param period the time period after emitting the subsequent numbers
+     * @param unit the time unit for both <code>initialDelay</code> and
+     *             <code>period</code>
+     * @param scheduler the scheduler on which the waiting happens and value
+     *                  emissions run
+     * @return an Observable that emits a 0L after the {@code initialDelay} and
+     *         ever increasing numbers after each {@code period} while running
+     *         on the given {@code scheduler}
+     * @see <a href="https://github.com/Netflix/RxJava/wiki/Creating-Observables#timer">RxJava Wiki: timer()</a>
+     * @see <a href="http://msdn.microsoft.com/en-us/library/hh229652.aspx">MSDN: Observable.Timer</a>
+     */
+    public static Observable<Long> timer(long initialDelay, long period, TimeUnit unit, Scheduler scheduler) {
+        return create(new OperationTimer.TimerPeriodically(initialDelay, period, unit, scheduler));
+    }
+
+    /**
+     * Returns an Observable that emits the items emitted by the source
+     * Observable shifted forward in time by a specified delay. Error
+     * notifications from the source Observable are not delayed.
+     * <p>
+     * <img width="640" src="https://raw.github.com/wiki/Netflix/RxJava/images/rx-operators/delay.png">
+     *
+     * @param delay the delay to shift the source by
+     * @param unit the {@link TimeUnit} in which <code>period</code> is defined
+     * @return the source Observable, but shifted by the specified delay
+     * @see <a href="https://github.com/Netflix/RxJava/wiki/Observable-Utility-Operators#delay">RxJava Wiki: delay()</a>
+     * @see <a href="http://msdn.microsoft.com/en-us/library/hh229810.aspx">MSDN: Observable.Delay</a>
+     */
+    public Observable<T> delay(long delay, TimeUnit unit) {
+        return OperationDelay.delay(this, delay, unit, Schedulers.threadPoolForComputation());
+    }
+
+    /**
+     * Returns an Observable that emits the items emitted by the source
+     * Observable shifted forward in time by a specified delay. Error
+     * notifications from the source Observable are not delayed.
+     * <p>
+     * <img width="640" src="https://raw.github.com/wiki/Netflix/RxJava/images/rx-operators/delay.s.png">
+     *
+     * @param delay the delay to shift the source by
+     * @param unit the {@link TimeUnit} in which <code>period</code> is defined
+     * @param scheduler the {@link Scheduler} to use for delaying
+     * @return the source Observable, but shifted by the specified delay
+     * @see <a href="https://github.com/Netflix/RxJava/wiki/Observable-Utility-Operators#delay">RxJava Wiki: delay()</a>
+     * @see <a href="http://msdn.microsoft.com/en-us/library/hh229280.aspx">MSDN: Observable.Delay</a>
+     */
+    public Observable<T> delay(long delay, TimeUnit unit, Scheduler scheduler) {
+        return OperationDelay.delay(this, delay, unit, scheduler);
+    }
+
+    /**
+     * Return an Observable that delays the subscription to the source
+     * Observable by a given amount of time.
+     * <p>
+     * <img width="640" src="https://raw.github.com/wiki/Netflix/RxJava/images/rx-operators/delaySubscription.png">
+     *
+     * @param delay the time to delay the subscription
+     * @param unit the time unit
+     * @return an Observable that delays the subscription to the source
+     *         Observable by the given amount
+     */
+    public Observable<T> delaySubscription(long delay, TimeUnit unit) {
+        return delaySubscription(delay, unit, Schedulers.threadPoolForComputation());
+    }
+    
+    /**
+     * Return an Observable that delays the subscription to the source
+     * Observable by a given amount of time, both waiting and subscribing on
+     * a given Scheduler.
+     * <p>
+     * <img width="640" src="https://raw.github.com/wiki/Netflix/RxJava/images/rx-operators/delaySubscription.s.png">
+     *
+     * @param delay the time to delay the subscription
+     * @param unit the time unit
+     * @param scheduler the scheduler on which the waiting and subscription will
+     *                  happen
+     * @return an Observable that delays the subscription to the source
+     *         Observable by a given amount, waiting and subscribing on the
+     *         given Scheduler
+     */
+    public Observable<T> delaySubscription(long delay, TimeUnit unit, Scheduler scheduler) {
+        return create(OperationDelay.delaySubscription(this, delay, unit, scheduler));
+    }
+    
+    /**
+     * Drops items emitted by an Observable that are followed by newer items
+     * before a timeout value expires. The timer resets on each emission.
+     * <p>
+     * Note: If events keep firing faster than the timeout then no items will be
+     * emitted by the resulting Observable.
+     * <p>
+     * <img width="640" src="https://raw.github.com/wiki/Netflix/RxJava/images/rx-operators/debounce.png">
+     * <p>
+     * Information on debounce vs throttle:
+     * <p>
+     * <ul>
+     * <li><a href="http://drupalmotion.com/article/debounce-and-throttle-visual-explanation">Debounce and Throttle: visual explanation</a></li>
+     * <li><a href="http://unscriptable.com/2009/03/20/debouncing-javascript-methods/">Debouncing: javascript methods</a></li>
+     * <li><a href="http://www.illyriad.co.uk/blog/index.php/2011/09/javascript-dont-spam-your-server-debounce-and-throttle/">Javascript - don't spam your server: debounce and throttle</a></li>
+     * </ul>
+     * 
+     * @param timeout the time each item has to be "the most recent" of those
+     *                emitted by the source {@link Observable} to ensure that
+     *                it's not dropped
+     * @param unit the {@link TimeUnit} for the timeout 
+     * @return an {@link Observable} that filters out items that are too quickly
+     *         followed by newer items
+     * @see <a href="https://github.com/Netflix/RxJava/wiki/Filtering-Observables#throttlewithtimeout-or-debounce">RxJava Wiki: debounce()</a>
+     * @see #throttleWithTimeout(long, TimeUnit)
+     */
+    public Observable<T> debounce(long timeout, TimeUnit unit) {
+        return create(OperationDebounce.debounce(this, timeout, unit));
+    }
+
+    /**
+     * Drops items emitted by an Observable that are followed by newer items
+     * before a timeout value expires. The timer resets on each emission.
+     * <p>
+     * Note: If events keep firing faster than the timeout then no items will be
+     * emitted by the resulting Observable.
+     * <p>
+     * <img width="640" src="https://raw.github.com/wiki/Netflix/RxJava/images/rx-operators/debounce.s.png">
+     * <p>
+     * Information on debounce vs throttle:
+     * <p>
+     * <ul>
+     * <li><a href="http://drupalmotion.com/article/debounce-and-throttle-visual-explanation">Debounce and Throttle: visual explanation</a></li>
+     * <li><a href="http://unscriptable.com/2009/03/20/debouncing-javascript-methods/">Debouncing: javascript methods</a></li>
+     * <li><a href="http://www.illyriad.co.uk/blog/index.php/2011/09/javascript-dont-spam-your-server-debounce-and-throttle/">Javascript - don't spam your server: debounce and throttle</a></li>
+     * </ul>
+     * 
+     * @param timeout the time each item has to be "the most recent" of those
+     *                emitted by the source {@link Observable} to ensure that
+     *                it's not dropped
+     * @param unit the unit of time for the specified timeout
+     * @param scheduler the {@link Scheduler} to use internally to manage the
+     *                  timers that handle the timeout for each event
+     * @return an {@link Observable} that filters out items that are too quickly
+     *         followed by newer items
+     * @see <a href="https://github.com/Netflix/RxJava/wiki/Filtering-Observables#throttlewithtimeout-or-debounce">RxJava Wiki: debounce()</a>
+     * @see #throttleWithTimeout(long, TimeUnit, Scheduler)
+     */
+    public Observable<T> debounce(long timeout, TimeUnit unit, Scheduler scheduler) {
+        return create(OperationDebounce.debounce(this, timeout, unit, scheduler));
+    }
+
+    /**
+     * Drops items emitted by an Observable that are followed by newer items
+     * before a timeout value expires. The timer resets on each emission.
+     * <p>
+     * Note: If events keep firing faster than the timeout then no items will be
+     * emitted by the resulting Observable.
+     * <p>
+     * <img width="640" src="https://raw.github.com/wiki/Netflix/RxJava/images/rx-operators/throttleWithTimeout.png">
+     * <p>
+     * Information on debounce vs throttle:
+     * <p>
+     * <ul>
+     * <li><a href="http://drupalmotion.com/article/debounce-and-throttle-visual-explanation">Debounce and Throttle: visual explanation</a></li>
+     * <li><a href="http://unscriptable.com/2009/03/20/debouncing-javascript-methods/">Debouncing: javascript methods</a></li>
+     * <li><a href="http://www.illyriad.co.uk/blog/index.php/2011/09/javascript-dont-spam-your-server-debounce-and-throttle/">Javascript - don't spam your server: debounce and throttle</a></li>
+     * </ul>
+     * 
+     * @param timeout the time each item has to be "the most recent" of those
+     *                emitted by the source {@link Observable} to ensure that
+     *                it's not dropped
+     * @param unit the {@link TimeUnit} for the timeout
+     * @return an {@link Observable} that filters out items that are too quickly
+     *         followed by newer items
+     * @see <a href="https://github.com/Netflix/RxJava/wiki/Filtering-Observables#throttlewithtimeout-or-debounce">RxJava Wiki: throttleWithTimeout()</a>
+     * @see #debounce(long, TimeUnit)
+     */
+    public Observable<T> throttleWithTimeout(long timeout, TimeUnit unit) {
+        return create(OperationDebounce.debounce(this, timeout, unit));
+    }
+
+    /**
+     * Drops items emitted by an Observable that are followed by newer items
+     * before a timeout value expires. The timer resets on each emission.
+     * <p>
+     * Note: If events keep firing faster than the timeout then no items will be
+     * emitted by the resulting Observable.
+     * <p>
+     * <img width="640" src="https://raw.github.com/wiki/Netflix/RxJava/images/rx-operators/throttleWithTimeout.s.png">
+     * <p>
+     * Information on debounce vs throttle:
+     * <p>
+     * <ul>
+     * <li><a href="http://drupalmotion.com/article/debounce-and-throttle-visual-explanation">Debounce and Throttle: visual explanation</a></li>
+     * <li><a href="http://unscriptable.com/2009/03/20/debouncing-javascript-methods/">Debouncing: javascript methods</a></li>
+     * <li><a href="http://www.illyriad.co.uk/blog/index.php/2011/09/javascript-dont-spam-your-server-debounce-and-throttle/">Javascript - don't spam your server: debounce and throttle</a></li>
+     * </ul>
+     * 
+     * @param timeout the time each item has to be "the most recent" emitted by
+     *                the {@link Observable} to ensure that it's not dropped
+     * @param unit the {@link TimeUnit} for the timeout
+     * @param scheduler the {@link Scheduler} to use internally to manage the
+     *                  timers that handle the timeout for each item
+     * @return an {@link Observable} that filters out items that are too quickly
+     *         followed by newer items
+     * @see <a href="https://github.com/Netflix/RxJava/wiki/Filtering-Observables#throttlewithtimeout-or-debounce">RxJava Wiki: throttleWithTimeout()</a>
+     * @see #debounce(long, TimeUnit, Scheduler)
+     */
+    public Observable<T> throttleWithTimeout(long timeout, TimeUnit unit, Scheduler scheduler) {
+        return create(OperationDebounce.debounce(this, timeout, unit, scheduler));
+    }
+
+    /**
+     * Throttles by skipping items emitted by the source Observable until
+     * <code>windowDuration</code> passes and then emitting the next item
+     * emitted by the source Observable.
+     * <p>
+     * This differs from {@link #throttleLast} in that this only tracks passage
+     * of time whereas {@link #throttleLast} ticks at scheduled intervals.
+     * <p>
+     * <img width="640" src="https://raw.github.com/wiki/Netflix/RxJava/images/rx-operators/throttleFirst.png">
+     * 
+     * @param windowDuration time to wait before emitting another item after
+     *                       emitting the last item
+     * @param unit the unit of time for the specified timeout
+     * @return an Observable that performs the throttle operation
+     * @see <a href="https://github.com/Netflix/RxJava/wiki/Filtering-Observables#throttlefirst">RxJava Wiki: throttleFirst()</a>
+     */
+    public Observable<T> throttleFirst(long windowDuration, TimeUnit unit) {
+        return create(OperationThrottleFirst.throttleFirst(this, windowDuration, unit));
+    }
+
+    /**
+     * Throttles by skipping items emitted by the source Observable until
+     * <code>skipDuration</code> passes and then emitting the next item emitted
+     * by the source Observable.
+     * <p>
+     * This differs from {@link #throttleLast} in that this only tracks passage
+     * of time whereas {@link #throttleLast} ticks at scheduled intervals.
+     * <p>
+     * <img width="640" src="https://raw.github.com/wiki/Netflix/RxJava/images/rx-operators/throttleFirst.s.png">
+     * 
+     * @param skipDuration time to wait before emitting another item after
+     *                     emitting the last item
+     * @param unit the unit of time for the specified timeout
+     * @param scheduler the {@link Scheduler} to use internally to manage the
+     *                  timers that handle timeout for each event
+     * @return an Observable that performs the throttle operation
+     * @see <a href="https://github.com/Netflix/RxJava/wiki/Filtering-Observables#throttlefirst">RxJava Wiki: throttleFirst()</a>
+     */
+    public Observable<T> throttleFirst(long skipDuration, TimeUnit unit, Scheduler scheduler) {
+        return create(OperationThrottleFirst.throttleFirst(this, skipDuration, unit, scheduler));
+    }
+
+    /**
+     * Throttles by emitting the last item from the source Observable that falls
+     * in each interval defined by <code>intervalDuration</code>.
+     * <p>
+     * This differs from {@link #throttleFirst} in that this ticks along at a
+     * scheduled interval whereas {@link #throttleFirst} does not tick, it just
+     * tracks passage of time.
+     * <p>
+     * <img width="640" src="https://raw.github.com/wiki/Netflix/RxJava/images/rx-operators/throttleLast.png">
+     * 
+     * @param intervalDuration duration of windows within which the last item
+     *                         emitted by the source Observable will be emitted
+     * @param unit the unit of time for the specified interval
+     * @return an Observable that performs the throttle operation
+     * @see <a href="https://github.com/Netflix/RxJava/wiki/Filtering-Observables#takelast">RxJava Wiki: throttleLast()</a>
+     * @see #sample(long, TimeUnit)
+     */
+    public Observable<T> throttleLast(long intervalDuration, TimeUnit unit) {
+        return sample(intervalDuration, unit);
+    }
+
+    /**
+     * Throttles by emitting the last item in each interval defined by
+     * <code>intervalDuration</code>.
+     * <p>
+     * This differs from {@link #throttleFirst} in that this ticks along at a
+     * scheduled interval whereas {@link #throttleFirst} does not tick, it just
+     * tracks passage of time.
+     * <p>
+     * <img width="640" src="https://raw.github.com/wiki/Netflix/RxJava/images/rx-operators/throttleLast.s.png">
+     * 
+     * @param intervalDuration duration of windows within which the last item
+     *                         emitted by the source Observable will be emitted
+     * @param unit the unit of time for the specified interval
+     * @param scheduler the {@link Scheduler} to use internally to manage the
+     *                  timers that handle timeout for each event
+     * @return an Observable that performs the throttle operation
+     * @see <a href="https://github.com/Netflix/RxJava/wiki/Filtering-Observables#takelast">RxJava Wiki: throttleLast()</a>
+     * @see #sample(long, TimeUnit, Scheduler)
+     */
+    public Observable<T> throttleLast(long intervalDuration, TimeUnit unit, Scheduler scheduler) {
+        return sample(intervalDuration, unit, scheduler);
+    }
+
+    /**
+     * Wraps each item emitted by a source Observable in a {@link Timestamped}
+     * object.
+     * <p>
+     * <img width="640" src="https://raw.github.com/wiki/Netflix/RxJava/images/rx-operators/timestamp.png">
+     * 
+     * @return an Observable that emits timestamped items from the source
+     *         Observable
+     * @see <a href="https://github.com/Netflix/RxJava/wiki/Observable-Utility-Operators#timestamp">RxJava Wiki: timestamp()</a>
+     * @see <a href="http://msdn.microsoft.com/en-us/library/hh229003.aspx">MSDN: Observable.Timestamp</a>
+     */
+    public Observable<Timestamped<T>> timestamp() {
+        return create(OperationTimestamp.timestamp(this));
+    }
+
+    /**
+     * Wraps each item emitted by a source Observable in a {@link Timestamped}
+     * object with timestamps provided by the given Scheduler.
+     * <p>
+     * <img width="640" src="https://raw.github.com/wiki/Netflix/RxJava/images/rx-operators/timestamp.s.png">
+     * 
+     * @param scheduler the {@link Scheduler} to use as a time source.
+     * @return an Observable that emits timestamped items from the source
+     *         Observable with timestamps provided by the given Scheduler
+     * @see <a href="https://github.com/Netflix/RxJava/wiki/Observable-Utility-Operators#timestamp">RxJava Wiki: timestamp()</a>
+     * @see <a href="http://msdn.microsoft.com/en-us/library/hh229003.aspx">MSDN: Observable.Timestamp</a>
+     */
+    public Observable<Timestamped<T>> timestamp(Scheduler scheduler) {
+        return create(OperationTimestamp.timestamp(this, scheduler));
+    }
+
+    /**
+     * Converts a {@link Future} into an Observable.
+     * <p>
+     * <img width="640" src="https://raw.github.com/wiki/Netflix/RxJava/images/rx-operators/from.Future.png">
+     * <p>
+     * You can convert any object that supports the {@link Future} interface
+     * into an Observable that emits the return value of the {@link Future#get}
+     * method of that object, by passing the object into the {@code from}
+     * method.
+     * <p>
+     * <em>Important note:</em> This Observable is blocking; you cannot
+     * unsubscribe from it.
+     * 
+     * @param future the source {@link Future}
+     * @param <T> the type of object that the {@link Future} returns, and also
+     *            the type of item to be emitted by the resulting Observable
+     * @return an Observable that emits the item from the source Future
+     * @see <a href="https://github.com/Netflix/RxJava/wiki/Creating-Observables#from">RxJava Wiki: from()</a>
+     */
+    public static <T> Observable<T> from(Future<? extends T> future) {
+        return create(OperationToObservableFuture.toObservableFuture(future));
+    }
+
+    /**
+     * Converts a {@link Future} into an Observable.
+     * <p>
+     * <img width="640" src="https://raw.github.com/wiki/Netflix/RxJava/images/rx-operators/from.Future.s.png">
+     * <p>
+     * You can convert any object that supports the {@link Future} interface
+     * into an Observable that emits the return value of the {@link Future#get}
+     * method of that object, by passing the object into the {@code from}
+     * method.
+     * <p>
+     * 
+     * @param future the source {@link Future}
+     * @param scheduler the {@link Scheduler} to wait for the Future on. Use a
+     *                  Scheduler such as {@link Schedulers#threadPoolForIO()}
+     *                  that can block and wait on the future.
+     * @param <T> the type of object that the {@link Future} returns, and also
+     *            the type of item to be emitted by the resulting Observable
+     * @return an Observable that emits the item from the source Future
+     * @see <a href="https://github.com/Netflix/RxJava/wiki/Creating-Observables#from">RxJava Wiki: from()</a>
+     */
+    public static <T> Observable<T> from(Future<? extends T> future, Scheduler scheduler) {
+        return create(OperationToObservableFuture.toObservableFuture(future)).subscribeOn(scheduler);
+    }
+
+    /**
+     * Converts a {@link Future} into an Observable with timeout.
+     * <p>
+     * <img width="640" src="https://raw.github.com/wiki/Netflix/RxJava/images/rx-operators/from.Future.png">
+     * <p>
+     * You can convert any object that supports the {@link Future} interface
+     * into an Observable that emits the return value of the {link Future#get}
+     * method of that object, by passing the object into the {@code from}
+     * method.
+     * <p>
+     * <em>Important note:</em> This Observable is blocking; you cannot
+     * unsubscribe from it.
+     * 
+     * @param future the source {@link Future}
+     * @param timeout the maximum time to wait before calling <code>get()</code>
+     * @param unit the {@link TimeUnit} of the <code>timeout</code> argument
+     * @param <T> the type of object that the {@link Future} returns, and also
+     *            the type of item to be emitted by the resulting Observable
+     * @return an Observable that emits the item from the source {@link Future}
+     * @see <a href="https://github.com/Netflix/RxJava/wiki/Creating-Observables#from">RxJava Wiki: from()</a>
+     */
+    public static <T> Observable<T> from(Future<? extends T> future, long timeout, TimeUnit unit) {
+        return create(OperationToObservableFuture.toObservableFuture(future, timeout, unit));
+    }
+
+    /**
+     * Returns an Observable that emits a Boolean value that indicates whether
+     * two sequences are equal by comparing the elements emitted by each
+     * Observable pairwise.
+     * <p>
+     * <img width="640" src="https://raw.github.com/wiki/Netflix/RxJava/images/rx-operators/sequenceEqual.png">
+     * 
+     * @param first the first Observable to compare
+     * @param second the second Observable to compare
+     * @param <T> the type of items emitted by each Observable
+     * @return an Observable that emits a Boolean value that indicates whether
+     *         two sequences are equal by comparing the elements pairwise
+     * @see <a href="https://github.com/Netflix/RxJava/wiki/Conditional-and-Boolean-Operators#sequenceequal">RxJava Wiki: sequenceEqual()</a>
+     */
+    public static <T> Observable<Boolean> sequenceEqual(Observable<? extends T> first, Observable<? extends T> second) {
+        return sequenceEqual(first, second, new Func2<T, T, Boolean>() {
+            @Override
+            public Boolean call(T first, T second) {
+                if(first == null) {
+                    return second == null;
+                }
+                return first.equals(second);
+            }
+        });
+    }
+
+    /**
+     * Returns an Observable that emits a Boolean value that indicates whether
+     * two sequences are equal by comparing the elements emitted by each
+     * Observable pairwise based on the results of a specified equality
+     * function.
+     * <p>
+     * <img width="640" src="https://raw.github.com/wiki/Netflix/RxJava/images/rx-operators/sequenceEqual.png">
+     * 
+     * @param first the first Observable to compare
+     * @param second the second Observable to compare
+     * @param equality a function used to compare items emitted by both
+     *                 Observables
+     * @param <T> the type of items emitted by each Observable
+     * @return an Observable that emits a Boolean value that indicates whether
+     *         two sequences are equal by comparing the elements pairwise
+     * @see <a href="https://github.com/Netflix/RxJava/wiki/Conditional-and-Boolean-Operators#sequenceequal">RxJava Wiki: sequenceEqual()</a>
+     */
+    public static <T> Observable<Boolean> sequenceEqual(Observable<? extends T> first, Observable<? extends T> second, Func2<? super T, ? super T, Boolean> equality) {
+        return OperationSequenceEqual.sequenceEqual(first, second, equality);
+    }
+
+    /**
+     * Returns an Observable that emits the results of a function of your
+     * choosing applied to combinations of two items emitted, in sequence, by
+     * two other Observables.
+     * <p>
+     * <img width="640" src="https://raw.github.com/wiki/Netflix/RxJava/images/rx-operators/zip.png">
+     * <p>
+     * {@code zip} applies this function in strict sequence, so the first item
+     * emitted by the new Observable will be the result of the function applied
+     * to the first item emitted by {@code o1} and the first item emitted by
+     * {@code o2}; the second item emitted by the new Observable will be the
+     * result of the function applied to the second item emitted by {@code o1}
+     * and the second item emitted by {@code o2}; and so forth.
+     * <p>
+     * The resulting {@code Observable<R>} returned from {@code zip} will
+     * invoke {@link Observer#onNext onNext} as many times as the number of
+     * {@code onNext} invocations of the source Observable that emits the fewest
+     * items.
+     * 
+     * @param o1 the first source Observable
+     * @param o2 another source Observable
+     * @param zipFunction a function that, when applied to an item emitted by
+     *            each of the source Observables, results in an item that will
+     *            be emitted by the resulting Observable
+     * @return an Observable that emits the zipped results
+     * @see <a href="https://github.com/Netflix/RxJava/wiki/Combining-Observables#zip">RxJava Wiki: zip()</a>
+     */
+    public static <T1, T2, R> Observable<R> zip(Observable<? extends T1> o1, Observable<? extends T2> o2, Func2<? super T1, ? super T2, ? extends R> zipFunction) {
+        return create(OperationZip.zip(o1, o2, zipFunction));
+    }
+
+    /**
+     * Returns an Observable that emits the results of a function of your
+     * choosing applied to combinations of three items emitted, in sequence, by
+     * three other Observables.
+     * <p>
+     * <img width="640" src="https://raw.github.com/wiki/Netflix/RxJava/images/rx-operators/zip.png">
+     * <p>
+     * {@code zip} applies this function in strict sequence, so the first item
+     * emitted by the new Observable will be the result of the function applied
+     * to the first item emitted by {@code o1}, the first item emitted by
+     * {@code o2}, and the first item emitted by {@code o3}; the second item
+     * emitted by the new Observable will be the result of the function applied
+     * to the second item emitted by {@code o1}, the second item emitted by
+     * {@code o2}, and the second item emitted by {@code o3}; and so forth.
+     * <p>
+     * The resulting {@code Observable<R>} returned from {@code zip} will
+     * invoke {@link Observer#onNext onNext} as many times as the number of
+     * {@code onNext} invocations of the source Observable that emits the fewest
+     * items.
+     * 
+     * @param o1 the first source Observable
+     * @param o2 a second source Observable
+     * @param o3 a third source Observable
+     * @param zipFunction a function that, when applied to an item emitted by
+     *                    each of the source Observables, results in an item
+     *                    that will be emitted by the resulting Observable
+     * @return an Observable that emits the zipped results
+     * @see <a href="https://github.com/Netflix/RxJava/wiki/Combining-Observables#zip">RxJava Wiki: zip()</a>
+     */
+    public static <T1, T2, T3, R> Observable<R> zip(Observable<? extends T1> o1, Observable<? extends T2> o2, Observable<? extends T3> o3, Func3<? super T1, ? super T2, ? super T3, ? extends R> zipFunction) {
+        return create(OperationZip.zip(o1, o2, o3, zipFunction));
+    }
+
+    /**
+     * Returns an Observable that emits the results of a function of your
+     * choosing applied to combinations of four items emitted, in sequence, by
+     * four other Observables.
+     * <p>
+     * <img width="640" src="https://raw.github.com/wiki/Netflix/RxJava/images/rx-operators/zip.png">
+     * <p>
+     * {@code zip} applies this function in strict sequence, so the first item
+     * emitted by the new Observable will be the result of the function applied
+     * to the first item emitted by {@code o1}, the first item emitted by
+     * {@code o2}, the first item emitted by {@code o3}, and the first item
+     * emitted by {@code 04}; the second item emitted by the new Observable will
+     * be the result of the function applied to the second item emitted by each
+     * of those Observables; and so forth.
+     * <p>
+     * The resulting {@code Observable<R>} returned from {@code zip} will
+     * invoke {@link Observer#onNext onNext} as many times as the number of
+     * {@code onNext} invocations of the source Observable that emits the fewest
+     * items.
+     * 
+     * @param o1 one source Observable
+     * @param o2 a second source Observable
+     * @param o3 a third source Observable
+     * @param o4 a fourth source Observable
+     * @param zipFunction a function that, when applied to an item emitted by
+     *            each of the source Observables, results in an item that will
+     *            be emitted by the resulting Observable
+     * @return an Observable that emits the zipped results
+     * @see <a href="https://github.com/Netflix/RxJava/wiki/Combining-Observables#zip">RxJava Wiki: zip()</a>
+     */
+    public static <T1, T2, T3, T4, R> Observable<R> zip(Observable<? extends T1> o1, Observable<? extends T2> o2, Observable<? extends T3> o3, Observable<? extends T4> o4, Func4<? super T1, ? super T2, ? super T3, ? super T4, ? extends R> zipFunction) {
+        return create(OperationZip.zip(o1, o2, o3, o4, zipFunction));
+    }
+
+    /**
+     * Returns an Observable that emits the results of a function of your
+     * choosing applied to combinations of five items emitted, in sequence, by
+     * five other Observables.
+     * <p>
+     * <img width="640" src="https://raw.github.com/wiki/Netflix/RxJava/images/rx-operators/zip.png">
+     * <p>
+     * {@code zip} applies this function in strict sequence, so the first item
+     * emitted by the new Observable will be the result of the function applied
+     * to the first item emitted by {@code o1}, the first item emitted by
+     * {@code o2}, the first item emitted by {@code o3}, the first item emitted
+     * by {@code o4}, and the first item emitted by {@code o5}; the second item
+     * emitted by the new Observable will be the result of the function applied
+     * to the second item emitted by each of those Observables; and so forth.
+     * <p>
+     * The resulting {@code Observable<R>} returned from {@code zip} will
+     * invoke {@link Observer#onNext onNext} as many times as the number of
+     * {@code onNext} invocations of the source Observable that emits the fewest
+     * items.
+     * 
+     * @param o1 the first source Observable
+     * @param o2 a second source Observable
+     * @param o3 a third source Observable
+     * @param o4 a fourth source Observable
+     * @param o5 a fifth source Observable
+     * @param zipFunction a function that, when applied to an item emitted by
+     *                    each of the source Observables, results in an item
+     *                    that will be emitted by the resulting Observable
+     * @return an Observable that emits the zipped results
+     * @see <a href="https://github.com/Netflix/RxJava/wiki/Combining-Observables#zip">RxJava Wiki: zip()</a>
+     */
+    public static <T1, T2, T3, T4, T5, R> Observable<R> zip(Observable<? extends T1> o1, Observable<? extends T2> o2, Observable<? extends T3> o3, Observable<? extends T4> o4, Observable<? extends T5> o5, Func5<? super T1, ? super T2, ? super T3, ? super T4, ? super T5, ? extends R> zipFunction) {
+        return create(OperationZip.zip(o1, o2, o3, o4, o5, zipFunction));
+    }
+
+    /**
+     * Returns an Observable that emits the results of a function of your
+     * choosing applied to combinations of six items emitted, in sequence, by
+     * six other Observables.
+     * <p>
+     * <img width="640" src="https://raw.github.com/wiki/Netflix/RxJava/images/rx-operators/zip.png">
+     * <p>
+     * {@code zip} applies this function in strict sequence, so the first item
+     * emitted by the new Observable will be the result of the function applied
+     * to the first item emitted each source Observable, the second item emitted
+     * by the new Observable will be the result of the function applied to the
+     * second item emitted by each of those Observables, and so forth.
+     * <p>
+     * The resulting {@code Observable<R>} returned from {@code zip} will
+     * invoke {@link Observer#onNext onNext} as many times as the number of
+     * {@code onNext} invocations of the source Observable that emits the fewest
+     * items.
+     * 
+     * @param o1 the first source Observable
+     * @param o2 a second source Observable
+     * @param o3 a third source Observable
+     * @param o4 a fourth source Observable
+     * @param o5 a fifth source Observable
+     * @param o6 a sixth source Observable
+     * @param zipFunction a function that, when applied to an item emitted by
+     *                    each of the source Observables, results in an item
+     *                    that will be emitted by the resulting Observable
+     * @return an Observable that emits the zipped results
+     * @see <a href="https://github.com/Netflix/RxJava/wiki/Combining-Observables#zip">RxJava Wiki: zip()</a>
+     */
+    public static <T1, T2, T3, T4, T5, T6, R> Observable<R> zip(Observable<? extends T1> o1, Observable<? extends T2> o2, Observable<? extends T3> o3, Observable<? extends T4> o4, Observable<? extends T5> o5, Observable<? extends T6> o6,
+            Func6<? super T1, ? super T2, ? super T3, ? super T4, ? super T5, ? super T6, ? extends R> zipFunction) {
+        return create(OperationZip.zip(o1, o2, o3, o4, o5, o6, zipFunction));
+    }
+
+    /**
+     * Returns an Observable that emits the results of a function of your
+     * choosing applied to combinations of seven items emitted, in sequence, by
+     * seven other Observables.
+     * <p>
+     * <img width="640" src="https://raw.github.com/wiki/Netflix/RxJava/images/rx-operators/zip.png">
+     * <p>
+     * {@code zip} applies this function in strict sequence, so the first item
+     * emitted by the new Observable will be the result of the function applied
+     * to the first item emitted each source Observable, the second item emitted
+     * by the new Observable will be the result of the function applied to the
+     * second item emitted by each of those Observables, and so forth.
+     * <p>
+     * The resulting {@code Observable<R>} returned from {@code zip} will
+     * invoke {@link Observer#onNext onNext} as many times as the number of
+     * {@code onNext} invocations of the source Observable that emits the fewest
+     * items.
+     * 
+     * @param o1 the first source Observable
+     * @param o2 a second source Observable
+     * @param o3 a third source Observable
+     * @param o4 a fourth source Observable
+     * @param o5 a fifth source Observable
+     * @param o6 a sixth source Observable
+     * @param o7 a seventh source Observable
+     * @param zipFunction a function that, when applied to an item emitted by
+     *                    each of the source Observables, results in an item
+     *                    that will be emitted by the resulting Observable
+     * @return an Observable that emits the zipped results
+     * @see <a href="https://github.com/Netflix/RxJava/wiki/Combining-Observables#zip">RxJava Wiki: zip()</a>
+     */
+    public static <T1, T2, T3, T4, T5, T6, T7, R> Observable<R> zip(Observable<? extends T1> o1, Observable<? extends T2> o2, Observable<? extends T3> o3, Observable<? extends T4> o4, Observable<? extends T5> o5, Observable<? extends T6> o6, Observable<? extends T7> o7,
+            Func7<? super T1, ? super T2, ? super T3, ? super T4, ? super T5, ? super T6, ? super T7, ? extends R> zipFunction) {
+        return create(OperationZip.zip(o1, o2, o3, o4, o5, o6, o7, zipFunction));
+    }
+
+    /**
+     * Returns an Observable that emits the results of a function of your
+     * choosing applied to combinations of eight items emitted, in sequence, by
+     * eight other Observables.
+     * <p>
+     * <img width="640" src="https://raw.github.com/wiki/Netflix/RxJava/images/rx-operators/zip.png">
+     * <p>
+     * {@code zip} applies this function in strict sequence, so the first item
+     * emitted by the new Observable will be the result of the function applied
+     * to the first item emitted each source Observable, the second item emitted
+     * by the new Observable will be the result of the function applied to the
+     * second item emitted by each of those Observables, and so forth.
+     * <p>
+     * The resulting {@code Observable<R>} returned from {@code zip} will
+     * invoke {@link Observer#onNext onNext} as many times as the number of
+     * {@code onNext} invocations of the source Observable that emits the fewest
+     * items.
+     * 
+     * @param o1 the first source Observable
+     * @param o2 a second source Observable
+     * @param o3 a third source Observable
+     * @param o4 a fourth source Observable
+     * @param o5 a fifth source Observable
+     * @param o6 a sixth source Observable
+     * @param o7 a seventh source Observable
+     * @param o8 an eighth source Observable
+     * @param zipFunction a function that, when applied to an item emitted by
+     *                    each of the source Observables, results in an item
+     *                    that will be emitted by the resulting Observable
+     * @return an Observable that emits the zipped results
+     * @see <a href="https://github.com/Netflix/RxJava/wiki/Combining-Observables#zip">RxJava Wiki: zip()</a>
+     */
+    public static <T1, T2, T3, T4, T5, T6, T7, T8, R> Observable<R> zip(Observable<? extends T1> o1, Observable<? extends T2> o2, Observable<? extends T3> o3, Observable<? extends T4> o4, Observable<? extends T5> o5, Observable<? extends T6> o6, Observable<? extends T7> o7, Observable<? extends T8> o8,
+            Func8<? super T1, ? super T2, ? super T3, ? super T4, ? super T5, ? super T6, ? super T7, ? super T8, ? extends R> zipFunction) {
+        return create(OperationZip.zip(o1, o2, o3, o4, o5, o6, o7, o8, zipFunction));
+    }
+
+    /**
+     * Returns an Observable that emits the results of a function of your
+     * choosing applied to combinations of nine items emitted, in sequence, by
+     * nine other Observables.
+     * <p>
+     * <img width="640" src="https://raw.github.com/wiki/Netflix/RxJava/images/rx-operators/zip.png">
+     * <p>
+     * {@code zip} applies this function in strict sequence, so the first item
+     * emitted by the new Observable will be the result of the function applied
+     * to the first item emitted each source Observable, the second item emitted
+     * by the new Observable will be the result of the function applied to the
+     * second item emitted by each of those Observables, and so forth.
+     * <p>
+     * The resulting {@code Observable<R>} returned from {@code zip} will
+     * invoke {@link Observer#onNext onNext} as many times as the number of
+     * {@code onNext} invocations of the source Observable that emits the fewest
+     * items.
+     * 
+     * @param o1 the first source Observable
+     * @param o2 a second source Observable
+     * @param o3 a third source Observable
+     * @param o4 a fourth source Observable
+     * @param o5 a fifth source Observable
+     * @param o6 a sixth source Observable
+     * @param o7 a seventh source Observable
+     * @param o8 an eighth source Observable
+     * @param o9 a ninth source Observable
+     * @param zipFunction a function that, when applied to an item emitted by
+     *                    each of the source Observables, results in an item
+     *                    that will be emitted by the resulting Observable
+     * @return an Observable that emits the zipped results
+     * @see <a href="https://github.com/Netflix/RxJava/wiki/Combining-Observables#zip">RxJava Wiki: zip()</a>
+     */
+    public static <T1, T2, T3, T4, T5, T6, T7, T8, T9, R> Observable<R> zip(Observable<? extends T1> o1, Observable<? extends T2> o2, Observable<? extends T3> o3, Observable<? extends T4> o4, Observable<? extends T5> o5, Observable<? extends T6> o6, Observable<? extends T7> o7, Observable<? extends T8> o8,
+            Observable<? extends T9> o9, Func9<? super T1, ? super T2, ? super T3, ? super T4, ? super T5, ? super T6, ? super T7, ? super T8, ? super T9, ? extends R> zipFunction) {
+        return create(OperationZip.zip(o1, o2, o3, o4, o5, o6, o7, o8, o9, zipFunction));
+    }
+
+    /**
+     * Combines the given Observables, emitting an item that aggregates the
+     * latest values of each of the source Observables each time an item is
+     * received from any of the source Observables, where this aggregation is
+     * defined by a given function.
+     * <p>
+     * <img width="640" src="https://raw.github.com/wiki/Netflix/RxJava/images/rx-operators/combineLatest.png">
+     * 
+     * @param o1 the first source Observable
+     * @param o2 the second source Observable
+     * @param combineFunction the aggregation function used to combine the
+     *                        items emitted by the source Observables
+     * @return an Observable whose emissions are the result of combining the
+     *         emissions of the source Observables with the given aggregation
+     *         function
+     * @see <a href="https://github.com/Netflix/RxJava/wiki/Combining-Observables#combinelatest">RxJava Wiki: combineLatest()</a>
+     */
+    public static <T1, T2, R> Observable<R> combineLatest(Observable<? extends T1> o1, Observable<? extends T2> o2, Func2<? super T1, ? super T2, ? extends R> combineFunction) {
+        return create(OperationCombineLatest.combineLatest(o1, o2, combineFunction));
+    }
+
+    /**
+     * Combines the given Observables, emitting an item that aggregates the
+     * latest values of each of the source Observables each time an item is
+     * received from any of the source Observables, where this aggregation is
+     * defined by a given function.
+     * <p>
+     * <img width="640" src="https://raw.github.com/wiki/Netflix/RxJava/images/rx-operators/combineLatest.png">
+     * 
+     * @param o1 the first source Observable
+     * @param o2 the second source Observable
+     * @param o3 the third source Observable
+     * @param combineFunction the aggregation function used to combine the
+     *                        items emitted by the source Observables
+     * @return an Observable whose emissions are the result of combining the
+     *         emissions of the source Observables with the given aggregation
+     *         function
+     * @see <a href="https://github.com/Netflix/RxJava/wiki/Combining-Observables#combinelatest">RxJava Wiki: combineLatest()</a>
+     */
+    public static <T1, T2, T3, R> Observable<R> combineLatest(Observable<? extends T1> o1, Observable<? extends T2> o2, Observable<? extends T3> o3, Func3<? super T1, ? super T2, ? super T3, ? extends R> combineFunction) {
+        return create(OperationCombineLatest.combineLatest(o1, o2, o3, combineFunction));
+    }
+
+    /**
+     * Combines the given Observables, emitting an item that aggregates the
+     * latest values of each of the source Observables each time an item is
+     * received from any of the source Observables, where this aggregation is
+     * defined by a given function.
+     * <p>
+     * <img width="640" src="https://raw.github.com/wiki/Netflix/RxJava/images/rx-operators/combineLatest.png">
+     * 
+     * @param o1 the first source Observable
+     * @param o2 the second source Observable
+     * @param o3 the third source Observable
+     * @param o4 the fourth source Observable
+     * @param combineFunction the aggregation function used to combine the
+     *                        items emitted by the source Observables
+     * @return an Observable whose emissions are the result of combining the
+     *         emissions of the source Observables with the given aggregation
+     *         function
+     * @see <a href="https://github.com/Netflix/RxJava/wiki/Combining-Observables#combinelatest">RxJava Wiki: combineLatest()</a>
+     */
+    public static <T1, T2, T3, T4, R> Observable<R> combineLatest(Observable<? extends T1> o1, Observable<? extends T2> o2, Observable<? extends T3> o3, Observable<? extends T4> o4,
+            Func4<? super T1, ? super T2, ? super T3, ? super T4, ? extends R> combineFunction) {
+        return create(OperationCombineLatest.combineLatest(o1, o2, o3, o4, combineFunction));
+    }
+
+    /**
+     * Combines the given Observables, emitting an item that aggregates the
+     * latest values of each of the source Observables each time an item is
+     * received from any of the source Observables, where this aggregation is
+     * defined by a given function.
+     * <p>
+     * <img width="640" src="https://raw.github.com/wiki/Netflix/RxJava/images/rx-operators/combineLatest.png">
+     * 
+     * @param o1 the first source Observable
+     * @param o2 the second source Observable
+     * @param o3 the third source Observable
+     * @param o4 the fourth source Observable
+     * @param o5 the fifth source Observable
+     * @param combineFunction the aggregation function used to combine the
+     *                        items emitted by the source Observables
+     * @return an Observable whose emissions are the result of combining the
+     *         emissions of the source Observables with the given aggregation
+     *         function
+     * @see <a href="https://github.com/Netflix/RxJava/wiki/Combining-Observables#combinelatest">RxJava Wiki: combineLatest()</a>
+     */
+    public static <T1, T2, T3, T4, T5, R> Observable<R> combineLatest(Observable<? extends T1> o1, Observable<? extends T2> o2, Observable<? extends T3> o3, Observable<? extends T4> o4, Observable<? extends T5> o5,
+            Func5<? super T1, ? super T2, ? super T3, ? super T4, ? super T5, ? extends R> combineFunction) {
+        return create(OperationCombineLatest.combineLatest(o1, o2, o3, o4, o5, combineFunction));
+    }
+
+    /**
+     * Combines the given Observables, emitting an item that aggregates the
+     * latest values of each of the source Observables each time an item is
+     * received from any of the source Observables, where this aggregation is
+     * defined by a given function.
+     * <p>
+     * <img width="640" src="https://raw.github.com/wiki/Netflix/RxJava/images/rx-operators/combineLatest.png">
+     * 
+     * @param o1 the first source Observable
+     * @param o2 the second source Observable
+     * @param o3 the third source Observable
+     * @param o4 the fourth source Observable
+     * @param o5 the fifth source Observable
+     * @param o6 the sixth source Observable
+     * @param combineFunction the aggregation function used to combine the
+     *                        items emitted by the source Observables
+     * @return an Observable whose emissions are the result of combining the
+     *         emissions of the source Observables with the given aggregation
+     *         function
+     * @see <a href="https://github.com/Netflix/RxJava/wiki/Combining-Observables#combinelatest">RxJava Wiki: combineLatest()</a>
+     */
+    public static <T1, T2, T3, T4, T5, T6, R> Observable<R> combineLatest(Observable<? extends T1> o1, Observable<? extends T2> o2, Observable<? extends T3> o3, Observable<? extends T4> o4, Observable<? extends T5> o5, Observable<? extends T6> o6,
+            Func6<? super T1, ? super T2, ? super T3, ? super T4, ? super T5, ? super T6, ? extends R> combineFunction) {
+        return create(OperationCombineLatest.combineLatest(o1, o2, o3, o4, o5, o6, combineFunction));
+    }
+
+    /**
+     * Combines the given Observables, emitting an item that aggregates the
+     * latest values of each of the source Observables each time an item is
+     * received from any of the source Observables, where this aggregation is
+     * defined by a given function.
+     * <p>
+     * <img width="640" src="https://raw.github.com/wiki/Netflix/RxJava/images/rx-operators/combineLatest.png">
+     * 
+     * @param o1 the first source Observable
+     * @param o2 the second source Observable
+     * @param o3 the third source Observable
+     * @param o4 the fourth source Observable
+     * @param o5 the fifth source Observable
+     * @param o6 the sixth source Observable
+     * @param o7 the seventh source Observable
+     * @param combineFunction the aggregation function used to combine the
+     *                        items emitted by the source Observables
+     * @return an Observable whose emissions are the result of combining the
+     *         emissions of the source Observables with the given aggregation
+     *         function
+     * @see <a href="https://github.com/Netflix/RxJava/wiki/Combining-Observables#combinelatest">RxJava Wiki: combineLatest()</a>
+     */
+    public static <T1, T2, T3, T4, T5, T6, T7, R> Observable<R> combineLatest(Observable<? extends T1> o1, Observable<? extends T2> o2, Observable<? extends T3> o3, Observable<? extends T4> o4, Observable<? extends T5> o5, Observable<? extends T6> o6, Observable<? extends T7> o7,
+            Func7<? super T1, ? super T2, ? super T3, ? super T4, ? super T5, ? super T6, ? super T7, ? extends R> combineFunction) {
+        return create(OperationCombineLatest.combineLatest(o1, o2, o3, o4, o5, o6, o7, combineFunction));
+    }
+
+    /**
+     * Combines the given Observables, emitting an item that aggregates the
+     * latest values of each of the source Observables each time an item is
+     * received from any of the source Observables, where this aggregation is
+     * defined by a given function.
+     * <p>
+     * <img width="640" src="https://raw.github.com/wiki/Netflix/RxJava/images/rx-operators/combineLatest.png">
+     * 
+     * @param o1 the first source Observable
+     * @param o2 the second source Observable
+     * @param o3 the third source Observable
+     * @param o4 the fourth source Observable
+     * @param o5 the fifth source Observable
+     * @param o6 the sixth source Observable
+     * @param o7 the seventh source Observable
+     * @param o8 the eighth source Observable
+     * @param combineFunction the aggregation function used to combine the
+     *                        items emitted by the source Observables
+     * @return an Observable whose emissions are the result of combining the
+     *         emissions of the source Observables with the given aggregation
+     *         function
+     * @see <a href="https://github.com/Netflix/RxJava/wiki/Combining-Observables#combinelatest">RxJava Wiki: combineLatest()</a>
+     */
+    public static <T1, T2, T3, T4, T5, T6, T7, T8, R> Observable<R> combineLatest(Observable<? extends T1> o1, Observable<? extends T2> o2, Observable<? extends T3> o3, Observable<? extends T4> o4, Observable<? extends T5> o5, Observable<? extends T6> o6, Observable<? extends T7> o7, Observable<? extends T8> o8,
+            Func8<? super T1, ? super T2, ? super T3, ? super T4, ? super T5, ? super T6, ? super T7, ? super T8, ? extends R> combineFunction) {
+        return create(OperationCombineLatest.combineLatest(o1, o2, o3, o4, o5, o6, o7, o8, combineFunction));
+    }
+
+    /**
+     * Combines the given Observables, emitting an item that aggregates the
+     * latest values of each of the source Observables each time an item is
+     * received from any of the source Observables, where this aggregation is
+     * defined by a given function.
+     * <p>
+     * <img width="640" src="https://raw.github.com/wiki/Netflix/RxJava/images/rx-operators/combineLatest.png">
+     * 
+     * @param o1 the first source Observable
+     * @param o2 the second source Observable
+     * @param o3 the third source Observable
+     * @param o4 the fourth source Observable
+     * @param o5 the fifth source Observable
+     * @param o6 the sixth source Observable
+     * @param o7 the seventh source Observable
+     * @param o8 the eighth source Observable
+     * @param o9 the ninth source Observable
+     * @param combineFunction the aggregation function used to combine the
+     *                        items emitted by the source Observables
+     * @return an Observable whose emissions are the result of combining the
+     *         emissions of the source Observables with the given aggregation
+     *         function
+     * @see <a href="https://github.com/Netflix/RxJava/wiki/Combining-Observables#combinelatest">RxJava Wiki: combineLatest()</a>
+     */
+    public static <T1, T2, T3, T4, T5, T6, T7, T8, T9, R> Observable<R> combineLatest(Observable<? extends T1> o1, Observable<? extends T2> o2, Observable<? extends T3> o3, Observable<? extends T4> o4, Observable<? extends T5> o5, Observable<? extends T6> o6, Observable<? extends T7> o7, Observable<? extends T8> o8, Observable<? extends T9> o9,
+            Func9<? super T1, ? super T2, ? super T3, ? super T4, ? super T5, ? super T6, ? super T7, ? super T8, ? super T9, ? extends R> combineFunction) {
+        return create(OperationCombineLatest.combineLatest(o1, o2, o3, o4, o5, o6, o7, o8, o9, combineFunction));
+    }
+
+    /**
+     * Creates an Observable that emits buffers of items it collects from the
+     * source Observable. The resulting Observable emits connected,
+     * non-overlapping buffers. It emits the current buffer and replaces it with
+     * a new buffer when the Observable produced by the specified
+     * <code>bufferClosingSelector</code> emits an item. It then uses the
+     * <code>bufferClosingSelector</code> to create a new Observable to observe
+     * for the end of the next buffer.
+     * <p>
+     * <img width="640" src="https://raw.github.com/wiki/Netflix/RxJava/images/rx-operators/buffer1.png">
+     * 
+     * @param bufferClosingSelector the {@link Func0} which is used to produce
+     *                              an {@link Observable} for every buffer
+     *                              created. When this {@link Observable} emits
+     *                              an item, <code>buffer()</code> emits the
+     *                              associated buffer and replaces it with a new
+     *                              one.
+     * @return an {@link Observable} that emits connected, non-overlapping
+     *         buffers when the current {@link Observable} created with the
+     *         {@code bufferClosingSelector} argument emits an item
+     * @see <a href="https://github.com/Netflix/RxJava/wiki/Transforming-Observables#buffer">RxJava Wiki: buffer()</a>
+     */
+    public <TClosing> Observable<List<T>> buffer(Func0<? extends Observable<? extends TClosing>> bufferClosingSelector) {
+        return create(OperationBuffer.buffer(this, bufferClosingSelector));
+    }
+
+    /**
+     * Creates an Observable that emits buffers of items it collects from the
+     * source Observable. The resulting Observable emits buffers that it creates
+     * when the specified <code>bufferOpenings</code> Observable emits an item,
+     * and closes when the Observable returned from
+     * <code>bufferClosingSelector</code> emits an item.
+     * <p>
+     * <img width="640" src="https://raw.github.com/wiki/Netflix/RxJava/images/rx-operators/buffer2.png">
+     * 
+     * @param bufferOpenings the {@link Observable} that, when it emits an item,
+     *                       causes a new buffer to be created
+     * @param bufferClosingSelector the {@link Func1} that is used to produce
+     *                              an {@link Observable} for every buffer
+     *                              created. When this {@link Observable} emits
+     *                              an item, the associated buffer is emitted.
+     * @return an {@link Observable} that emits buffers that are created and
+     *         closed when the specified {@link Observable}s emit items
+     * @see <a href="https://github.com/Netflix/RxJava/wiki/Transforming-Observables#buffer">RxJava Wiki: buffer()</a>
+     */
+    public <TOpening, TClosing> Observable<List<T>> buffer(Observable<? extends TOpening> bufferOpenings, Func1<? super TOpening, ? extends Observable<? extends TClosing>> bufferClosingSelector) {
+        return create(OperationBuffer.buffer(this, bufferOpenings, bufferClosingSelector));
+    }
+
+    /**
+     * Creates an Observable that emits buffers of items it collects from the
+     * source Observable. The resulting Observable emits connected,
+     * non-overlapping buffers, each containing <code>count</code> items. When
+     * the source Observable completes or encounters an error, it emits the
+     * current buffer is emitted, and propagates the notification from the
+     * source Observable.
+     * <p>
+     * <img width="640" src="https://raw.github.com/wiki/Netflix/RxJava/images/rx-operators/buffer3.png">
+     * 
+     * @param count the maximum number of items in each buffer before it should
+     *              be emitted
+     * @return an {@link Observable} that emits connected, non-overlapping
+     *         buffers, each containing at most "count" items from the source
+     *         Observable
+     * @see <a href="https://github.com/Netflix/RxJava/wiki/Transforming-Observables#buffer">RxJava Wiki: buffer()</a>
+     */
+    public Observable<List<T>> buffer(int count) {
+        return create(OperationBuffer.buffer(this, count));
+    }
+
+    /**
+     * Creates an Observable that emits buffers of items it collects from the
+     * source Observable. The resulting Observable emits buffers every
+     * <code>skip</code> items, each containing <code>count</code> items. When
+     * the source Observable completes or encounters an error, the resulting
+     * Observable emits the current buffer and propagates the notification from
+     * the source Observable.
+     * <p>
+     * <img width="640" src="https://raw.github.com/wiki/Netflix/RxJava/images/rx-operators/buffer4.png">
+     * 
+     * @param count the maximum size of each buffer before it should be emitted
+     * @param skip how many produced items need to be skipped before starting a
+     *             new buffer. Note that when <code>skip</code> and
+     *             <code>count</code> are equal, this is the same operation as
+     *             {@link Observable#buffer(int)}.
+     * @return an {@link Observable} that emits buffers every <code>skip</code>
+     *         item and containing at most <code>count</code> items
+     * @see <a href="https://github.com/Netflix/RxJava/wiki/Transforming-Observables#buffer">RxJava Wiki: buffer()</a>
+     */
+    public Observable<List<T>> buffer(int count, int skip) {
+        return create(OperationBuffer.buffer(this, count, skip));
+    }
+
+    /**
+     * Creates an Observable that emits buffers of items it collects from the
+     * source Observable. The resulting Observable emits connected,
+     * non-overlapping buffers, each of a fixed duration specified by the
+     * <code>timespan</code> argument. When the source Observable completes or
+     * encounters an error, the resulting Observable emits the current buffer
+     * and propagates the notification from the source Observable.
+     * <p>
+     * <img width="640" src="https://raw.github.com/wiki/Netflix/RxJava/images/rx-operators/buffer5.png">
+     * 
+     * @param timespan the period of time each buffer collects items before it
+     *                 should be emitted and replaced with a new buffer
+     * @param unit the unit of time which applies to the <code>timespan</code>
+     *             argument
+     * @return an {@link Observable} that emits connected, non-overlapping
+     *         buffers with a fixed duration
+     * @see <a href="https://github.com/Netflix/RxJava/wiki/Transforming-Observables#buffer">RxJava Wiki: buffer()</a>
+     */
+    public Observable<List<T>> buffer(long timespan, TimeUnit unit) {
+        return create(OperationBuffer.buffer(this, timespan, unit));
+    }
+
+    /**
+     * Creates an Observable that emits buffers of items it collects from the
+     * source Observable. The resulting Observable emits connected,
+     * non-overlapping buffers, each of a fixed duration specified by the
+     * <code>timespan</code> argument. When the source Observable completes or
+     * encounters an error, the resulting Observable emits the current buffer
+     * and propagates the notification from the source Observable.
+     * <p>
+     * <img width="640" src="https://raw.github.com/wiki/Netflix/RxJava/images/rx-operators/buffer5.s.png">
+     * 
+     * @param timespan the period of time each buffer collects items before it
+     *                 should be emitted and replaced with a new buffer
+     * @param unit the unit of time which applies to the <code>timespan</code>
+     *             argument
+     * @param scheduler the {@link Scheduler} to use when determining the end
+     *                  and start of a buffer
+     * @return an {@link Observable} that emits connected, non-overlapping
+     *         buffers with a fixed duration
+     * @see <a href="https://github.com/Netflix/RxJava/wiki/Transforming-Observables#buffer">RxJava Wiki: buffer()</a>
+     */
+    public Observable<List<T>> buffer(long timespan, TimeUnit unit, Scheduler scheduler) {
+        return create(OperationBuffer.buffer(this, timespan, unit, scheduler));
+    }
+
+    /**
+     * Creates an Observable that emits buffers of items it collects from the
+     * source Observable. The resulting Observable emits connected,
+     * non-overlapping buffers, each of a fixed duration specified by the
+     * <code>timespan</code> argument or a maximum size specified by the
+     * <code>count</code> argument (whichever is reached first). When the source
+     * Observable completes or encounters an error, the resulting Observable
+     * emits the current buffer and propagates the notification from the source
+     * Observable.
+     * <p>
+     * <img width="640" src="https://raw.github.com/wiki/Netflix/RxJava/images/rx-operators/buffer6.png">
+     * 
+     * @param timespan the period of time each buffer collects items before it
+     *                 should be emitted and replaced with a new buffer
+     * @param unit the unit of time which applies to the <code>timespan</code>
+     *             argument
+     * @param count the maximum size of each buffer before it should be emitted
+     * @return an {@link Observable} that emits connected, non-overlapping
+     *         buffers of items emitted from the source Observable, after a
+     *         fixed duration or when the buffer reaches maximum capacity
+     *         (whichever occurs first)
+     * @see <a href="https://github.com/Netflix/RxJava/wiki/Transforming-Observables#buffer">RxJava Wiki: buffer()</a>
+     */
+    public Observable<List<T>> buffer(long timespan, TimeUnit unit, int count) {
+        return create(OperationBuffer.buffer(this, timespan, unit, count));
+    }
+
+    /**
+     * Creates an Observable that emits buffers of items it collects from the
+     * source Observable. The resulting Observable emits connected,
+     * non-overlapping buffers, each of a fixed duration specified by the
+     * <code>timespan</code> argument or a maximum size specified by the
+     * <code>count</code> argument (whichever is reached first). When the source
+     * Observable completes or encounters an error, the resulting Observable
+     * emits the current buffer and propagates the notification from the source
+     * Observable.
+     * <p>
+     * <img width="640" src="https://raw.github.com/wiki/Netflix/RxJava/images/rx-operators/buffer6.s.png">
+     * 
+     * @param timespan the period of time each buffer collects items before it
+     *                 should be emitted and replaced with a new buffer
+     * @param unit the unit of time which applies to the <code>timespan</code>
+     *             argument
+     * @param count the maximum size of each buffer before it should be emitted
+     * @param scheduler the {@link Scheduler} to use when determining the end
+                        and start of a buffer
+     * @return an {@link Observable} that emits connected, non-overlapping
+     *         buffers of items emitted by the source Observable after a fixed
+     *         duration or when the buffer reaches maximum capacity (whichever
+     *         occurs first)
+     * @see <a href="https://github.com/Netflix/RxJava/wiki/Transforming-Observables#buffer">RxJava Wiki: buffer()</a>
+     */
+    public Observable<List<T>> buffer(long timespan, TimeUnit unit, int count, Scheduler scheduler) {
+        return create(OperationBuffer.buffer(this, timespan, unit, count, scheduler));
+    }
+
+    /**
+     * Creates an Observable that emits buffers of items it collects from the
+     * source Observable. The resulting Observable starts a new buffer
+     * periodically, as determined by the <code>timeshift</code> argument. It
+     * emits buffer after a fixed timespan, specified by the
+     * <code>timespan</code> argument. When the source Observable completes or
+     * encounters an error, it emits the current buffer and propagates the
+     * notification from the source Observable.
+     * <p>
+     * <img width="640" src="https://raw.github.com/wiki/Netflix/RxJava/images/rx-operators/buffer7.png">
+     * 
+     * @param timespan the period of time each buffer collects items before it
+     *                 should be emitted
+     * @param timeshift the period of time after which a new buffer will be
+     *                  created
+     * @param unit the unit of time that applies to the <code>timespan</code>
+     *             and <code>timeshift</code> arguments
+     * @return an {@link Observable} that emits new buffers of items emitted by
+     *         the source Observable periodically after a fixed timespan has
+     *         elapsed
+     * @see <a href="https://github.com/Netflix/RxJava/wiki/Transforming-Observables#buffer">RxJava Wiki: buffer()</a>
+     */
+    public Observable<List<T>> buffer(long timespan, long timeshift, TimeUnit unit) {
+        return create(OperationBuffer.buffer(this, timespan, timeshift, unit));
+    }
+
+    /**
+     * Creates an Observable that emits buffers of items it collects from the
+     * source Observable. The resulting Observable starts a new buffer
+     * periodically, as determined by the <code>timeshift</code> argument. It
+     * emits each buffer after a fixed timespan, specified by the
+     * <code>timespan</code> argument. When the source Observable completes or
+     * encounters an error, the resulting Observable emits the current buffer
+     * propagates the notification from the source Observable.
+     * <p>
+     * <img width="640" src="https://raw.github.com/wiki/Netflix/RxJava/images/rx-operators/buffer7.s.png">
+     * 
+     * @param timespan the period of time each buffer collects items before it
+     *                 should be emitted
+     * @param timeshift the period of time after which a new buffer will be
+     *                  created
+     * @param unit the unit of time that applies to the <code>timespan</code>
+     *             and <code>timeshift</code> arguments
+     * @param scheduler the {@link Scheduler} to use when determining the end
+     *                  and start of a buffer
+     * @return an {@link Observable} that emits new buffers of items emitted by
+     *         the source Observable periodically after a fixed timespan has
+     *         elapsed
+     * @see <a href="https://github.com/Netflix/RxJava/wiki/Transforming-Observables#buffer">RxJava Wiki: buffer()</a>
+     */
+    public Observable<List<T>> buffer(long timespan, long timeshift, TimeUnit unit, Scheduler scheduler) {
+        return create(OperationBuffer.buffer(this, timespan, timeshift, unit, scheduler));
+    }
+
+    /**
+     * Creates an Observable that emits windows of items it collects from the
+     * source Observable. The resulting Observable emits connected,
+     * non-overlapping windows. It emits the current window and opens a new one
+     * when the Observable produced by the specified
+     * <code>closingSelector</code> emits an item. The
+     * <code>closingSelector</code> then creates a new Observable to observe
+     * for the end of the next window.
+     * <p>
+     * <img width="640" src="https://raw.github.com/wiki/Netflix/RxJava/images/rx-operators/window1.png">
+     * 
+     * @param closingSelector the {@link Func0} used to produce an
+     *            {@link Observable} for every window created. When this
+     *            {@link Observable} emits an item, <code>window()</code> emits
+     *            the associated window and begins a new one.
+     * @return an {@link Observable} that emits connected, non-overlapping
+     *         windows when the current {@link Observable} created with the
+     *         <code>closingSelector</code> argument emits an item
+     * @see <a href="https://github.com/Netflix/RxJava/wiki/Transforming-Observables#window">RxJava Wiki: window()</a>
+     */
+    public <TClosing> Observable<Observable<T>> window(Func0<? extends Observable<? extends TClosing>> closingSelector) {
+        return create(OperationWindow.window(this, closingSelector));
+    }
+
+    /**
+     * Creates an Observable that emits windows of items it collects from the
+     * source Observable. The resulting Observable emits windows. These windows
+     * contain those items emitted by the source Observable between the time
+     * when the <code>windowOpenings</code> Observable emits an item and when
+     * the Observable returned by <code>closingSelector</code> emits an item.
+     * <p>
+     * <img width="640" src="https://raw.github.com/wiki/Netflix/RxJava/images/rx-operators/window2.png">
+     * 
+     * @param windowOpenings the {@link Observable} that, when it emits an item,
+     *                       causes another window to be created
+     * @param closingSelector a {@link Func1} that produces an 
+     *                        {@link Observable} for every window created. When
+     *                        this {@link Observable} emits an item, the
+     *                        associated window is closed and emitted
+     * @return an {@link Observable} that emits windows of items emitted by the
+     *         source Observable that are governed by the specified
+     *         {@link Observable}s emitting items
+     * @see <a href="https://github.com/Netflix/RxJava/wiki/Transforming-Observables#window">RxJava Wiki: window()</a>
+     */
+    public <TOpening, TClosing> Observable<Observable<T>> window(Observable<? extends TOpening> windowOpenings, Func1<? super TOpening, ? extends Observable<? extends TClosing>> closingSelector) {
+        return create(OperationWindow.window(this, windowOpenings, closingSelector));
+    }
+    
+    /**
+     * Creates an Observable that emits windows of items it collects from the
+     * source Observable. The resulting Observable emits connected,
+     * non-overlapping windows, each containing <code>count</code> items. When
+     * the source Observable completes or encounters an error, the resulting
+     * Observable emits the current window and propagates the notification from
+     * the source Observable.
+     * <p>
+     * <img width="640" src="https://raw.github.com/wiki/Netflix/RxJava/images/rx-operators/window3.png">
+     * 
+     * @param count the maximum size of each window before it should be emitted
+     * @return an {@link Observable} that emits connected, non-overlapping
+     *         windows containing at most <code>count</code> items
+     * @see <a href="https://github.com/Netflix/RxJava/wiki/Transforming-Observables#window">RxJava Wiki: window()</a>
+     */
+    public Observable<Observable<T>> window(int count) {
+        return create(OperationWindow.window(this, count));
+    }
+
+    /**
+     * Creates an Observable that emits windows of items it collects from the
+     * source Observable. The resulting Observable emits windows every
+     * <code>skip</code> items, each containing <code>count</code> items.
+     * When the source Observable completes or encounters an error, the
+     * resulting Observable emits the current window and propagates the
+     * notification from the source Observable.
+     * <p>
+     * <img width="640" src="https://raw.github.com/wiki/Netflix/RxJava/images/rx-operators/window4.png">
+     * 
+     * @param count the maximum size of each window before it should be emitted
+     * @param skip how many items need to be skipped before starting a new
+     *             window. Note that if <code>skip</code> and <code>count</code>
+     *             are equal this is the same operation as {@link #window(int)}.
+     * @return an {@link Observable} that emits windows every "skipped"
+     *         items containing at most <code>count</code> items
+     * @see <a href="https://github.com/Netflix/RxJava/wiki/Transforming-Observables#window">RxJava Wiki: window()</a>
+     */
+    public Observable<Observable<T>> window(int count, int skip) {
+        return create(OperationWindow.window(this, count, skip));
+    }
+
+    /**
+     * Creates an Observable that emits windows of items it collects from the
+     * source Observable. The resulting Observable emits connected,
+     * non-overlapping windows, each of a fixed duration specified by the
+     * <code>timespan</code> argument. When the source Observable completes or
+     * encounters an error, the resulting Observable emits the current window
+     * and propagates the notification from the source Observable.
+     * <p>
+     * <img width="640" src="https://raw.github.com/wiki/Netflix/RxJava/images/rx-operators/window5.png">
+     * 
+     * @param timespan the period of time each window collects items before it
+     *                 should be emitted and replaced with a new window
+     * @param unit the unit of time that applies to the <code>timespan</code>
+     *             argument
+     * @return an {@link Observable} that emits connected, non-overlapping
+     *         windows with a fixed duration
+     * @see <a href="https://github.com/Netflix/RxJava/wiki/Transforming-Observables#window">RxJava Wiki: window()</a>
+     */
+    public Observable<Observable<T>> window(long timespan, TimeUnit unit) {
+        return create(OperationWindow.window(this, timespan, unit));
+    }
+
+    /**
+     * Creates an Observable that emits windows of items it collects from the
+     * source Observable. The resulting Observable emits connected,
+     * non-overlapping windows, each of a fixed duration as specified by the
+     * <code>timespan</code> argument. When the source Observable completes or
+     * encounters an error, the resulting Observable emits the current window
+     * and propagates the notification from the source Observable.
+     * <p>
+     * <img width="640" src="https://raw.github.com/wiki/Netflix/RxJava/images/rx-operators/window5.s.png">
+     * 
+     * @param timespan the period of time each window collects items before it
+     *                 should be emitted and replaced with a new window
+     * @param unit the unit of time which applies to the <code>timespan</code>
+     *             argument
+     * @param scheduler the {@link Scheduler} to use when determining the end
+     *                  and start of a window
+     * @return an {@link Observable} that emits connected, non-overlapping
+     *         windows with a fixed duration
+     * @see <a href="https://github.com/Netflix/RxJava/wiki/Transforming-Observables#window">RxJava Wiki: window()</a>
+     */
+    public Observable<Observable<T>> window(long timespan, TimeUnit unit, Scheduler scheduler) {
+        return create(OperationWindow.window(this, timespan, unit, scheduler));
+    }
+
+    /**
+     * Creates an Observable that emits windows of items it collects from the
+     * source Observable. The resulting Observable emits connected,
+     * non-overlapping windows, each of a fixed duration as specified by the
+     * <code>timespan</code> argument or a maximum size as specified by the
+     * <code>count</code> argument (whichever is reached first). When the source
+     * Observable completes or encounters an error, the resulting Observable
+     * emits the current window and propagates the notification from the source
+     * Observable.
+     * <p>
+     * <img width="640" src="https://raw.github.com/wiki/Netflix/RxJava/images/rx-operators/window6.png">
+     * 
+     * @param timespan the period of time each window collects items before it
+     *                 should be emitted and replaced with a new window
+     * @param unit the unit of time that applies to the <code>timespan</code>
+     *             argument
+     * @param count the maximum size of each window before it should be emitted
+     * @return an {@link Observable} that emits connected, non-overlapping
+     *         windows after a fixed duration or when the window has reached
+     *         maximum capacity (whichever occurs first)
+     * @see <a href="https://github.com/Netflix/RxJava/wiki/Transforming-Observables#window">RxJava Wiki: window()</a>
+     */
+    public Observable<Observable<T>> window(long timespan, TimeUnit unit, int count) {
+        return create(OperationWindow.window(this, timespan, unit, count));
+    }
+
+    /**
+     * Creates an Observable that emits windows of items it collects from the
+     * source Observable. The resulting Observable emits connected,
+     * non-overlapping windows, each of a fixed duration specified by the
+     * <code>timespan</code> argument or a maximum size specified by the
+     * <code>count</code> argument (whichever is reached first). When the source
+     * Observable completes or encounters an error, the resulting Observable
+     * emits the current window and propagates the notification from the source
+     * Observable.
+     * <p>
+     * <img width="640" src="https://raw.github.com/wiki/Netflix/RxJava/images/rx-operators/window6.s.png">
+     * 
+     * @param timespan the period of time each window collects items before it
+     *                 should be emitted and replaced with a new window
+     * @param unit the unit of time which applies to the <code>timespan</code>
+     *             argument
+     * @param count the maximum size of each window before it should be emitted
+     * @param scheduler the {@link Scheduler} to use when determining the end
+     *                  and start of a window.
+     * @return an {@link Observable} that emits connected non-overlapping
+     *         windows after a fixed duration or when the window has reached
+     *         maximum capacity (whichever occurs first).
+     * @see <a href="https://github.com/Netflix/RxJava/wiki/Transforming-Observables#window">RxJava Wiki: window()</a>
+     */
+    public Observable<Observable<T>> window(long timespan, TimeUnit unit, int count, Scheduler scheduler) {
+        return create(OperationWindow.window(this, timespan, unit, count, scheduler));
+    }
+
+    /**
+     * Creates an Observable that emits windows of items it collects from the
+     * source Observable. The resulting Observable starts a new window
+     * periodically, as determined by the <code>timeshift</code> argument. It
+     * emits each window after a fixed timespan, specified by the
+     * <code>timespan</code> argument. When the source Observable completes or
+     * Observable completes or encounters an error, the resulting Observable
+     * emits the current window and propagates the notification from the source
+     * Observable.
+     * <p>
+     * <img width="640" src="https://raw.github.com/wiki/Netflix/RxJava/images/rx-operators/window7.png">
+     * 
+     * @param timespan the period of time each window collects items before it
+     *                 should be emitted
+     * @param timeshift the period of time after which a new window will be
+     *                  created
+     * @param unit the unit of time that applies to the <code>timespan</code>
+     *             and <code>timeshift</code> arguments
+     * @return an {@link Observable} that emits new windows periodically as a
+     *         fixed timespan has elapsed
+     * @see <a href="https://github.com/Netflix/RxJava/wiki/Transforming-Observables#window">RxJava Wiki: window()</a>
+     */
+    public Observable<Observable<T>> window(long timespan, long timeshift, TimeUnit unit) {
+        return create(OperationWindow.window(this, timespan, timeshift, unit));
+    }
+
+    /**
+     * Creates an Observable that emits windows of items it collects from the
+     * source Observable. The resulting Observable starts a new window
+     * periodically, as determined by the <code>timeshift</code> argument. It
+     * emits each window after a fixed timespan, specified by the
+     * <code>timespan</code> argument. When the source Observable completes or
+     * Observable completes or encounters an error, the resulting Observable
+     * emits the current window and propagates the notification from the source
+     * Observable.
+     * <p>
+     * <img width="640" src="https://raw.github.com/wiki/Netflix/RxJava/images/rx-operators/window7.s.png">
+     * 
+     * @param timespan the period of time each window collects items before it
+     *                 should be emitted
+     * @param timeshift the period of time after which a new window will be
+     *                  created
+     * @param unit the unit of time that applies to the <code>timespan</code>
+     *             and <code>timeshift</code> arguments
+     * @param scheduler the {@link Scheduler} to use when determining the end
+     *                  and start of a window
+     * @return an {@link Observable} that emits new windows periodically as a
+     *         fixed timespan has elapsed
+     * @see <a href="https://github.com/Netflix/RxJava/wiki/Transforming-Observables#window">RxJava Wiki: window()</a>
+     */
+    public Observable<Observable<T>> window(long timespan, long timeshift, TimeUnit unit, Scheduler scheduler) {
+        return create(OperationWindow.window(this, timespan, timeshift, unit, scheduler));
+    }
+
+    /**
+     * Returns an Observable that emits the results of a function of your
+     * choosing applied to combinations of <i>n</i> items emitted, in sequence,
+     * by <i>n</i> other Observables as provided by an Iterable.
+     * <p>
+     * {@code zip} applies this function in strict sequence, so the first item
+     * emitted by the new Observable will be the result of the function applied
+     * to the first item emitted by all of the source Observables; the second
+     * item emitted by the new Observable will be the result of the function
+     * applied to the second item emitted by each of those Observables; and so
+     * forth.
+     * <p>
+     * The resulting {@code Observable<R>} returned from {@code zip} will
+     * invoke {@code onNext} as many times as the number of {@code onNext}
+     * invokations of the source Observable that emits the fewest items.
+     * <p>
+     * <img width="640" src="https://raw.github.com/wiki/Netflix/RxJava/images/rx-operators/zip.o.png">
+     * 
+     * @param ws an Observable of source Observables
+     * @param zipFunction a function that, when applied to an item emitted by
+     *                    each of the source Observables, results in an item
+     *                    that will be emitted by the resulting Observable
+     * @return an Observable that emits the zipped results
+     * @see <a href="https://github.com/Netflix/RxJava/wiki/Combining-Observables#zip">RxJava Wiki: zip()</a>
+     */
+    public static <R> Observable<R> zip(Observable<? extends Observable<?>> ws, final FuncN<? extends R> zipFunction) {
+        return ws.toList().mergeMap(new Func1<List<? extends Observable<?>>, Observable<? extends R>>() {
+            @Override
+            public Observable<R> call(List<? extends Observable<?>> wsList) {
+                return create(OperationZip.zip(wsList, zipFunction));
+            }
+        });
+    }
+
+    /**
+     * Returns an Observable that emits the results of a function of your
+     * choosing applied to combinations items emitted, in sequence, by a
+     * collection of other Observables.
+     * <p>
+     * {@code zip} applies this function in strict sequence, so the first item
+     * emitted by the new Observable will be the result of the function applied
+     * to the first item emitted by all of the source Observables; the second
+     * item emitted by the new Observable will be the result of the function
+     * applied to the second item emitted by each of those Observables; and so
+     * forth.
+     * <p>
+     * The resulting {@code Observable<R>} returned from {@code zip} will invoke
+     * {@code onNext} as many times as the number of {@code onNext} invokations
+     * of the source Observable that emits the fewest items.
+     * <p>
+     * <img width="640" src="https://raw.github.com/wiki/Netflix/RxJava/images/rx-operators/zip.png">
+     * 
+     * @param ws a collection of source Observables
+     * @param zipFunction a function that, when applied to an item emitted by
+     *                    each of the source Observables, results in an item
+     *                    that will be emitted by the resulting Observable
+     * @return an Observable that emits the zipped results
+     * @see <a href="https://github.com/Netflix/RxJava/wiki/Combining-Observables#zip">RxJava Wiki: zip()</a>
+     */
+    public static <R> Observable<R> zip(Iterable<? extends Observable<?>> ws, FuncN<? extends R> zipFunction) {
+        return create(OperationZip.zip(ws, zipFunction));
+    }
+
+    /**
+     * Filter items emitted by an Observable.
+     * <p>
+     * <img width="640" src="https://raw.github.com/wiki/Netflix/RxJava/images/rx-operators/filter.png">
+     * 
+     * @param predicate a function that evaluates the items emitted by the
+     *                  source Observable, returning {@code true} if they pass
+     *                  the filter
+     * @return an Observable that emits only those items emitted by the source
+     *         Observable that the filter evaluates as {@code true}
+     * @see <a href="https://github.com/Netflix/RxJava/wiki/Filtering-Observables#filter-or-where">RxJava Wiki: filter()</a>
+     */
+    public Observable<T> filter(Func1<? super T, Boolean> predicate) {
+        return create(OperationFilter.filter(this, predicate));
+    }
+
+    /**
+     * Returns an Observable that emits all sequentially distinct items
+     * emitted by the source Observable.
+     * <p>
+     * <img width="640" src="https://raw.github.com/wiki/Netflix/RxJava/images/rx-operators/distinctUntilChanged.png">
+     * 
+     * @return an Observable that emits those items from the source Observable
+     *         that are sequentially distinct
+     * @see <a href="https://github.com/Netflix/RxJava/wiki/Filtering-Observables#distinctuntilchanged">RxJava Wiki: distinctUntilChanged()</a>
+     * @see <a href="http://msdn.microsoft.com/en-us/library/hh229494.aspx">MSDN: Observable.distinctUntilChanged</a>
+     */
+    public Observable<T> distinctUntilChanged() {
+        return create(OperationDistinctUntilChanged.distinctUntilChanged(this));
+    }
+
+    /**
+     * Returns an Observable that emits all items emitted by the source
+     * Observable that are sequentially distinct according to a key selector
+     * function.
+     * <p>
+     * <img width="640" src="https://raw.github.com/wiki/Netflix/RxJava/images/rx-operators/distinctUntilChanged.key.png">
+     * 
+     * @param keySelector a function that projects an emitted item to a key
+     *                    value that is used to decide whether an item is
+     *                    sequentially distinct from another one or not
+     * @return an Observable that emits those items from the source Observable
+     *         whose keys are sequentially distinct
+     * @see <a href="https://github.com/Netflix/RxJava/wiki/Filtering-Observables#distinctuntilchanged">RxJava Wiki: distinctUntilChanged()</a>
+     * @see <a href="http://msdn.microsoft.com/en-us/library/hh229508.aspx">MSDN: Observable.distinctUntilChanged</a>
+     */
+    public <U> Observable<T> distinctUntilChanged(Func1<? super T, ? extends U> keySelector) {
+        return create(OperationDistinctUntilChanged.distinctUntilChanged(this, keySelector));
+    }
+
+    /**
+     * Returns an Observable that emits all items emitted by the source
+     * Observable that are distinct.
+     * <p>
+     * <img width="640" src="https://raw.github.com/wiki/Netflix/RxJava/images/rx-operators/distinct.png">
+     * 
+     * @return an Observable that emits only those items emitted by the source
+     *         Observable that are distinct from each other
+     * @see <a href="https://github.com/Netflix/RxJava/wiki/Filtering-Observables#distinct">RxJava Wiki: distinct()</a>
+     * @see <a href="http://msdn.microsoft.com/en-us/library/hh229764.aspx">MSDN: Observable.distinct</a>
+     */
+    public Observable<T> distinct() {
+        return create(OperationDistinct.distinct(this));
+    }
+
+    /**
+     * Returns an Observable that emits all items emitted by the source
+     * Observable that are distinct according to a key selector function.
+     * <p>
+     * <img width="640" src="https://raw.github.com/wiki/Netflix/RxJava/images/rx-operators/distinct.key.png">
+     * 
+     * @param keySelector a function that projects an emitted item to a key
+     *                    value that is used to decide whether an item is
+     *                    distinct from another one or not
+     * @return an Observable that emits those items emitted by the source
+     *         Observable that have distinct keys
+     * @see <a href="https://github.com/Netflix/RxJava/wiki/Filtering-Observables#distinct">RxJava Wiki: distinct()</a>
+     * @see <a href="http://msdn.microsoft.com/en-us/library/hh244310.aspx">MSDN: Observable.distinct</a>
+     */
+    public <U> Observable<T> distinct(Func1<? super T, ? extends U> keySelector) {
+        return create(OperationDistinct.distinct(this, keySelector));
+    }
+
+    /**
+     * Returns an Observable that emits the item at a specified index in a
+     * sequence of emissions from a source Observbable.
+     * <p>
+     * <img width="640" src="https://raw.github.com/wiki/Netflix/RxJava/images/rx-operators/elementAt.png">
+     * 
+     * @param index the zero-based index of the item to retrieve
+     * @return an Observable that emits the item at the specified position in
+     *         the sequence of those emitted by the source Observable
+     * @throws IndexOutOfBoundsException if <code>index</code> is greater than
+     *                                   or equal to the number of items emitted
+     *                                   by the source Observable
+     * @throws IndexOutOfBoundsException if <code>index</code> is less than 0
+     * @see <a href="https://github.com/Netflix/RxJava/wiki/Filtering-Observables#elementat">RxJava Wiki: elementAt()</a>
+     */
+    public Observable<T> elementAt(int index) {
+        return create(OperationElementAt.elementAt(this, index));
+    }
+
+    /**
+     * Returns the item at a specified index in a sequence or the default item
+     * if the index is out of range.
+     * <p>
+     * <img width="640" src="https://raw.github.com/wiki/Netflix/RxJava/images/rx-operators/elementAtOrDefault.png">
+     * 
+     * @param index the zero-based index of the item to retrieve
+     * @param defaultValue the default item
+     * @return an Observable that emits the item at the specified position in
+     *         the source sequence, or the default item if the index is outside
+     *         the bounds of the source sequence
+     * @throws IndexOutOfBoundsException if <code>index</code> is less than 0
+     * @see <a href="https://github.com/Netflix/RxJava/wiki/Filtering-Observables#elementatordefault">RxJava Wiki: elementAtOrDefault()</a>
+     */
+    public Observable<T> elementAtOrDefault(int index, T defaultValue) {
+        return create(OperationElementAt.elementAtOrDefault(this, index, defaultValue));
+    }
+
+    /**
+     * Returns an {@link Observable} that emits <code>true</code> if any item
+     * emitted by the source {@link Observable} satisfies a specified condition,
+     * otherwise <code>false</code>. Note: this always emits <code>false</code>
+     * if the source {@link Observable} is empty.
+     * <p>
+     * In Rx.Net this is the <code>any</code> operator but we renamed it in
+     * RxJava to better match Java naming idioms.
+     * <p>
+     * <img width="640" src="https://raw.github.com/wiki/Netflix/RxJava/images/rx-operators/exists.png">
+     * 
+     * @param predicate the condition to test every item emitted by the source
+     *                  Observable
+     * @return a subscription function for creating the target Observable
+     * @see <a href="https://github.com/Netflix/RxJava/wiki/Conditional-and-Boolean-Operators#exists-and-isempty">RxJava Wiki: exists()</a>
+     * @see <a href="http://msdn.microsoft.com/en-us/library/hh211993.aspx" >MSDN: Observable.Any</a> Note: the description in this page was wrong at the time of this writing.
+     */
+    public Observable<Boolean> exists(Func1<? super T, Boolean> predicate) {
+        return create(OperationAny.exists(this, predicate));
+    }
+
+    /**
+     * Returns an Observable that emits a Boolean that indicates whether the
+     * source Observable emitted a specified item.
+     * <p>
+     * <img width="640" src="https://raw.github.com/wiki/Netflix/RxJava/images/rx-operators/contains.png">
+     * 
+     * @param element the item to search for in the emissions from the source
+     *                Observable
+     * @return an Observable that emits <code>true</code> if the specified item
+     *         is emitted by the source Observable, or <code>false</code> if the
+     *         source Observable completes without emitting that item
+     * @see <a href="https://github.com/Netflix/RxJava/wiki/Conditional-and-Boolean-Operators#contains">RxJava Wiki: contains()</a>
+     * @see <a href="http://msdn.microsoft.com/en-us/library/hh228965.aspx">MSDN: Observable.Contains</a>
+     */
+    public Observable<Boolean> contains(final T element) {
+        return exists(new Func1<T, Boolean>() {
+            public Boolean call(T t1) {
+                return element == null ? t1 == null : element.equals(t1);
+            }
+        });
+    }
+
+    /**
+     * Registers an {@link Action0} to be called when this Observable invokes
+     * {@link Observer#onCompleted onCompleted} or
+     * {@link Observer#onError onError}.
+     * <p>
+     * <img width="640" src="https://raw.github.com/wiki/Netflix/RxJava/images/rx-operators/finallyDo.png">
+     * 
+     * @param action an {@link Action0} to be invoked when the source
+     *               Observable finishes
+     * @return an Observable that emits the same items as the source Observable,
+     *         then invokes the {@link Action0}
+     * @see <a href="https://github.com/Netflix/RxJava/wiki/Observable-Utility-Operators#finallydo">RxJava Wiki: finallyDo()</a>
+     * @see <a href="http://msdn.microsoft.com/en-us/library/hh212133.aspx">MSDN: Observable.Finally</a>
+     */
+    public Observable<T> finallyDo(Action0 action) {
+        return create(OperationFinally.finallyDo(this, action));
+    }
+
+    /**
+     * Creates a new Observable by applying a function that you supply to each
+     * item emitted by the source Observable, where that function returns an
+     * Observable, and then merging those resulting Observables and emitting the
+     * results of this merger.
+     * <p>
+     * <img width="640" src="https://raw.github.com/wiki/Netflix/RxJava/images/rx-operators/flatMap.png">
+     * <p>
+     * Note: {@code mapMany} and {@code flatMap} are equivalent.
+     * 
+     * @param func a function that, when applied to an item emitted by the
+     *             source Observable, returns an Observable
+     * @return an Observable that emits the result of applying the
+     *         transformation function to each item emitted by the source
+     *         Observable and merging the results of the Observables obtained
+     *         from this transformation.
+     * @see <a href="https://github.com/Netflix/RxJava/wiki/Transforming-Observables#mapmany-or-flatmap-and-mapmanydelayerror">RxJava Wiki: flatMap()</a>
+     * @see #mapMany(Func1)
+     */
+    public <R> Observable<R> flatMap(Func1<? super T, ? extends Observable<? extends R>> func) {
+        return mergeMap(func);
+    }
+    
+    /**
+     * Creates a new Observable by applying a function that you supply to each
+     * item emitted by the source Observable, where that function returns an
+     * Observable, and then merging those resulting Observables and emitting the
+     * results of this merger.
+     * <p>
+     * <img width="640" src="https://raw.github.com/wiki/Netflix/RxJava/images/rx-operators/mergeMap.png">
+     * 
+     * @param func a function that, when applied to an item emitted by the
+     *             source Observable, returns an Observable
+     * @return an Observable that emits the result of applying the
+     *         transformation function to each item emitted by the source
+     *         Observable and merging the results of the Observables obtained
+     *         from this transformation.
+     * @see <a href="https://github.com/Netflix/RxJava/wiki/Transforming-Observables#mapmany-or-flatmap-and-mapmanydelayerror">RxJava Wiki: flatMap()</a>
+     * @see #flatMap(Func1)
+     */
+    public <R> Observable<R> mergeMap(Func1<? super T, ? extends Observable<? extends R>> func) {
+        return merge(map(func));
+    }
+    
+    /**
+     * Creates a new Observable by applying a function that you supply to each
+     * item emitted by the source Observable, where that function returns an
+     * Observable, and then concatting those resulting Observables and emitting
+     * the results of this concat.
+     * <p>
+     * <img width="640" src="https://raw.github.com/wiki/Netflix/RxJava/images/rx-operators/concatMap.png">
+     * 
+     * @param func a function that, when applied to an item emitted by the
+     *             source Observable, returns an Observable
+     * @return an Observable that emits the result of applying the
+     *         transformation function to each item emitted by the source
+     *         Observable and concatting the results of the Observables obtained
+     *         from this transformation.
+     */
+    public <R> Observable<R> concatMap(Func1<? super T, ? extends Observable<? extends R>> func) {
+        return concat(map(func));
+    }
+    
+    /**
+     * Creates a new Observable by applying a function that you supply to each
+     * item emitted by the source Observable resulting in an Observable of
+     * Observables. Then a {@link #switchLatest(Observable)} /
+     * {@link #switchOnNext(Observable)} is applied.
+     * <p>
+     * <img width="640" src="https://raw.github.com/wiki/Netflix/RxJava/images/rx-operators/switchMap.png">
+     * 
+     * @param func a function that, when applied to an item emitted by the
+     *             source Observable, returns an Observable
+     * @return an Observable that emits the result of applying the
+     *         transformation function to each item emitted by the source
+     *         Observable and then switch
+     */
+    public <R> Observable<R> switchMap(Func1<? super T, ? extends Observable<? extends R>> func) {
+        return switchOnNext(map(func));
+    }
+
+    /**
+     * Filter items emitted by an Observable.
+     * <p>
+     * <img width="640" src="https://raw.github.com/wiki/Netflix/RxJava/images/rx-operators/where.png">
+     * 
+     * @param predicate a function that evaluates an item emitted by the source
+     *                  Observable, returning {@code true} if it passes the
+     *                  filter
+     * @return an Observable that emits only those items emitted by the source
+     *         Observable that the filter evaluates as {@code true}
+     * @see <a href="https://github.com/Netflix/RxJava/wiki/Filtering-Observables#filter-or-where">RxJava Wiki: where()</a>
+     * @see #filter(Func1)
+     */
+    public Observable<T> where(Func1<? super T, Boolean> predicate) {
+        return filter(predicate);
+    }
+
+    /**
+     * Returns an Observable that applies the given function to each item
+     * emitted by an Observable and emits the results of these function
+     * applications.
+     * <p>
+     * <img width="640" src="https://raw.github.com/wiki/Netflix/RxJava/images/rx-operators/map.png">
+     * 
+     * @param func a function to apply to each item emitted by the Observable
+     * @return an Observable that emits the items from the source Observable,
+     *         transformed by the given function
+     * @see <a href="https://github.com/Netflix/RxJava/wiki/Transforming-Observables#map">RxJava Wiki: map()</a>
+     * @see <a href="http://msdn.microsoft.com/en-us/library/hh244306.aspx">MSDN: Observable.Select</a>
+     */
+    public <R> Observable<R> map(Func1<? super T, ? extends R> func) {
+        return create(OperationMap.map(this, func));
+    }
+
+    /**
+     * Returns an Observable that applies the given function to each item
+     * emitted by an Observable and emits the results of these function
+     * applications.
+     * <p>
+     * <img width="640" src="https://raw.github.com/wiki/Netflix/RxJava/images/rx-operators/mapWithIndex.png">
+     * 
+     * @param func a function to apply to each item emitted by the Observable
+     *             that takes the index of the emitted item as additional
+     *             parameter
+     * @return an Observable that emits the items from the source Observable,
+     *         transformed by the given function
+     * @see <a href="https://github.com/Netflix/RxJava/wiki/Transforming-Observables#mapwithindex">RxJava Wiki: mapWithIndex()</a>
+     * @see <a href="http://msdn.microsoft.com/en-us/library/hh244311.aspx">MSDN: Observable.Select</a>
+     * @deprecated just use zip with {@link Observable#range(int)}
+     */
+    public <R> Observable<R> mapWithIndex(Func2<? super T, Integer, ? extends R> func) {
+        return create(OperationMap.mapWithIndex(this, func));
+    }
+
+    /**
+     * Creates a new Observable by applying a function that you supply to each
+     * item emitted by the source Observable, where that function returns an
+     * Observable, and then merging those resulting Observables and emitting
+     * the results of this merger.
+     * <p>
+     * <img width="640" src="https://raw.github.com/wiki/Netflix/RxJava/images/rx-operators/mapMany.png">
+     * <p>
+     * Note: <code>mapMany</code> and <code>flatMap</code> are equivalent.
+     * 
+     * @param func a function that, when applied to an item emitted by the
+     *             source Observable, returns an Observable
+     * @return an Observable that emits the result of applying the
+     *         transformation function to each item emitted by the source
+     *         Observable and merging the results of the Observables obtained
+     *         from this transformation.
+     * @see <a href="https://github.com/Netflix/RxJava/wiki/Transforming-Observables#mapmany-or-flatmap-and-mapmanydelayerror">RxJava Wiki: mapMany()</a>
+     * @see #flatMap(Func1)
+     * @deprecated
+     */
+    public <R> Observable<R> mapMany(Func1<? super T, ? extends Observable<? extends R>> func) {
+        return mergeMap(func);
+    }
+
+    /**
+     * Turns all of the emissions and notifications from a source Observable
+     * into emissions marked with their original types within
+     * {@link Notification} objects.
+     * <p>
+     * <img width="640" src="https://raw.github.com/wiki/Netflix/RxJava/images/rx-operators/materialize.png">
+     * 
+     * @return an Observable whose items are the result of materializing the
+     *         items and notifications of the source Observable
+     * @see <a href="https://github.com/Netflix/RxJava/wiki/Observable-Utility-Operators#materialize">RxJava Wiki: materialize()</a>
+     * @see <a href="http://msdn.microsoft.com/en-us/library/hh229453.aspx">MSDN: Observable.materialize</a>
+     */
+    public Observable<Notification<T>> materialize() {
+        return create(OperationMaterialize.materialize(this));
+    }
+
+    /**
+     * Asynchronously subscribes and unsubscribes Observers on the specified
+     * {@link Scheduler}.
+     * <p>
+     * <img width="640" src="https://raw.github.com/wiki/Netflix/RxJava/images/rx-operators/subscribeOn.png">
+     * 
+     * @param scheduler the {@link Scheduler} to perform subscription and
+     *                  unsubscription actions on
+     * @return the source Observable modified so that its subscriptions and
+     *         unsubscriptions happen on the specified {@link Scheduler}
+     * @see <a href="https://github.com/Netflix/RxJava/wiki/Observable-Utility-Operators#subscribeon">RxJava Wiki: subscribeOn()</a>
+     */
+    public Observable<T> subscribeOn(Scheduler scheduler) {
+        return create(OperationSubscribeOn.subscribeOn(this, scheduler));
+    }
+
+    /**
+     * Asynchronously notify {@link Observer}s on the specified
+     * {@link Scheduler}.
+     * <p>
+     * <img width="640" src="https://raw.github.com/wiki/Netflix/RxJava/images/rx-operators/observeOn.png">
+     * 
+     * @param scheduler the {@link Scheduler} to notify {@link Observer}s on
+     * @return the source Observable modified so that its {@link Observer}s are
+     *         notified on the specified {@link Scheduler}
+     * @see <a href="https://github.com/Netflix/RxJava/wiki/Observable-Utility-Operators#observeon">RxJava Wiki: observeOn()</a>
+     */
+    public Observable<T> observeOn(Scheduler scheduler) {
+        return create(OperationObserveOn.observeOn(this, scheduler));
+    }
+
+    /**
+     * Returns an Observable that reverses the effect of
+     * {@link #materialize materialize} by transforming the {@link Notification}
+     * objects emitted by the source Observable into the items or notifications
+     * they represent.
+     * <p>
+     * <img width="640" src="https://raw.github.com/wiki/Netflix/RxJava/images/rx-operators/dematerialize.png">
+     * 
+     * @return an Observable that emits the items and notifications embedded in
+     *         the {@link Notification} objects emitted by the source Observable
+     * @throws Throwable if the source Observable is not of type
+     *                   {@code Observable<Notification<T>>}
+     * @see <a href="https://github.com/Netflix/RxJava/wiki/Observable-Utility-Operators#dematerialize">RxJava Wiki: dematerialize()</a>
+     * @see <a href="http://msdn.microsoft.com/en-us/library/hh229047.aspx">MSDN: Observable.dematerialize</a>
+     */
+    @SuppressWarnings("unchecked")
+    public <T2> Observable<T2> dematerialize() {
+        return create(OperationDematerialize.dematerialize((Observable<? extends Notification<? extends T2>>) this));
+    }
+
+    /**
+     * Instruct an Observable to pass control to another Observable rather than
+     * invoking {@link Observer#onError onError} if it encounters an error.
+     * <p>
+     * <img width="640" src="https://raw.github.com/wiki/Netflix/RxJava/images/rx-operators/onErrorResumeNext.png">
+     * <p>
+     * By default, when an Observable encounters an error that prevents it from
+     * emitting the expected item to its {@link Observer}, the Observable
+     * invokes its Observer's <code>onError</code> method, and then quits
+     * without invoking any more of its Observer's methods. The
+     * <code>onErrorResumeNext</code> method changes this behavior. If you pass
+     * a function that returns an Observable (<code>resumeFunction</code>) to
+     * <code>onErrorResumeNext</code>, if the original Observable encounters an
+     * error, instead of invoking its Observer's <code>onError</code> method, it
+     * will instead relinquish control to the Observable returned from
+     * <code>resumeFunction</code>, which will invoke the Observer's
+     * {@link Observer#onNext onNext} method if it is able to do so. In such a
+     * case, because no Observable necessarily invokes <code>onError</code>, the
+     * Observer may never know that an error happened.
+     * <p>
+     * You can use this to prevent errors from propagating or to supply fallback
+     * data should errors be encountered.
+     * 
+     * @param resumeFunction a function that returns an Observable that will
+     *                       take over if the source Observable encounters an
+     *                       error
+     * @return the original Observable, with appropriately modified behavior
+     * @see <a href="https://github.com/Netflix/RxJava/wiki/Error-Handling-Operators#onerrorresumenext">RxJava Wiki: onErrorResumeNext()</a>
+     */
+    public Observable<T> onErrorResumeNext(final Func1<Throwable, ? extends Observable<? extends T>> resumeFunction) {
+        return create(OperationOnErrorResumeNextViaFunction.onErrorResumeNextViaFunction(this, resumeFunction));
+    }
+
+    /**
+     * Instruct an Observable to pass control to another Observable rather than
+     * invoking {@link Observer#onError onError} if it encounters an error.
+     * <p>
+     * <img width="640" src="https://raw.github.com/wiki/Netflix/RxJava/images/rx-operators/onErrorResumeNext.png">
+     * <p>
+     * By default, when an Observable encounters an error that prevents it from
+     * emitting the expected item to its {@link Observer}, the Observable
+     * invokes its Observer's <code>onError</code> method, and then quits
+     * without invoking any more of its Observer's methods. The
+     * <code>onErrorResumeNext</code> method changes this behavior. If you pass
+     * another Observable (<code>resumeSequence</code>) to an Observable's
+     * <code>onErrorResumeNext</code> method, if the original Observable
+     * encounters an error, instead of invoking its Observer's
+     * <code>onError</code> method, it will instead relinquish control to
+     * <code>resumeSequence</code> which will invoke the Observer's
+     * {@link Observer#onNext onNext} method if it is able to do so. In such a
+     * case, because no Observable necessarily invokes <code>onError</code>, the
+     * Observer may never know that an error happened.
+     * <p>
+     * You can use this to prevent errors from propagating or to supply fallback
+     * data should errors be encountered.
+     * 
+     * @param resumeSequence a function that returns an Observable that will
+     *                       take over if the source Observable encounters an
+     *                       error
+     * @return the original Observable, with appropriately modified behavior
+     * @see <a href="https://github.com/Netflix/RxJava/wiki/Error-Handling-Operators#onerrorresumenext">RxJava Wiki: onErrorResumeNext()</a>
+     */
+    public Observable<T> onErrorResumeNext(final Observable<? extends T> resumeSequence) {
+        return create(OperationOnErrorResumeNextViaObservable.onErrorResumeNextViaObservable(this, resumeSequence));
+    }
+
+    /**
+     * Instruct an Observable to pass control to another Observable rather than
+     * invoking {@link Observer#onError onError} if it encounters an error of
+     * type {@link java.lang.Exception}.
+     * <p>
+     * This differs from {@link #onErrorResumeNext} in that this one does not
+     * handle {@link java.lang.Throwable} or {@link java.lang.Error} but lets
+     * those continue through.
+     * <p>
+     * <img width="640" src="https://raw.github.com/wiki/Netflix/RxJava/images/rx-operators/onExceptionResumeNextViaObservable.png">
+     * <p>
+     * By default, when an Observable encounters an error that prevents it from
+     * emitting the expected item to its {@link Observer}, the Observable
+     * invokes its Observer's <code>onError</code> method, and then quits
+     * without invoking any more of its Observer's methods. The
+     * <code>onErrorResumeNext</code> method changes this behavior. If you pass
+     * another Observable (<code>resumeSequence</code>) to an Observable's
+     * <code>onErrorResumeNext</code> method, if the original Observable
+     * encounters an error, instead of invoking its Observer's
+     * <code>onError</code> method, it will instead relinquish control to
+     * <code>resumeSequence</code> which will invoke the Observer's
+     * {@link Observer#onNext onNext} method if it is able to do so. In such a
+     * case, because no Observable necessarily invokes <code>onError</code>,
+     * the Observer may never know that an error happened.
+     * <p>
+     * You can use this to prevent errors from propagating or to supply fallback
+     * data should errors be encountered.
+     * 
+     * @param resumeSequence a function that returns an Observable that will
+     *                       take over if the source Observable encounters an
+     *                       error
+     * @return the original Observable, with appropriately modified behavior
+     * @see <a href="https://github.com/Netflix/RxJava/wiki/Error-Handling-Operators#onexceptionresumenextviaobservable">RxJava Wiki: onExceptionResumeNextViaObservable()</a>
+     */
+    public Observable<T> onExceptionResumeNext(final Observable<? extends T> resumeSequence) {
+        return create(OperationOnExceptionResumeNextViaObservable.onExceptionResumeNextViaObservable(this, resumeSequence));
+    }
+
+    /**
+     * Instruct an Observable to emit an item (returned by a specified function)
+     * rather than invoking {@link Observer#onError onError} if it encounters an
+     * error.
+     * <p>
+     * <img width="640" src="https://raw.github.com/wiki/Netflix/RxJava/images/rx-operators/onErrorReturn.png">
+     * <p>
+     * By default, when an Observable encounters an error that prevents it from
+     * emitting the expected item to its {@link Observer}, the Observable
+     * invokes its Observer's <code>onError</code> method, and then quits
+     * without invoking any more of its Observer's methods. The
+     * <code>onErrorReturn</code> method changes this behavior. If you pass a
+     * function (<code>resumeFunction</code>) to an Observable's
+     * <code>onErrorReturn</code> method, if the original Observable encounters
+     * an error, instead of invoking its Observer's <code>onError</code> method,
+     * it will instead emit the return value of <code>resumeFunction</code>.
+     * <p>
+     * You can use this to prevent errors from propagating or to supply fallback
+     * data should errors be encountered.
+     * 
+     * @param resumeFunction a function that returns an item that the new
+     *                       Observable will emit if the source Observable
+     *                       encounters an error
+     * @return the original Observable with appropriately modified behavior
+     * @see <a href="https://github.com/Netflix/RxJava/wiki/Error-Handling-Operators#onerrorreturn">RxJava Wiki: onErrorReturn()</a>
+     */
+    public Observable<T> onErrorReturn(Func1<Throwable, ? extends T> resumeFunction) {
+        return create(OperationOnErrorReturn.onErrorReturn(this, resumeFunction));
+    }
+
+    /**
+     * Returns an Observable that applies a function of your choosing to the
+     * first item emitted by a source Observable, then feeds the result of that
+     * function along with the second item emitted by the source Observable into
+     * the same function, and so on until all items have been emitted by the
+     * source Observable, and emits the final result from the final call to your
+     * function as its sole item.
+     * <p>
+     * <img width="640" src="https://raw.github.com/wiki/Netflix/RxJava/images/rx-operators/reduce.png">
+     * <p>
+     * This technique, which is called "reduce" here, is sometimes called
+     * "aggregate," "fold," "accumulate," "compress," or "inject" in other
+     * programming contexts. Groovy, for instance, has an <code>inject</code>
+     * method that does a similar operation on lists.
+     * 
+     * @param accumulator an accumulator function to be invoked on each item
+     *                    emitted by the source Observable, whose result will
+     *                    be used in the next accumulator call
+     * @return an Observable that emits a single item that is the result of
+     *         accumulating the output from the source Observable
+     * @throws IllegalArgumentException if the source Observable emits no items
+     * @see <a href="https://github.com/Netflix/RxJava/wiki/Mathematical-and-Aggregate-Operators#reduce">RxJava Wiki: reduce()</a>
+     * @see <a href="http://msdn.microsoft.com/en-us/library/hh229154.aspx">MSDN: Observable.Aggregate</a>
+     * @see <a href="http://en.wikipedia.org/wiki/Fold_(higher-order_function)">Wikipedia: Fold (higher-order function)</a>
+     */
+    public Observable<T> reduce(Func2<T, T, T> accumulator) {
+        /*
+         * Discussion and confirmation of implementation at https://github.com/Netflix/RxJava/issues/423#issuecomment-27642532
+         * 
+         * It should use last() not takeLast(1) since it needs to emit an error if the sequence is empty.
+         */
+        return create(OperationScan.scan(this, accumulator)).last();
+    }
+
+    /**
+     * Returns an Observable emits the count of the total number of items
+     * emitted by the source Observable.
+     * <p>
+     * <img width="640" src="https://raw.github.com/wiki/Netflix/RxJava/images/rx-operators/count.png">
+     * 
+     * @return an Observable that emits the number of elements emitted by the
+     *         source Observable as its single item
+     * @see <a href="https://github.com/Netflix/RxJava/wiki/Mathematical-and-Aggregate-Operators#count-and-longcount">RxJava Wiki: count()</a>
+     * @see <a href="http://msdn.microsoft.com/en-us/library/hh229470.aspx">MSDN: Observable.Count</a>
+     * @see #longCount()
+     */
+    public Observable<Integer> count() {
+        return reduce(0, new Func2<Integer, T, Integer>() {
+            @Override
+            public Integer call(Integer t1, T t2) {
+                return t1 + 1;
+            }
+        });
+    }
+
+    /**
+     * Returns an Observable that emits the sum of all the Integers emitted by
+     * the source Observable.
+     * <p>
+     * <img width="640" src="https://raw.github.com/wiki/Netflix/RxJava/images/rx-operators/sum.png">
+     * 
+     * @param source source Observable to compute the sum of
+     * @return an Observable that emits the sum of all the Integers emitted by
+     *         the source Observable as its single item
+     * @see <a href="https://github.com/Netflix/RxJava/wiki/Mathematical-and-Aggregate-Operators#sum">RxJava Wiki: sum()</a>
+     * @see <a href="http://msdn.microsoft.com/en-us/library/system.reactive.linq.observable.sum.aspx">MSDN: Observable.Sum</a>
+     */
+    public static Observable<Integer> sumInteger(Observable<Integer> source) {
+        return OperationSum.sum(source);
+    }
+    
+    @Deprecated
+    public static Observable<Integer> sum(Observable<Integer> source) {
+        return OperationSum.sum(source);
+    }
+
+    /**
+     * Returns an Observable that emits the sum of all the Longs emitted by the
+     * source Observable.
+     * <p>
+     * <img width="640" src="https://raw.github.com/wiki/Netflix/RxJava/images/rx-operators/sum.png">
+     * 
+     * @param source source Observable to compute the sum of
+     * @return an Observable that emits the sum of all the Longs emitted by the
+     *         source Observable as its single item
+     * @see <a href="https://github.com/Netflix/RxJava/wiki/Mathematical-and-Aggregate-Operators#sum">RxJava Wiki: sumLongs()</a>
+     * @see <a href="http://msdn.microsoft.com/en-us/library/system.reactive.linq.observable.sum.aspx">MSDN: Observable.Sum</a>
+     */
+    public static Observable<Long> sumLong(Observable<Long> source) {
+        return OperationSum.sumLongs(source);
+    }
+
+    /**
+     * Returns an Observable that emits the sum of all the Floats emitted by the
+     * source Observable.
+     * <p>
+     * <img width="640" src="https://raw.github.com/wiki/Netflix/RxJava/images/rx-operators/sum.png">
+     * 
+     * @param source source Observable to compute the sum of
+     * @return an Observable that emits the sum of all the Floats emitted by the
+     *         source Observable as its single item
+     * @see <a href="https://github.com/Netflix/RxJava/wiki/Mathematical-and-Aggregate-Operators#sum">RxJava Wiki: sumFloats()</a>
+     * @see <a href="http://msdn.microsoft.com/en-us/library/system.reactive.linq.observable.sum.aspx">MSDN: Observable.Sum</a>
+     */
+    public static Observable<Float> sumFloat(Observable<Float> source) {
+        return OperationSum.sumFloats(source);
+    }
+
+    /**
+     * Returns an Observable that emits the sum of all the Doubles emitted by
+     * the source Observable.
+     * <p>
+     * <img width="640" src="https://raw.github.com/wiki/Netflix/RxJava/images/rx-operators/sum.png">
+     * 
+     * @param source source Observable to compute the sum of
+     * @return an Observable that emits the sum of all the Doubles emitted by
+     *         the source Observable as its single item
+     * @see <a href="https://github.com/Netflix/RxJava/wiki/Mathematical-and-Aggregate-Operators#sum">RxJava Wiki: sumDoubles()</a>
+     * @see <a href="http://msdn.microsoft.com/en-us/library/system.reactive.linq.observable.sum.aspx">MSDN: Observable.Sum</a>
+     */
+    public static Observable<Double> sumDouble(Observable<Double> source) {
+        return OperationSum.sumDoubles(source);
+    }
+
+    /**
+     * Create an Observable that extracts an integer from each of the items
+     * emitted by the source Observable via a function you specify, and then
+     * emits the sum of these integers.
+     * <p>
+     * <img width="640" src="https://raw.github.com/wiki/Netflix/RxJava/images/rx-operators/sum.f.png">
+     * 
+     * @param valueExtractor the function to extract an integer from each item
+     *                       emitted by the source Observable
+     * @return an Observable that emits the integer sum of the integer values
+     *         corresponding to the items emitted by the source Observable
+     *         transformed by the provided function
+     * @see <a href="https://github.com/Netflix/RxJava/wiki/Mathematical-and-Aggregate-Operators#sum">RxJava Wiki: sumInteger()</a>
+     * @see <a href="http://msdn.microsoft.com/en-us/library/system.reactive.linq.observable.sum.aspx">MSDN: Observable.Sum</a>
+     */
+    public Observable<Integer> sumInteger(Func1<? super T, Integer> valueExtractor) {
+        return create(new OperationSum.SumIntegerExtractor<T>(this, valueExtractor));
+    }
+
+    /**
+     * Create an Observable that extracts a long from each of the items emitted
+     * by the source Observable via a function you specify, and then emits the
+     * sum of these longs.
+     * <p>
+     * <img width="640" src="https://raw.github.com/wiki/Netflix/RxJava/images/rx-operators/sum.f.png">
+     * 
+     * @param valueExtractor the function to extract a long from each item
+     *                       emitted by the source Observable
+     * @return an Observable that emits the long sum of the integer values
+     *         corresponding to the items emitted by the source Observable
+     *         transformed by the provided function
+     * @see <a href="https://github.com/Netflix/RxJava/wiki/Mathematical-and-Aggregate-Operators#sum">RxJava Wiki: sumLong()</a>
+     * @see <a href="http://msdn.microsoft.com/en-us/library/system.reactive.linq.observable.sum.aspx">MSDN: Observable.Sum</a>
+     */
+    public Observable<Long> sumLong(Func1<? super T, Long> valueExtractor) {
+        return create(new OperationSum.SumLongExtractor<T>(this, valueExtractor));
+    }
+
+    /**
+     * Create an Observable that extracts a float from each of the items emitted
+     * by the source Observable via a function you specify, and then emits the
+     * sum of these floats.
+     * <p>
+     * <img width="640" src="https://raw.github.com/wiki/Netflix/RxJava/images/rx-operators/sum.f.png">
+     * 
+     * @param valueExtractor the function to extract a float from each item
+     *                       emitted by the source Observable
+     * @return an Observable that emits the float sum of the integer values
+     *         corresponding to the items emitted by the source Observable
+     *         transformed by the provided function
+     * @see <a href="https://github.com/Netflix/RxJava/wiki/Mathematical-and-Aggregate-Operators#sum">RxJava Wiki: sumFloat()</a>
+     * @see <a href="http://msdn.microsoft.com/en-us/library/system.reactive.linq.observable.sum.aspx">MSDN: Observable.Sum</a>
+     */
+    public Observable<Float> sumFloat(Func1<? super T, Float> valueExtractor) {
+        return create(new OperationSum.SumFloatExtractor<T>(this, valueExtractor));
+    }
+
+    /**
+     * Create an Observable that extracts a double from each of the items
+     * emitted by the source Observable via a function you specify, and then
+     * emits the sum of these doubles.
+     * <p>
+     * <img width="640" src="https://raw.github.com/wiki/Netflix/RxJava/images/rx-operators/sum.f.png">
+     * 
+     * @param valueExtractor the function to extract a double from each item
+     *                       emitted by the source Observable
+     * @return an Observable that emits the double sum of the integer values
+     *         corresponding to the items emitted by the source Observable
+     *         transformed by the provided function
+     * @see <a href="https://github.com/Netflix/RxJava/wiki/Mathematical-and-Aggregate-Operators#sum">RxJava Wiki: sumDouble()</a>
+     * @see <a href="http://msdn.microsoft.com/en-us/library/system.reactive.linq.observable.sum.aspx">MSDN: Observable.Sum</a>
+     */
+    public Observable<Double> sumDouble(Func1<? super T, Double> valueExtractor) {
+        return create(new OperationSum.SumDoubleExtractor<T>(this, valueExtractor));
+    }
+    
+    /**
+     * Returns an Observable that computes the average of the Integers emitted
+     * by the source Observable.
+     * <p>
+     * <img width="640" src="https://raw.github.com/wiki/Netflix/RxJava/images/rx-operators/average.png">
+     * 
+     * @param source source observable to compute the average of
+     * @return an Observable that emits the average of all the Integers emitted
+     *         by the source Observable as its single item
+     * @throws IllegalArgumentException if the source Observable emits no items
+     * @see <a href="https://github.com/Netflix/RxJava/wiki/Mathematical-and-Aggregate-Operators#average">RxJava Wiki: average()</a>
+     * @see <a href="http://msdn.microsoft.com/en-us/library/system.reactive.linq.observable.average.aspx">MSDN: Observable.Average</a>
+     */
+    public static Observable<Integer> averageInteger(Observable<Integer> source) {
+        return OperationAverage.average(source);
+    }
+    
+    @Deprecated
+    public static Observable<Integer> average(Observable<Integer> source) {
+        return OperationAverage.average(source);
+    }
+
+    /**
+     * Returns an Observable that computes the average of the Longs emitted by
+     * the source Observable.
+     * <p>
+     * <img width="640" src="https://raw.github.com/wiki/Netflix/RxJava/images/rx-operators/average.png">
+     * 
+     * @param source source Observable to compute the average of
+     * @return an Observable that emits the average of all the Longs emitted by
+     *         the source Observable as its single item
+     * @see <a href="https://github.com/Netflix/RxJava/wiki/Mathematical-and-Aggregate-Operators#average">RxJava Wiki: averageLongs()</a>
+     * @see <a href="http://msdn.microsoft.com/en-us/library/system.reactive.linq.observable.average.aspx">MSDN: Observable.Average</a>
+     */
+    public static Observable<Long> averageLong(Observable<Long> source) {
+        return OperationAverage.averageLongs(source);
+    }
+
+    /**
+     * Returns an Observable that computes the average of the Floats emitted by
+     * the source Observable.
+     * <p>
+     * <img width="640" src="https://raw.github.com/wiki/Netflix/RxJava/images/rx-operators/average.png">
+     * 
+     * @param source source Observable to compute the average of
+     * @return an Observable that emits the average of all the Floats emitted by
+     *         the source Observable as its single item
+     * @see <a href="https://github.com/Netflix/RxJava/wiki/Mathematical-and-Aggregate-Operators#average">RxJava Wiki: averageFloats()</a>
+     * @see <a href="http://msdn.microsoft.com/en-us/library/system.reactive.linq.observable.average.aspx">MSDN: Observable.Average</a>
+     */
+    public static Observable<Float> averageFloat(Observable<Float> source) {
+        return OperationAverage.averageFloats(source);
+    }
+
+    /**
+     * Returns an Observable that emits the average of the Doubles emitted
+     * by the source Observable.
+     * <p>
+     * <img width="640" src="https://raw.github.com/wiki/Netflix/RxJava/images/rx-operators/average.png">
+     * 
+     * @param source source Observable to compute the average of
+     * @return an Observable that emits the average of all the Doubles emitted
+     *         by the source Observable as its single item
+     * @see <a href="https://github.com/Netflix/RxJava/wiki/Mathematical-and-Aggregate-Operators#average">RxJava Wiki: averageDoubles()</a>
+     * @see <a href="http://msdn.microsoft.com/en-us/library/system.reactive.linq.observable.average.aspx">MSDN: Observable.Average</a>
+     */
+    public static Observable<Double> averageDouble(Observable<Double> source) {
+        return OperationAverage.averageDoubles(source);
+    }
+
+    /**
+     * Create an Observable that transforms items emitted by the source
+     * Observable into integers by using a function you provide and then emits
+     * the integer average of the complete sequence of transformed values.
+     * <p>
+     * <img width="640" src="https://raw.github.com/wiki/Netflix/RxJava/images/rx-operators/average.f.png">
+     * 
+     * @param valueExtractor the function to transform an item emitted by the
+     *                       source Observable into an integer
+     * @return an Observable that emits the integer average of the complete
+     *         sequence of items emitted by the source Observable when
+     *         transformed into integers by the specified function
+     * @see <a href="https://github.com/Netflix/RxJava/wiki/Mathematical-and-Aggregate-Operators#average">RxJava Wiki: averageInteger()</a>
+     * @see <a href="http://msdn.microsoft.com/en-us/library/system.reactive.linq.observable.average.aspx">MSDN: Observable.Average</a>
+     */
+    public Observable<Integer> averageInteger(Func1<? super T, Integer> valueExtractor) {
+        return create(new OperationAverage.AverageIntegerExtractor<T>(this, valueExtractor));
+    }
+
+    /**
+     * Create an Observable that transforms items emitted by the source
+     * Observable into longs by using a function you provide and then emits
+     * the long average of the complete sequence of transformed values.
+     * <p>
+     * <img width="640" src="https://raw.github.com/wiki/Netflix/RxJava/images/rx-operators/average.f.png">
+     * 
+     * @param valueExtractor the function to transform an item emitted by the
+     *                       source Observable into a long
+     * @return an Observable that emits the long average of the complete
+     *         sequence of items emitted by the source Observable when
+     *         transformed into longs by the specified function
+     * @see <a href="https://github.com/Netflix/RxJava/wiki/Mathematical-and-Aggregate-Operators#average">RxJava Wiki: averageLong()</a>
+     * @see <a href="http://msdn.microsoft.com/en-us/library/system.reactive.linq.observable.average.aspx">MSDN: Observable.Average</a>
+     */
+    public Observable<Long> averageLong(Func1<? super T, Long> valueExtractor) {
+        return create(new OperationAverage.AverageLongExtractor<T>(this, valueExtractor));
+    }
+
+    /**
+     * Create an Observable that transforms items emitted by the source
+     * Observable into floats by using a function you provide and then emits
+     * the float average of the complete sequence of transformed values.
+     * <p>
+     * <img width="640" src="https://raw.github.com/wiki/Netflix/RxJava/images/rx-operators/average.f.png">
+     * 
+     * @param valueExtractor the function to transform an item emitted by the
+     *                       source Observable into a float
+     * @return an Observable that emits the float average of the complete
+     *         sequence of items emitted by the source Observable when
+     *         transformed into floats by the specified function
+     * @see <a href="https://github.com/Netflix/RxJava/wiki/Mathematical-and-Aggregate-Operators#average">RxJava Wiki: averageFloat()</a>
+     * @see <a href="http://msdn.microsoft.com/en-us/library/system.reactive.linq.observable.average.aspx">MSDN: Observable.Average</a>
+     */
+    public Observable<Float> averageFloat(Func1<? super T, Float> valueExtractor) {
+        return create(new OperationAverage.AverageFloatExtractor<T>(this, valueExtractor));
+    }
+
+    /**
+     * Create an Observable that transforms items emitted by the source
+     * Observable into doubles by using a function you provide and then emits
+     * the double average of the complete sequence of transformed values.
+     * <p>
+     * <img width="640" src="https://raw.github.com/wiki/Netflix/RxJava/images/rx-operators/average.f.png">
+     * 
+     * @param valueExtractor the function to transform an item emitted by the
+     *                       source Observable into a double
+     * @return an Observable that emits the double average of the complete
+     *         sequence of items emitted by the source Observable when
+     *         transformed into doubles by the specified function
+     * @see <a href="https://github.com/Netflix/RxJava/wiki/Mathematical-and-Aggregate-Operators#average">RxJava Wiki: averageDouble()</a>
+     * @see <a href="http://msdn.microsoft.com/en-us/library/system.reactive.linq.observable.average.aspx">MSDN: Observable.Average</a>
+     */
+    public Observable<Double> averageDouble(Func1<? super T, Double> valueExtractor) {
+        return create(new OperationAverage.AverageDoubleExtractor<T>(this, valueExtractor));
+    }
+
+    /**
+     * Returns an Observable that emits the minimum item emitted by the source
+     * Observable. If there is more than one such item, it returns the
+     * last-emitted one.
+     * <p>
+     * <img width="640" src="https://raw.github.com/wiki/Netflix/RxJava/images/rx-operators/min.png">
+     *
+     * @param source an Observable to determine the minimum item of
+     * @return an Observable that emits the minimum item emitted by the source
+     *         Observable
+     * @throws IllegalArgumentException if the source is empty
+     * @see <a href="http://msdn.microsoft.com/en-us/library/hh229715.aspx">MSDN: Observable.Min</a>
+     */
+    public static <T extends Comparable<? super T>> Observable<T> min(Observable<T> source) {
+        return OperationMinMax.min(source);
+    }
+
+    /**
+     * Returns an Observable that emits the minimum item emitted by the source
+     * Observable, according to a specified comparator. If there is more than
+     * one such item, it returns the last-emitted one.
+     * <p>
+     * <img width="640" src="https://raw.github.com/wiki/Netflix/RxJava/images/rx-operators/min.png">
+     *
+     * @param comparator the comparer used to compare elements
+     * @return an Observable that emits the minimum item according to the
+     *         specified comparator
+     * @throws IllegalArgumentException if the source is empty
+     * @see <a href="https://github.com/Netflix/RxJava/wiki/Mathematical-and-Aggregate-Operators#min">RxJava Wiki: min()</a>
+     * @see <a href="http://msdn.microsoft.com/en-us/library/hh229095.aspx">MSDN: Observable.Min</a>
+     */
+    public Observable<T> min(Comparator<? super T> comparator) {
+        return OperationMinMax.min(this, comparator);
+    }
+
+    /**
+     * Returns an Observable that emits a List of items emitted by the source
+     * Observable that have the minimum key value. For a source Observable that
+     * emits no items, the resulting Observable emits an empty List.
+     * <p>
+     * <img width="640" src="https://raw.github.com/wiki/Netflix/RxJava/images/rx-operators/minBy.png">
+     *
+     * @param selector the key selector function
+     * @return an Observable that emits a List of the items from the source
+     *         Observable that had the minimum key value
+     * @see <a href="https://github.com/Netflix/RxJava/wiki/Mathematical-and-Aggregate-Operators#minby">RxJava Wiki: minBy()</a>
+     * @see <a href="http://msdn.microsoft.com/en-us/library/hh228970.aspx">MSDN: Observable.MinBy</a>
+     */
+    public <R extends Comparable<? super R>> Observable<List<T>> minBy(Func1<T, R> selector) {
+        return OperationMinMax.minBy(this, selector);
+    }
+
+    /**
+     * Returns an Observable that emits a List of items emitted by the source
+     * Observable that have the minimum key value according to a given
+     * comparator function. For a source Observable that emits no items, the
+     * resulting Observable emits an empty List.
+     * <p>
+     * <img width="640" src="https://raw.github.com/wiki/Netflix/RxJava/images/rx-operators/minBy.png">
+     *
+     * @param selector the key selector function
+     * @param comparator the comparator used to compare key values
+     * @return an Observable that emits a List of the items emitted by the
+     *         source Observable that had the minimum key value according to the
+     *         specified comparator
+     * @see <a href="https://github.com/Netflix/RxJava/wiki/Mathematical-and-Aggregate-Operators#minby">RxJava Wiki: minBy()</a>
+     * @see <a href="http://msdn.microsoft.com/en-us/library/hh228970.aspx">MSDN: Observable.MinBy</a>
+     */
+    public <R> Observable<List<T>> minBy(Func1<T, R> selector, Comparator<? super R> comparator) {
+        return OperationMinMax.minBy(this, selector, comparator);
+    }
+
+    /**
+     * Returns an Observable that emits the maximum item emitted by the source
+     * Observable. If there is more than one item with the same maximum value,
+     * it emits the last-emitted of these.
+     * <p>
+     * <img width="640" src="https://raw.github.com/wiki/Netflix/RxJava/images/rx-operators/max.png">
+     *
+     * @param source an Observable to scan for the maximum emitted item
+     * @return an Observable that emits this maximum item from the source
+     * @throws IllegalArgumentException if the source is empty
+     * @see <a href="https://github.com/Netflix/RxJava/wiki/Mathematical-and-Aggregate-Operators#max">RxJava Wiki: max()</a>
+     * @see <a href="http://msdn.microsoft.com/en-us/library/hh211837.aspx">MSDN: Observable.Max</a>
+     */
+    public static <T extends Comparable<? super T>> Observable<T> max(Observable<T> source) {
+        return OperationMinMax.max(source);
+    }
+
+    /**
+     * Returns an Observable that emits the maximum item emitted by the source
+     * Observable, according to the specified comparator. If there is more than
+     * one item with the same maximum value, it emits the last-emitted of these.
+     * <p>
+     * <img width="640" src="https://raw.github.com/wiki/Netflix/RxJava/images/rx-operators/max.png">
+     *
+     * @param comparator the comparer used to compare items
+     * @return an Observable that emits the maximum item emitted by the source
+     *         Observable, according to the specified comparator
+     * @throws IllegalArgumentException if the source is empty
+     * @see <a href="https://github.com/Netflix/RxJava/wiki/Mathematical-and-Aggregate-Operators#max">RxJava Wiki: max()</a>
+     * @see <a href="http://msdn.microsoft.com/en-us/library/hh211635.aspx">MSDN: Observable.Max</a>
+     */
+    public Observable<T> max(Comparator<? super T> comparator) {
+        return OperationMinMax.max(this, comparator);
+    }
+
+    /**
+     * Returns an Observable that emits a List of items emitted by the source
+     * Observable that have the maximum key value. For a source Observable that
+     * emits no items, the resulting Observable emits an empty List.
+     * <p>
+     * <img width="640" src="https://raw.github.com/wiki/Netflix/RxJava/images/rx-operators/maxBy.png">
+     *
+     * @param selector the key selector function
+     * @return an Observable that emits a List of those items emitted by the
+     *         source Observable that had the maximum key value
+     * @see <a href="https://github.com/Netflix/RxJava/wiki/Mathematical-and-Aggregate-Operators#maxby">RxJava Wiki: maxBy()</a>
+     * @see <a href="http://msdn.microsoft.com/en-us/library/hh229058.aspx">MSDN: Observable.MaxBy</a>
+     */
+    public <R extends Comparable<? super R>> Observable<List<T>> maxBy(Func1<T, R> selector) {
+        return OperationMinMax.maxBy(this, selector);
+    }
+
+    /**
+     * Returns an Observable that emits a List of items emitted by the source
+     * Observable that have the maximum key value according to a specified
+     * comparator. For a source Observable that emits no items, the resulting
+     * Observable emits an empty List.
+     * <p>
+     * <img width="640" src="https://raw.github.com/wiki/Netflix/RxJava/images/rx-operators/maxBy.png">
+     *
+     * @param selector the key selector function
+     * @param comparator the comparator used to compare key values
+     * @return an Observable that emits a List of those items emitted by the
+     *         source Observable that had the maximum key value according to the
+     *         specified comparator
+     * @see <a href="https://github.com/Netflix/RxJava/wiki/Mathematical-and-Aggregate-Operators#maxby">RxJava Wiki: maxBy()</a>
+     * @see <a href="http://msdn.microsoft.com/en-us/library/hh244330.aspx">MSDN: Observable.MaxBy</a>
+     */
+    public <R> Observable<List<T>> maxBy(Func1<T, R> selector, Comparator<? super R> comparator) {
+        return OperationMinMax.maxBy(this, selector, comparator);
+    }
+
+    /**
+     * Returns a {@link ConnectableObservable} that shares a single subscription
+     * to the underlying Observable that will replay all of its items and
+     * notifications to any future {@link Observer}.
+     * <p>
+     * <img width="640" src="https://raw.github.com/wiki/Netflix/RxJava/images/rx-operators/replay.png">
+     * 
+     * @return a {@link ConnectableObservable} that upon connection causes the
+     *         source Observable to emit items to its {@link Observer}s
+     * @see <a href="https://github.com/Netflix/RxJava/wiki/Connectable-Observable-Operators#observablereplay">RxJava Wiki: replay()</a>
+     */
+    public ConnectableObservable<T> replay() {
+        return OperationMulticast.multicast(this, ReplaySubject.<T> create());
+    }
+    
+    /**
+     * Returns a {@link ConnectableObservable} that shares a single subscription
+     * to the underlying Observable that will replay all of its items and
+     * notifications to any future {@link Observer} on the given scheduler.
+     * <p>
+     * <img width="640" src="https://raw.github.com/wiki/Netflix/RxJava/images/rx-operators/replay.s.png">
+     *
+     * @param scheduler the scheduler on which the Observers will observe the
+     *                  emitted items
+     * @return a {@link ConnectableObservable} that shares a single subscription
+     *         to the source Observable that will replay all of its items and
+     *         notifications to any future {@link Observer} on the given
+     *         scheduler
+     * @see <a href="https://github.com/Netflix/RxJava/wiki/Connectable-Observable-Operators#observablereplay">RxJava Wiki: replay()</a>
+     * @see <a href="http://msdn.microsoft.com/en-us/library/hh211699.aspx">MSDN: Observable.Replay</a>
+     */
+    public ConnectableObservable<T> replay(Scheduler scheduler) {
+         return OperationMulticast.multicast(this, OperationReplay.createScheduledSubject(ReplaySubject.<T>create(), scheduler));
+    }
+
+    /**
+     * Returns a connectable observable sequence that shares a single
+     * subscription to the source Observable that replays at most
+     * {@code bufferSize} items emitted by that Observable.
+     * <p>
+     * <img width="640" src="https://raw.github.com/wiki/Netflix/RxJava/images/rx-operators/replay.n.png">
+     * 
+     * @param bufferSize the buffer size
+     * @return a connectable observable sequence that shares a single 
+     *         subscription to the source Observable and replays at most
+     *         {@code bufferSize} items emitted by that Observable
+     * @see <a href="https://github.com/Netflix/RxJava/wiki/Connectable-Observable-Operators#observablereplay">RxJava Wiki: replay()</a>
+     * @see <a href="http://msdn.microsoft.com/en-us/library/hh211976.aspx">MSDN: Observable.Replay</a>
+     */
+    public ConnectableObservable<T> replay(int bufferSize) {
+        return OperationMulticast.multicast(this, OperationReplay.<T>replayBuffered(bufferSize));
+    }
+
+    /**
+     * Returns a connectable observable sequence that shares a single 
+     * subscription to the source Observable and replays at most
+     * {@code bufferSize} items emitted by that Observable.
+     * <p>
+     * <img width="640" src="https://raw.github.com/wiki/Netflix/RxJava/images/rx-operators/replay.ns.png">
+     * 
+     * @param bufferSize the buffer size
+     * @param scheduler the scheduler on which the Observers will observe the
+     *                  emitted items
+     * @return a connectable observable sequence that shares a single 
+     *         subscription to the source Observable and replays at most
+     *         {@code bufferSize} items emitted by that Observable
+     * @see <a href="https://github.com/Netflix/RxJava/wiki/Connectable-Observable-Operators#observablereplay">RxJava Wiki: replay()</a>
+     * @see <a href="http://msdn.microsoft.com/en-us/library/hh229814.aspx">MSDN: Observable.Replay</a>
+     */
+    public ConnectableObservable<T> replay(int bufferSize, Scheduler scheduler) {
+        return OperationMulticast.multicast(this, 
+                OperationReplay.createScheduledSubject(
+                OperationReplay.<T>replayBuffered(bufferSize), scheduler));
+    }
+    
+    /**
+     * Returns a connectable observable sequence that shares a single 
+     * subscription to the source Observable and replays all items emitted by
+     * that Observable within a time window.
+     * <p>
+     * <img width="640" src="https://raw.github.com/wiki/Netflix/RxJava/images/rx-operators/replay.t.png">
+     * 
+     * @param time the window length
+     * @param unit the window length time unit
+     * @return a connectable observable sequence that shares a single 
+     *         subscription to the source Observable and that replays all items
+     *         emitted by that Observable during the window defined by
+     *         {@code time} and {@code unit}
+     * @see <a href="https://github.com/Netflix/RxJava/wiki/Connectable-Observable-Operators#observablereplay">RxJava Wiki: replay()</a>
+     * @see <a href="http://msdn.microsoft.com/en-us/library/hh229232.aspx">MSDN: Observable.Replay</a>
+     */
+    public ConnectableObservable<T> replay(long time, TimeUnit unit) {
+        return replay(time, unit, Schedulers.threadPoolForComputation());
+    }
+
+    /**
+     * Returns a connectable observable sequence that shares a single 
+     * subscription to the source Observable and replays all items emitted by
+     * that Observable within a time window.
+     * <p>
+     * <img width="640" src="https://raw.github.com/wiki/Netflix/RxJava/images/rx-operators/replay.ts.png">
+     * 
+     * @param time the window length
+     * @param unit the window length time unit
+     * @param scheduler the scheduler that is used as a time source for the
+     *                  window
+     * @return a connectable observable sequence that shares a single 
+     *         subscription to the source Observable and replays all items
+     *         emitted by that Observable within the window defined by
+     *         {@code time} and {@code unit}
+     * @see <a href="https://github.com/Netflix/RxJava/wiki/Connectable-Observable-Operators#observablereplay">RxJava Wiki: replay()</a>
+     * @see <a href="http://msdn.microsoft.com/en-us/library/hh211811.aspx">MSDN: Observable.Replay</a>
+     */
+    public ConnectableObservable<T> replay(long time, TimeUnit unit, Scheduler scheduler) {
+        return OperationMulticast.multicast(this, OperationReplay.<T>replayWindowed(time, unit, -1, scheduler));
+    }
+
+    /**
+     * Returns a connectable observable sequence that shares a single 
+     * subscription to the underlying sequence replaying {@code bufferSize}
+     * notifications within window.
+     * <p>
+     * <img width="640" src="https://raw.github.com/wiki/Netflix/RxJava/images/rx-operators/replay.nt.png">
+     * 
+     * @param bufferSize the buffer size
+     * @param time the window length
+     * @param unit the window length time unit
+     * @return Returns a connectable observable sequence that shares a single 
+     *         subscription to the underlying sequence replaying bufferSize notifications within window
+     * @see <a href="https://github.com/Netflix/RxJava/wiki/Connectable-Observable-Operators#observablereplay">RxJava Wiki: replay()</a>
+     * @see <a href="http://msdn.microsoft.com/en-us/library/hh229874.aspx">MSDN: Observable.Replay</a>
+     */
+    public ConnectableObservable<T> replay(int bufferSize, long time, TimeUnit unit) {
+         return replay(bufferSize, time, unit, Schedulers.threadPoolForComputation());
+    }
+
+    /**
+     * Returns a connectable observable sequence that shares a single 
+     * subscription to the underlying sequence and that replays a maximum of
+     * {@code bufferSize} items that are emitted within the window defined by
+     * {@code time} and {@code unit}.
+     * <p>
+     * <img width="640" src="https://raw.github.com/wiki/Netflix/RxJava/images/rx-operators/replay.nts.png">
+     * 
+     * @param bufferSize the buffer size
+     * @param time the window length
+     * @param unit the window length time unit
+     * @param scheduler the scheduler that is used as a time source for the
+     *                  window
+     * @return a connectable observable sequence that shares a single 
+     *         subscription to the underlying sequence that replays a maximum of
+     *         {@code bufferSize} items that are emitted within the window
+     *         defined by {@code time} and {@code unit}
+     * @see <a href="https://github.com/Netflix/RxJava/wiki/Connectable-Observable-Operators#observablereplay">RxJava Wiki: replay()</a>
+     * @see <a href="http://msdn.microsoft.com/en-us/library/hh211759.aspx">MSDN: Observable.Replay</a>
+     */
+    public ConnectableObservable<T> replay(int bufferSize, long time, TimeUnit unit, Scheduler scheduler) {
+        if (bufferSize < 0) {
+            throw new IllegalArgumentException("bufferSize < 0");
+        }
+        return OperationMulticast.multicast(this, OperationReplay.<T>replayWindowed(time, unit, bufferSize, scheduler));
+    }
+    
+    /**
+     * Returns an observable sequence that is the result of invoking the
+     * selector on a connectable observable sequence that shares a single
+     * subscription to the underlying sequence and starts with initial value.
+     * 
+     * @param <R> the return element type
+     * @param selector the selector function which can use the multicasted 
+     *                 this sequence as many times as needed, without causing 
+     *                 multiple subscriptions to this sequence
+     * @return an observable sequence that is the result of invoking the
+     *         selector on a connectable observable sequence that shares a
+     *         single subscription to the underlying sequence and starts with
+     *         initial value
+     * @see <a href="https://github.com/Netflix/RxJava/wiki/Connectable-Observable-Operators#observablereplay">RxJava Wiki: replay()</a>
+     * @see <a href="http://msdn.microsoft.com/en-us/library/hh229653.aspx">MSDN: Observable.Replay</a>
+     */
+    public <R> Observable<R> replay(Func1<? super Observable<T>, ? extends Observable<R>> selector) {
+        return OperationMulticast.multicast(this, new Func0<Subject<T, T>>() {
+            @Override
+            public Subject<T, T> call() {
+                return ReplaySubject.create();
+            }
+        }, selector);
+    }
+
+    /**
+     * Returns an observable sequence that is the result of invoking the 
+     * selector on a connectable observable sequence that shares a single 
+     * subscription to the underlying sequence replaying all notifications.
+     * 
+     * @param <R> the return element type
+     * @param selector the selector function which can use the multicasted 
+     *                 this sequence as many times as needed, without causing 
+     *                 multiple subscriptions to this sequence
+     * @param scheduler the scheduler where the replay is observed
+     * @return an observable sequence that is the result of invoking the 
+     *         selector on a connectable observable sequence that shares a
+     *         single subscription to the underlying sequence replaying all
+     *         notifications
+     * @see <a href="https://github.com/Netflix/RxJava/wiki/Connectable-Observable-Operators#observablereplay">RxJava Wiki: replay()</a>
+     * @see <a href="http://msdn.microsoft.com/en-us/library/hh211644.aspx">MSDN: Observable.Replay</a>
+     */
+    public <R> Observable<R> replay(Func1<? super Observable<T>, ? extends Observable<R>> selector, final Scheduler scheduler) {
+        return OperationMulticast.multicast(this, new Func0<Subject<T, T>>() {
+            @Override
+            public Subject<T, T> call() {
+                return OperationReplay.createScheduledSubject(ReplaySubject.<T>create(), scheduler);
+            }
+        }, selector);
+    }
+
+    /**
+     * Returns an observable sequence that is the result of invoking the 
+     * selector on a connectable observable sequence that shares a single 
+     * subscription to the underlying sequence replaying {@code bufferSize}
+     * notifications.
+     * 
+     * @param <R> the return element type
+     * @param selector the selector function which can use the multicasted 
+     *                 this sequence as many times as needed, without causing 
+     *                 multiple subscriptions to this sequence
+     * @param bufferSize the buffer size
+     * @return an observable sequence that is the result of invoking the 
+     *         selector on a connectable observable sequence that shares a
+     *         single subscription to the underlying sequence replaying
+     *         {@code bufferSize} notifications
+     * @see <a href="https://github.com/Netflix/RxJava/wiki/Connectable-Observable-Operators#observablereplay">RxJava Wiki: replay()</a>
+     * @see <a href="http://msdn.microsoft.com/en-us/library/hh211675.aspx">MSDN: Observable.Replay</a>
+     */
+    public <R> Observable<R> replay(Func1<? super Observable<T>, ? extends Observable<R>> selector, final int bufferSize) {
+        return OperationMulticast.multicast(this, new Func0<Subject<T, T>>() {
+            @Override
+            public Subject<T, T> call() {
+                return OperationReplay.replayBuffered(bufferSize);
+            }
+        }, selector);
+    }
+
+    /**
+     * Returns an observable sequence that is the result of invoking the 
+     * selector on a connectable observable sequence that shares a single 
+     * subscription to the underlying sequence replaying {@code bufferSize}
+     * notifications.
+     * 
+     * @param <R> the return element type
+     * @param selector the selector function which can use the multicasted 
+     *                 this sequence as many times as needed, without causing 
+     *                 multiple subscriptions to this sequence
+     * @param bufferSize the buffer size
+     * @param scheduler the scheduler where the replay is observed
+     * @return an observable sequence that is the result of invoking the 
+     *         selector on a connectable observable sequence that shares a
+     *         single subscription to the underlying sequence replaying
+     *         {@code bufferSize} notifications
+     * @see <a href="https://github.com/Netflix/RxJava/wiki/Connectable-Observable-Operators#observablereplay">RxJava Wiki: replay()</a>
+     * @see <a href="http://msdn.microsoft.com/en-us/library/hh229928.aspx">MSDN: Observable.Replay</a>
+     */
+    public <R> Observable<R> replay(Func1<? super Observable<T>, ? extends Observable<R>> selector, final int bufferSize, final Scheduler scheduler) {
+        return OperationMulticast.multicast(this, new Func0<Subject<T, T>>() {
+            @Override
+            public Subject<T, T> call() {
+                return OperationReplay.<T>createScheduledSubject(OperationReplay.<T>replayBuffered(bufferSize), scheduler);
+            }
+        }, selector);
+    }
+
+    /**
+     * Returns an observable sequence that is the result of invoking the
+     * selector on a connectable observable sequence that shares a single 
+     * subscription to the underlying sequence replaying all notifications
+     * within window.
+     * 
+     * @param <R> the return element type
+     * @param selector the selector function which can use the multicasted 
+     *                 this sequence as many times as needed, without causing 
+     *                 multiple subscriptions to this sequence
+     * @param time the window length
+     * @param unit the window length time unit
+     * @return an observable sequence that is the result of invoking the
+     *         selector on a connectable observable sequence that shares a
+     *         single subscription to the underlying sequence replaying all
+     *         notifications within window
+     * @see <a href="https://github.com/Netflix/RxJava/wiki/Connectable-Observable-Operators#observablereplay">RxJava Wiki: replay()</a>
+     * @see <a href="http://msdn.microsoft.com/en-us/library/hh229526.aspx">MSDN: Observable.Replay</a>
+     */
+    public <R> Observable<R> replay(Func1<? super Observable<T>, ? extends Observable<R>> selector, long time, TimeUnit unit) {
+        return replay(selector, time, unit, Schedulers.threadPoolForComputation());
+    }
+
+    /**
+     * Returns an observable sequence that is the result of invoking the 
+     * selector on a connectable observable sequence that shares a single 
+     * subscription to the underlying sequence replaying all notifications
+     * within window.
+     * 
+     * @param <R> the return element type
+     * @param selector the selector function which can use the multicasted 
+     *                 this sequence as many times as needed, without causing 
+     *                 multiple subscriptions to this sequence
+     * @param time the window length
+     * @param unit the window length time unit
+     * @param scheduler the scheduler that is used as a time source for the
+     *                  window
+     * @return an observable sequence that is the result of invoking the 
+     *         selector on a connectable observable sequence that shares a
+     *         single subscription to the underlying sequence replaying all
+     *         notifications within window
+     * @see <a href="https://github.com/Netflix/RxJava/wiki/Connectable-Observable-Operators#observablereplay">RxJava Wiki: replay()</a>
+     * @see <a href="http://msdn.microsoft.com/en-us/library/hh244327.aspx">MSDN: Observable.Replay</a>
+     */
+    public <R> Observable<R> replay(Func1<? super Observable<T>, ? extends Observable<R>> selector, final long time, final TimeUnit unit, final Scheduler scheduler) {
+        return OperationMulticast.multicast(this, new Func0<Subject<T, T>>() {
+            @Override
+            public Subject<T, T> call() {
+                return OperationReplay.replayWindowed(time, unit, -1, scheduler);
+            }
+        }, selector);
+    }
+
+    /**
+     * Returns an observable sequence that is the result of invoking the 
+     * selector on a connectable observable sequence that shares a single 
+     * subscription to the underlying sequence replaying {@code bufferSize}
+     * notifications within window.
+     * 
+     * @param <R> the return element type
+     * @param selector the selector function which can use the multicasted 
+     *                 this sequence as many times as needed, without causing 
+     *                 multiple subscriptions to this sequence
+     * @param bufferSize the buffer size
+     * @param time the window length
+     * @param unit the window length time unit
+     * @return an observable sequence that is the result of invoking the 
+     *         selector on a connectable observable sequence that shares a
+     *         single subscription to the underlying sequence replaying
+     *         {@code bufferSize} notifications within window
+     * @see <a href="https://github.com/Netflix/RxJava/wiki/Connectable-Observable-Operators#observablereplay">RxJava Wiki: replay()</a>
+     * @see <a href="http://msdn.microsoft.com/en-us/library/hh228952.aspx">MSDN: Observable.Replay</a>
+     */
+    public <R> Observable<R> replay(Func1<? super Observable<T>, ? extends Observable<R>> selector, int bufferSize, long time, TimeUnit unit) {
+        return replay(selector, bufferSize, time, unit, Schedulers.threadPoolForComputation());
+    }
+
+
+    /**
+     * Returns an observable sequence that is the result of invoking the 
+     * selector on a connectable observable sequence that shares a single 
+     * subscription to the underlying sequence replaying {@code bufferSize}
+     * notifications within window.
+     * 
+     * @param <R> the return element type
+     * @param selector the selector function which can use the multicasted 
+     *                 this sequence as many times as needed, without causing 
+     *                 multiple subscriptions to this sequence
+     * @param bufferSize the buffer size
+     * @param time the window length
+     * @param unit the window length time unit
+     * @param scheduler the scheduler which is used as a time source for the
+     *                  window
+     * @return an observable sequence that is the result of invoking the 
+     *         selector on a connectable observable sequence that shares a
+     *         single subscription to the underlying sequence replaying
+     *         {@code bufferSize} notifications within window
+     * @see <a href="https://github.com/Netflix/RxJava/wiki/Connectable-Observable-Operators#observablereplay">RxJava Wiki: replay()</a>
+     * @see <a href="http://msdn.microsoft.com/en-us/library/hh229404.aspx">MSDN: Observable.Replay</a>
+     */
+    public <R> Observable<R> replay(Func1<? super Observable<T>, ? extends Observable<R>> selector, final int bufferSize, final long time, final TimeUnit unit, final Scheduler scheduler) {
+        if (bufferSize < 0) {
+            throw new IllegalArgumentException("bufferSize < 0");
+        }
+        return OperationMulticast.multicast(this, new Func0<Subject<T, T>>() {
+            @Override
+            public Subject<T, T> call() {
+                return OperationReplay.replayWindowed(time, unit, bufferSize, scheduler);
+            }
+        }, selector);
+    }
+    
+    /**
+     * Retry subscription to the source Observable when it calls
+     * <code>onError</code> up to a certain number of retries.
+     * <p>
+     * <img width="640" src="https://raw.github.com/wiki/Netflix/RxJava/images/rx-operators/retry.png">
+     * <p>
+     * If the source Observable calls {@link Observer#onError}, this method will
+     * resubscribe to the source Observable for a maximum of
+     * <code>retryCount</code> resubscriptions.
+     * <p>
+     * Any and all items emitted by the source Observable will be emitted by
+     * the resulting Observable, even those emitted during failed subscriptions.
+     * For example, if an Observable fails at first but emits [1, 2] then
+     * succeeds the second time and emits [1, 2, 3, 4, 5] then the complete
+     * sequence of emissions and notifications would be
+     * [1, 2, 1, 2, 3, 4, 5, <i>onCompleted</i>].
+     * 
+     * @param retryCount number of retry attempts before failing
+     * @return the source Observable modified with retry logic
+     * @see <a href="https://github.com/Netflix/RxJava/wiki/Error-Handling-Operators#retry">RxJava Wiki: retry()</a>
+     */
+    public Observable<T> retry(int retryCount) {
+        return create(OperationRetry.retry(this, retryCount));
+    }
+
+    /**
+     * Retry subscription to the source Observable whenever it calls
+     * <code>onError</code> (infinite retry count).
+     * <p>
+     * <img width="640" src="https://raw.github.com/wiki/Netflix/RxJava/images/rx-operators/retry.png">
+     * <p>
+     * If the source Observable calls {@link Observer#onError}, this method will
+     * resubscribe to the source Observable.
+     * <p>
+     * Any and all items emitted by the source Observable will be emitted by
+     * the resulting Observable, even those emitted during failed subscriptions.
+     * For example, if an Observable fails at first but emits [1, 2] then
+     * succeeds the second time and emits [1, 2, 3, 4, 5] then the complete
+     * sequence of emissions and notifications would be
+     * [1, 2, 1, 2, 3, 4, 5, <i>onCompleted</i>].
+     * 
+     * @return the source Observable modified with retry logic
+     * @see <a href="https://github.com/Netflix/RxJava/wiki/Error-Handling-Operators#retry">RxJava Wiki: retry()</a>
+     */
+    public Observable<T> retry() {
+        return create(OperationRetry.retry(this));
+    }
+
+    /**
+     * This method has similar behavior to {@link #replay} except that this
+     * auto-subscribes to the source Observable rather than returning a
+     * {@link ConnectableObservable}.
+     * <p>
+     * <img width="640" src="https://raw.github.com/wiki/Netflix/RxJava/images/rx-operators/cache.png">
+     * <p>
+     * This is useful when you want an Observable to cache responses and you
+     * can't control the subscribe/unsubscribe behavior of all the
+     * {@link Observer}s.
+     * <p>
+     * When you call {@code cache()}, it does not yet subscribe to the
+     * source Observable. This only happens when {@code subscribe} is called
+     * the first time on the Observable returned by {@code cache()}.
+     * <p>
+     * Note: You sacrifice the ability to unsubscribe from the origin when you
+     * use the <code>cache()</code> operator so be careful not to use this
+     * operator on Observables that emit an infinite or very large number of
+     * items that will use up memory.
+     * 
+     * @return an Observable that, when first subscribed to, caches all of its
+     *         items and notifications for the benefit of subsequent observers
+     * @see <a href="https://github.com/Netflix/RxJava/wiki/Observable-Utility-Operators#cache">RxJava Wiki: cache()</a>
+     */
+    public Observable<T> cache() {
+        return create(OperationCache.cache(this));
+    }
+
+    /**
+     * Perform work in parallel by sharding an {@code Observable<T>} on a
+     * {@link Schedulers#threadPoolForComputation()} {@link Scheduler} and
+     * return an {@code Observable<R>} with the output.
+     * <p>
+     * <img width="640" src="https://raw.github.com/wiki/Netflix/RxJava/images/rx-operators/parallel.png">
+     * 
+     * @param f a {@link Func1} that applies Observable operators to
+     *          {@code Observable<T>} in parallel and returns an
+     *          {@code Observable<R>}
+     * @return an Observable with the output of the {@link Func1} executed on a
+     *         {@link Scheduler}
+     * @see <a href="https://github.com/Netflix/RxJava/wiki/Observable-Utility-Operators#parallel">RxJava Wiki: parallel()</a>
+     */
+    public <R> Observable<R> parallel(Func1<Observable<T>, Observable<R>> f) {
+        return OperationParallel.parallel(this, f);
+    }
+
+    /**
+     * Perform work in parallel by sharding an {@code Observable<T>} on a
+     * {@link Scheduler} and return an {@code Observable<R>} with the output.
+     * <p>
+     * <img width="640" src="https://raw.github.com/wiki/Netflix/RxJava/images/rx-operators/parallel.png">
+     * 
+     * @param f a {@link Func1} that applies Observable operators to
+     *          {@code Observable<T>} in parallel and returns an
+     *          {@code Observable<R>}
+     * @param s a {@link Scheduler} to perform the work on
+     * @return an Observable with the output of the {@link Func1} executed on a
+     *         {@link Scheduler}
+     * @see <a href="https://github.com/Netflix/RxJava/wiki/Observable-Utility-Operators#parallel">RxJava Wiki: parallel()</a>
+     */
+    public <R> Observable<R> parallel(final Func1<Observable<T>, Observable<R>> f, final Scheduler s) {
+        return OperationParallel.parallel(this, f, s);
+    }
+
+    /**
+     * Merges an <code>Observable&lt;Observable&lt;T&gt;&gt;</code> to
+     * <code>Observable&lt;Observable&lt;T&gt;&gt;</code> with the number of
+     * inner Observables defined by <code>parallelObservables</code>.
+     * <p>
+     * For example, if the original
+     * <code>Observable&lt;Observable&lt;T&gt;&gt;</code> has 100 Observables to
+     * be emitted and <code>parallelObservables</code> is 8, the 100 will be
+     * grouped onto 8 output Observables.
+     * <p>
+     * This is a mechanism for efficiently processing <i>n</i> number of
+     * Observables on a smaller <i>m</i> number of resources (typically CPU
+     * cores).
+     * <p>
+     * <img width="640" src="https://raw.github.com/wiki/Netflix/RxJava/images/rx-operators/parallelMerge.png">
+     * 
+     * @param parallelObservables the number of Observables to merge into
+     * @return an Observable of Observables constrained in number by
+     *         <code>parallelObservables</code>
+     * @see <a href="https://github.com/Netflix/RxJava/wiki/Combining-Observables#parallelmerge">RxJava Wiki: parallelMerge()</a>
+     */
+    public static <T> Observable<Observable<T>> parallelMerge(Observable<Observable<T>> source, int parallelObservables) {
+        return OperationParallelMerge.parallelMerge(source, parallelObservables);
+    }
+    
+    /**
+     * Merges an <code>Observable&lt;Observable&lt;T&gt;&gt;</code> to
+     * <code>Observable&lt;Observable&lt;T&gt;&gt;</code> with the number of
+     * inner Observables defined by <code>parallelObservables</code> and runs
+     * each Observable on the defined Scheduler.
+     * <p>
+     * For example, if the original
+     * <code>Observable&lt;Observable&lt;T&gt;&gt;</code> has 100 Observables to
+     * be emitted and <code>parallelObservables</code> is 8, the 100 will be
+     * grouped onto 8 output Observables.
+     * <p>
+     * This is a mechanism for efficiently processing <i>n</i> number of
+     * Observables on a smaller <i>m</i> number of resources (typically CPU
+     * cores).
+     * <p>
+     * <img width="640" src="https://raw.github.com/wiki/Netflix/RxJava/images/rx-operators/parallelMerge.png">
+     * 
+     * @param parallelObservables the number of Observables to merge into
+     * @param scheduler the Scheduler to run each Observable on
+     * @return an Observable of Observables constrained in number by
+     *         <code>parallelObservables</code>
+     * @see <a href="https://github.com/Netflix/RxJava/wiki/Combining-Observables#parallelmerge">RxJava Wiki: parallelMerge()</a>
+     */
+    public static <T> Observable<Observable<T>> parallelMerge(Observable<Observable<T>> source, int parallelObservables, Scheduler scheduler) {
+        return OperationParallelMerge.parallelMerge(source, parallelObservables, scheduler);
+    }
+    
+    /**
+     * Returns a {@link ConnectableObservable}, which waits until its
+     * {@link ConnectableObservable#connect connect} method is called before it
+     * begins emitting items to those {@link Observer}s that have subscribed to
+     * it.
+     * <p>
+     * <img width="640" src="https://raw.github.com/wiki/Netflix/RxJava/images/rx-operators/publishConnect.png">
+     * 
+     * @return a {@link ConnectableObservable} that upon connection causes the
+     *         source Observable to emit items to its {@link Observer}s
+     * @see <a href="https://github.com/Netflix/RxJava/wiki/Connectable-Observable-Operators#observablepublish-and-observablemulticast">RxJava Wiki: publish()</a>
+     */
+    public ConnectableObservable<T> publish() {
+        return OperationMulticast.multicast(this, PublishSubject.<T> create());
+    }
+
+    /**
+     * Returns a {@link ConnectableObservable} that emits only the last item
+     * emitted by the source Observable.
+     * <p>
+     * <img width="640" src="https://raw.github.com/wiki/Netflix/RxJava/images/rx-operators/publishLast.png">
+     * 
+     * @return a {@link ConnectableObservable}
+     * @see <a href="https://github.com/Netflix/RxJava/wiki/Connectable-Observable-Operators#observablepublishlast">RxJava Wiki: publishLast()</a>
+     */
+    public ConnectableObservable<T> publishLast() {
+        return OperationMulticast.multicast(this, AsyncSubject.<T> create());
+    }
+
+    /**
+     * Synonymous with <code>reduce()</code>.
+     * <p>
+     * <img width="640" src="https://raw.github.com/wiki/Netflix/RxJava/images/rx-operators/aggregate.png">
+     *
+     * @see <a href="https://github.com/Netflix/RxJava/wiki/Mathematical-and-Aggregate-Operators#reduce">RxJava Wiki: reduce()</a>
+     * @see #reduce(Func2)
+     * @deprecated use #reduce(Func2)
+     */
+    public Observable<T> aggregate(Func2<T, T, T> accumulator) {
+        return reduce(accumulator);
+    }
+
+    /**
+     * Returns an Observable that applies a function of your choosing to the
+     * first item emitted by a source Observable, then feeds the result of that
+     * function along with the second item emitted by an Observable into the
+     * same function, and so on until all items have been emitted by the source
+     * Observable, emitting the final result from the final call to your
+     * function as its sole item.
+     * <p>
+     * <img width="640" src="https://raw.github.com/wiki/Netflix/RxJava/images/rx-operators/reduceSeed.png">
+     * <p>
+     * This technique, which is called "reduce" here, is sometimec called
+     * "aggregate," "fold," "accumulate," "compress," or "inject" in other
+     * programming contexts. Groovy, for instance, has an <code>inject</code>
+     * method that does a similar operation on lists.
+     * 
+     * @param initialValue the initial (seed) accumulator value
+     * @param accumulator an accumulator function to be invoked on each item
+     *                    emitted by the source Observable, the result of which
+     *                    will be used in the next accumulator call
+     * @return an Observable that emits a single item that is the result of
+     *         accumulating the output from the items emitted by the source
+     *         Observable
+     * @see <a href="https://github.com/Netflix/RxJava/wiki/Mathematical-and-Aggregate-Operators#reduce">RxJava Wiki: reduce()</a>
+     * @see <a href="http://msdn.microsoft.com/en-us/library/hh229154.aspx">MSDN: Observable.Aggregate</a>
+     * @see <a href="http://en.wikipedia.org/wiki/Fold_(higher-order_function)">Wikipedia: Fold (higher-order function)</a>
+     */
+    public <R> Observable<R> reduce(R initialValue, Func2<R, ? super T, R> accumulator) {
+        return create(OperationScan.scan(this, initialValue, accumulator)).takeLast(1);
+    }
+    
+    /**
+     * Collect values into a single mutable data structure.
+     * <p>
+     * A simplified version of `reduce` that does not need to return the state on each pass.
+     * <p>
+     * 
+     * @param state
+     * @param collector
+     * @return
+     */
+    public <R> Observable<R> collect(R state, final Action2<R, ? super T> collector) {
+        Func2<R, T, R> accumulator = new Func2<R, T, R>() {
+
+            @Override
+            public R call(R state, T value) {
+                collector.call(state, value);
+                return state;
+            }
+
+        };
+        return reduce(state, accumulator);
+    }
+    
+    /**
+     * Synonymous with <code>reduce()</code>.
+     * <p>
+     * <img width="640" src="https://raw.github.com/wiki/Netflix/RxJava/images/rx-operators/aggregateSeed.png">
+     * 
+     * @see <a href="https://github.com/Netflix/RxJava/wiki/Mathematical-and-Aggregate-Operators#reduce">RxJava Wiki: reduce()</a>
+     * @see #reduce(Object, Func2)
+     * @deprecated use #reduce(Object, Func2)
+     */
+    public <R> Observable<R> aggregate(R initialValue, Func2<R, ? super T, R> accumulator) {
+        return reduce(initialValue, accumulator);
+    }
+    
+    /**
+     * Returns an Observable that applies a function of your choosing to the
+     * first item emitted by a source Observable, then feeds the result of that
+     * function along with the second item emitted by an Observable into the
+     * same function, and so on until all items have been emitted by the source
+     * Observable, emitting the result of each of these iterations.
+     * <p>
+     * <img width="640" src="https://raw.github.com/wiki/Netflix/RxJava/images/rx-operators/scan.png">
+     * <p>
+     * This sort of function is sometimes called an accumulator.
+     * 
+     * @param accumulator an accumulator function to be invoked on each item
+     *                    emitted by the source Observable, whose result will be
+     *                    emitted to {@link Observer}s via
+     *                    {@link Observer#onNext onNext} and used in the next
+     *                    accumulator call
+     * @return an Observable that emits the results of each call to the
+     *         accumulator function
+     * @see <a href="https://github.com/Netflix/RxJava/wiki/Transforming-Observables#scan">RxJava Wiki: scan()</a>
+     * @see <a href="http://msdn.microsoft.com/en-us/library/hh211665.aspx">MSDN: Observable.Scan</a>
+     */
+    public Observable<T> scan(Func2<T, T, T> accumulator) {
+        return create(OperationScan.scan(this, accumulator));
+    }
+
+    /**
+     * Returns an Observable that emits the results of sampling the items
+     * emitted by the source Observable at a specified time interval.
+     * <p>
+     * <img width="640" src="https://raw.github.com/wiki/Netflix/RxJava/images/rx-operators/sample.png">
+     * 
+     * @param period the sampling rate
+     * @param unit the {@link TimeUnit} in which <code>period</code> is defined
+     * @return an Observable that emits the results of sampling the items
+     *         emitted by the source Observable at the specified time interval
+     * @see <a href="https://github.com/Netflix/RxJava/wiki/Filtering-Observables#sample-or-throttlelast">RxJava Wiki: sample()</a>
+     */
+    public Observable<T> sample(long period, TimeUnit unit) {
+        return create(OperationSample.sample(this, period, unit));
+    }
+
+    /**
+     * Returns an Observable that emits the results of sampling the items
+     * emitted by the source Observable at a specified time interval.
+     * <p>
+     * <img width="640" src="https://raw.github.com/wiki/Netflix/RxJava/images/rx-operators/sample.s.png">
+     * 
+     * @param period the sampling rate
+     * @param unit the {@link TimeUnit} in which <code>period</code> is defined
+     * @param scheduler the {@link Scheduler} to use when sampling
+     * @return an Observable that emits the results of sampling the items
+     *         emitted by the source Observable at the specified time interval
+     * @see <a href="https://github.com/Netflix/RxJava/wiki/Filtering-Observables#sample-or-throttlelast">RxJava Wiki: sample()</a>
+     */
+    public Observable<T> sample(long period, TimeUnit unit, Scheduler scheduler) {
+        return create(OperationSample.sample(this, period, unit, scheduler));
+    }
+    
+    /**
+     * Return an Observable that emits the results of sampling the items emitted
+     * by this Observable when the <code>sampler</code> Observable emits an item
+     * or completes.
+     * <p>
+     * <img width="640" src="https://raw.github.com/wiki/Netflix/RxJava/images/rx-operators/sample.o.png">
+     * 
+     * @param sampler the Observable to use for sampling the source Observable
+     * @return an Observable that emits the results of sampling the items
+     *         emitted by this Observable whenever the <code>sampler</code>
+     *         Observable emits an item or completes
+     * @see <a href="https://github.com/Netflix/RxJava/wiki/Filtering-Observables#sample-or-throttlelast">RxJava Wiki: sample()</a>
+     */
+    public <U> Observable<T> sample(Observable<U> sampler) {
+        return create(new OperationSample.SampleWithObservable<T, U>(this, sampler));
+    }
+    
+    /**
+     * Returns an Observable that applies a function of your choosing to the
+     * first item emitted by a source Observable, then feeds the result of that
+     * function along with the second item emitted by an Observable into the
+     * same function, and so on until all items have been emitted by the source
+     * Observable, emitting the result of each of these iterations.
+     * <p>
+     * <img width="640" src="https://raw.github.com/wiki/Netflix/RxJava/images/rx-operators/scanSeed.png">
+     * <p>
+     * This sort of function is sometimes called an accumulator.
+     * <p>
+     * Note that when you pass a seed to <code>scan()</code> the resulting
+     * Observable will emit that seed as its first emitted item.
+     * 
+     * @param initialValue the initial (seed) accumulator item
+     * @param accumulator an accumulator function to be invoked on each item
+     *                    emitted by the source Observable, whose result will be
+     *                    emitted to {@link Observer}s via
+     *                    {@link Observer#onNext onNext} and used in the next
+     *                    accumulator call
+     * @return an Observable that emits the results of each call to the
+     *         accumulator function
+     * @see <a href="https://github.com/Netflix/RxJava/wiki/Transforming-Observables#scan">RxJava Wiki: scan()</a>
+     * @see <a href="http://msdn.microsoft.com/en-us/library/hh211665.aspx">MSDN: Observable.Scan</a>
+     */
+    public <R> Observable<R> scan(R initialValue, Func2<R, ? super T, R> accumulator) {
+        return create(OperationScan.scan(this, initialValue, accumulator));
+    }
+
+    /**
+     * Returns an Observable that emits a Boolean that indicates whether all of
+     * the items emitted by the source Observable satisfy a condition.
+     * <p>
+     * <img width="640" src="https://raw.github.com/wiki/Netflix/RxJava/images/rx-operators/all.png">
+     * 
+     * @param predicate a function that evaluates an item and returns a Boolean
+     * @return an Observable that emits <code>true</code> if all items emitted
+     *         by the source Observable satisfy the predicate; otherwise,
+     *         <code>false</code>
+     * @see <a href="https://github.com/Netflix/RxJava/wiki/Conditional-and-Boolean-Operators#all">RxJava Wiki: all()</a>
+     */
+    public Observable<Boolean> all(Func1<? super T, Boolean> predicate) {
+        return create(OperationAll.all(this, predicate));
+    }
+
+    /**
+     * Returns an Observable that skips the first <code>num</code> items emitted
+     * by the source Observable and emits the remainder.
+     * <p>
+     * <img width="640" src="https://raw.github.com/wiki/Netflix/RxJava/images/rx-operators/skip.png">
+     * 
+     * @param num the number of items to skip
+     * @return an Observable that is identical to the source Observable except
+     *         that it does not emit the first <code>num</code> items that the
+     *         source Observable emits
+     * @see <a href="https://github.com/Netflix/RxJava/wiki/Filtering-Observables#skip">RxJava Wiki: skip()</a>
+     */
+    public Observable<T> skip(int num) {
+        return create(OperationSkip.skip(this, num));
+    }
+
+    /**
+     * Create an Observable that skips values before the given time ellapses.
+     * <p>
+     * <img width="640" src="https://raw.github.com/wiki/Netflix/RxJava/images/rx-operators/skip.t.png">
+     * 
+     * @param time the length of the time window
+     * @param unit the time unit
+     * @return an Observable that skips values before the given time ellapses
+     * @see <a href="https://github.com/Netflix/RxJava/wiki/Filtering-Observables#skip">RxJava Wiki: skip()</a>
+     */
+    public Observable<T> skip(long time, TimeUnit unit) {
+        return skip(time, unit, Schedulers.threadPoolForComputation());
+    }
+ 
+    /**
+     * Create an Observable that skips values before the given time elapses
+     * while waiting on the given scheduler.
+     * <p>
+     * <img width="640" src="https://raw.github.com/wiki/Netflix/RxJava/images/rx-operators/skip.ts.png">
+     * 
+     * @param time the length of the time window
+     * @param unit the time unit
+     * @param scheduler the scheduler where the timed wait happens
+     * @return an Observable that skips values before the given time elapses
+     *         while waiting on the given scheduler
+     * @see <a href="https://github.com/Netflix/RxJava/wiki/Filtering-Observables#skip">RxJava Wiki: skip()</a>
+     */
+    public Observable<T> skip(long time, TimeUnit unit, Scheduler scheduler) {
+        return create(new OperationSkip.SkipTimed<T>(this, time, unit, scheduler));
+    }
+ 
+    /**
+     * If the Observable completes after emitting a single item, return an
+     * Observable containing that item. If it emits more than one item or no
+     * item, throw an IllegalArgumentException.
+     * <p>
+     * <img width="640" src="https://raw.github.com/wiki/Netflix/RxJava/images/rx-operators/single.png">
+     * 
+     * @return an Observable that emits the single item emitted by the source
+     *         Observable that matches the predicate
+     * @throws IllegalArgumentException if the source emits more than one item
+     *                                  or no items
+     * @see <a href="https://github.com/Netflix/RxJava/wiki/Observable-Utility-Operators#single-and-singleordefault">RxJava Wiki: single()</a>
+     * @see MSDN: <code>Observable.singleAsync()</code>
+     */
+    public Observable<T> single() {
+        return create(OperationSingle.<T> single(this));
+    }
+
+    /**
+     * If the Observable completes after emitting a single item that matches a
+     * predicate, return an Observable that emits that item. If the source
+     * Observable emits more than one such item or no such items, throw an
+     * IllegalArgumentException.
+     * <p>
+     * <img width="640" src="https://raw.github.com/wiki/Netflix/RxJava/images/rx-operators/single.p.png">
+     * 
+     * @param predicate a predicate function to evaluate items emitted by the
+     *                  source Observable
+     * @return an Observable that emits the single item emitted by the source
+     *         Observable that matches the predicate
+     * @throws IllegalArgumentException if the source Observable emits more than
+     *                                  one item or no items matching the
+     *                                  predicate
+     * @see <a href="https://github.com/Netflix/RxJava/wiki/Observable-Utility-Operators#single-and-singleordefault">RxJava Wiki: single()</a>
+     * @see MSDN: <code>Observable.singleAsync()</code>
+     */
+    public Observable<T> single(Func1<? super T, Boolean> predicate) {
+        return filter(predicate).single();
+    }
+
+    /**
+     * If the source Observable completes after emitting a single item, return
+     * an Observable that emits that item. If the source Observable is empty,
+     * return an Observable that emits a default item. If the source Observable
+     * emits more than one item, throw an IllegalArgumentException.
+     * <p>
+     * <img width="640" src="https://raw.github.com/wiki/Netflix/RxJava/images/rx-operators/singleOrDefault.png">
+     * 
+     * @param defaultValue a default value to emit if the source Observable
+     *                     emits no item
+     * @return an Observable that emits the single item emitted by the source
+     *         Observable, or default value if the source Observable is empty
+     * @throws IllegalArgumentException if the source emits more than one item
+     * @see <a href="https://github.com/Netflix/RxJava/wiki/Observable-Utility-Operators#single-and-singleordefault">RxJava Wiki: single()</a>
+     * @see MSDN: <code>Observable.singleOrDefaultAsync()</code>
+     */
+    public Observable<T> singleOrDefault(T defaultValue) {
+        return create(OperationSingle.<T> singleOrDefault(this, defaultValue));
+    }
+
+    /**
+     * If the Observable completes after emitting a single item that matches a
+     * predicate, return an Observable that emits that item. If the source
+     * Observable emits no such item, return an Observable that emits a default
+     * item. If the source Observable emits more than one such item, throw an
+     * IllegalArgumentException.
+     * <p>
+     * <img width="640" src="https://raw.github.com/wiki/Netflix/RxJava/images/rx-operators/singleOrDefault.p.png">
+     * 
+     * @param defaultValue a default value to emit if the source Observable
+     *                     emits no matching items
+     * @param predicate a predicate function to evaluate items emitted by the
+     *                  source Observable
+     * @return an Observable that emits the single item emitted by the source
+     *         Observable that matches the predicate, or the default item if no
+     *         emitted item matches the predicate
+     * @throws IllegalArgumentException if the source emits more than one item
+     *                                  matching the predicate
+     * @see <a href="https://github.com/Netflix/RxJava/wiki/Observable-Utility-Operators#single-and-singleordefault">RxJava Wiki: single()</a>
+     * @see MSDN: <code>Observable.singleOrDefaultAsync()</code>
+     */
+    public Observable<T> singleOrDefault(T defaultValue, Func1<? super T, Boolean> predicate) {
+        return filter(predicate).singleOrDefault(defaultValue);
+    }
+
+    /**
+     * Returns an Observable that emits only the very first item emitted by the
+     * source Observable, or an <code>IllegalArgumentException</code> if the
+     * source {@link Observable} is empty.
+     * <p>
+     * <img width="640" src="https://raw.github.com/wiki/Netflix/RxJava/images/rx-operators/first.png">
+     * 
+     * @return an Observable that emits only the very first item from the
+     *         source, or an <code>IllegalArgumentException</code> if the source {@link Observable} is empty.
+     * @see <a href="https://github.com/Netflix/RxJava/wiki/Filtering-Observables#first">RxJava Wiki: first()</a>
+     * @see MSDN: <code>Observable.firstAsync()</code>
+     */
+    public Observable<T> first() {
+        return take(1).single();
+    }
+
+    /**
+     * Returns an Observable that emits only the very first item emitted by the
+     * source Observable that satisfies a given condition, or an
+     * <code>IllegalArgumentException</code> if no such items are emitted.
+     * <p>
+     * <img width="640" src="https://raw.github.com/wiki/Netflix/RxJava/images/rx-operators/firstN.png">
+     * 
+     * @param predicate the condition any source emitted item has to satisfy
+     * @return an Observable that emits only the very first item satisfying the
+     *         given condition from the source, or an <code>IllegalArgumentException</code> if no such items are emitted.
+     * @see <a href="https://github.com/Netflix/RxJava/wiki/Filtering-Observables#first">RxJava Wiki: first()</a>
+     * @see MSDN: <code>Observable.firstAsync()</code>
+     */
+    public Observable<T> first(Func1<? super T, Boolean> predicate) {
+        return takeFirst(predicate).single();
+    }
+
+    /**
+     * Returns an Observable that emits only the very first item emitted by the
+     * source Observable, or a default item.
+     * <p>
+     * <img width="640" src="https://raw.github.com/wiki/Netflix/RxJava/images/rx-operators/firstOrDefault.png">
+     * 
+     * @param defaultValue the default item to emit if the source Observable
+     *                     doesn't emit anything
+     * @return an Observable that emits only the very first item from the
+     *         source, or a default item if the source Observable completes
+     *         without emitting a single item
+     * @see <a href="https://github.com/Netflix/RxJava/wiki/Filtering-Observables#firstordefault">RxJava Wiki: firstOrDefault()</a>
+     * @see MSDN: <code>Observable.firstOrDefaultAsync()</code>
+     */
+    public Observable<T> firstOrDefault(T defaultValue) {
+        return take(1).singleOrDefault(defaultValue);
+    }
+
+    /**
+     * Returns an Observable that emits only the very first item emitted by the
+     * source Observable that satisfies a given condition, or a default item
+     * otherwise.
+     * <p>
+     * <img width="640" src="https://raw.github.com/wiki/Netflix/RxJava/images/rx-operators/firstOrDefaultN.png">
+     * 
+     * @param predicate the condition any source emitted item has to satisfy
+     * @param defaultValue the default item to emit if the source Observable
+     *        doesn't emit anything that satisfies the given condition
+     * @return an Observable that emits only the very first item from the source
+     *         that satisfies the given condition, or a default item otherwise
+     * @see <a href="https://github.com/Netflix/RxJava/wiki/Filtering-Observables#firstordefault">RxJava Wiki: firstOrDefault()</a>
+     * @see MSDN: <code>Observable.firstOrDefaultAsync()</code>
+     */
+    public Observable<T> firstOrDefault(T defaultValue, Func1<? super T, Boolean> predicate) {
+        return takeFirst(predicate).singleOrDefault(defaultValue);
+    }
+
+    /**
+     * Returns an Observable that emits the items emitted by the source
+     * Observable or a specified default item if the source Observable is empty.
+     * <p>
+     * <img width="640" src="https://raw.github.com/wiki/Netflix/RxJava/images/rx-operators/defaultIfEmpty.png">
+     * 
+     * @param defaultValue the item to emit if the source Observable emits no
+     *                     items
+     * @return an Observable that emits either the specified default item if the
+     *         source Observable emits no items, or the items emitted by the
+     *         source Observable
+     * @see <a href="https://github.com/Netflix/RxJava/wiki/Conditional-and-Boolean-Operators#defaultifempty">RxJava Wiki: defaultIfEmpty()</a>
+     * @see <a href="http://msdn.microsoft.com/en-us/library/hh229624.aspx">MSDN: Observable.DefaultIfEmpty</a>
+     */
+    public Observable<T> defaultIfEmpty(T defaultValue) {
+        return create(OperationDefaultIfEmpty.defaultIfEmpty(this, defaultValue));
+    }
+
+    /**
+     * Returns an Observable that emits only the first <code>num</code> items
+     * emitted by the source Observable.
+     * <p>
+     * <img width="640" src="https://raw.github.com/wiki/Netflix/RxJava/images/rx-operators/take.png">
+     * <p>
+     * This method returns an Observable that will invoke a subscribing
+     * {@link Observer}'s {@link Observer#onNext onNext} function a maximum of
+     * <code>num</code> times before invoking
+     * {@link Observer#onCompleted onCompleted}.
+     * 
+     * @param num the number of items to emit
+     * @return an Observable that emits only the first <code>num</code> items
+     *         emitted by the source Observable, or all of the items from the
+     *         source Observable if that Observable emits fewer than
+     *         <code>num</code> items
+     * @see <a href="https://github.com/Netflix/RxJava/wiki/Filtering-Observables#take">RxJava Wiki: take()</a>
+     */
+    public Observable<T> take(final int num) {
+        return create(OperationTake.take(this, num));
+    }
+
+    /**
+     * Create an Observable that emits the emitted items from the source
+     * Observable before the time runs out.
+     * <p>
+     * <img width="640" src="https://raw.github.com/wiki/Netflix/RxJava/images/rx-operators/take.t.png">
+     * 
+     * @param time the length of the time window
+     * @param unit the time unit
+     * @return an Observable that emits the emitted items from the source
+     *         Observable before the time runs out
+     * @see <a href="https://github.com/Netflix/RxJava/wiki/Filtering-Observables#take">RxJava Wiki: take()</a>
+     */
+    public Observable<T> take(long time, TimeUnit unit) {
+        return take(time, unit, Schedulers.threadPoolForComputation());
+    }
+     
+    /**
+     * Create an Observable that emits the emitted items from the source
+     * Observable before the time runs out, waiting on the given scheduler.
+     * <p>
+     * <img width="640" src="https://raw.github.com/wiki/Netflix/RxJava/images/rx-operators/take.ts.png">
+     * 
+     * @param time the length of the time window
+     * @param unit the time unit
+     * @param scheduler the scheduler used for time source
+     * @return an Observable that emits the emitted items from the source
+     *         Observable before the time runs out, waiting on the given
+     *         scheduler
+     * @see <a href="https://github.com/Netflix/RxJava/wiki/Filtering-Observables#take">RxJava Wiki: take()</a>
+     */
+    public Observable<T> take(long time, TimeUnit unit, Scheduler scheduler) {
+        return create(new OperationTake.TakeTimed<T>(this, time, unit, scheduler));
+    }
+ 
+    /**
+     * Returns an Observable that emits items emitted by the source Observable
+     * so long as a specified condition is true.
+     * <p>
+     * <img width="640" src="https://raw.github.com/wiki/Netflix/RxJava/images/rx-operators/takeWhile.png">
+     * 
+     * @param predicate a function that evaluates an item emitted by the source
+     *                  Observable and returns a Boolean
+     * @return an Observable that emits the items from the source Observable so
+     *         long as each item satisfies the condition defined by
+     *         <code>predicate</code>
+     * @see <a href="https://github.com/Netflix/RxJava/wiki/Conditional-and-Boolean-Operators#takewhile-and-takewhilewithindex">RxJava Wiki: takeWhile()</a>
+     */
+    public Observable<T> takeWhile(final Func1<? super T, Boolean> predicate) {
+        return create(OperationTakeWhile.takeWhile(this, predicate));
+    }
+
+    /**
+     * Returns an Observable that emits the items emitted by a source Observable
+     * so long as a given predicate remains true, where the predicate can
+     * operate on both the item and its index relative to the complete sequence
+     * of items.
+     * <p>
+     * <img width="640" src="https://raw.github.com/wiki/Netflix/RxJava/images/rx-operators/takeWhileWithIndex.png">
+     * 
+     * @param predicate a function to test each item emitted by the source
+     *                  Observable for a condition; the second parameter of the
+     *                  function represents the index of the source item
+     * @return an Observable that emits items from the source Observable so long
+     *         as the predicate continues to return <code>true</code> for each
+     *         item, then completes
+     * @see <a href="https://github.com/Netflix/RxJava/wiki/Conditional-and-Boolean-Operators#takewhile-and-takewhilewithindex">RxJava Wiki: takeWhileWithIndex()</a>
+     */
+    public Observable<T> takeWhileWithIndex(final Func2<? super T, ? super Integer, Boolean> predicate) {
+        return create(OperationTakeWhile.takeWhileWithIndex(this, predicate));
+    }
+
+    /**
+     * Returns an Observable that emits only the very first item emitted by the
+     * source Observable.
+     * <p>
+     * <img width="640" src="https://raw.github.com/wiki/Netflix/RxJava/images/rx-operators/takeFirst.png">
+     * 
+     * @return an Observable that emits only the very first item from the
+     *         source, or an empty Observable if the source Observable completes
+     *         without emitting a single item
+     * @deprecated Use <code>take(1)</code> directly.
+     * @see <a href="https://github.com/Netflix/RxJava/wiki/Filtering-Observables#first">RxJava Wiki: first()</a>
+     * @see MSDN: <code>Observable.firstAsync()</code>
+     */
+    @Deprecated
+    public Observable<T> takeFirst() {
+        return take(1);
+    }
+
+    /**
+     * Returns an Observable that emits only the very first item emitted by the
+     * source Observable that satisfies a given condition.
+     * <p>
+     * <img width="640" src="https://raw.github.com/wiki/Netflix/RxJava/images/rx-operators/takeFirstN.png">
+     * 
+     * @param predicate the condition any source emitted item has to satisfy
+     * @return an Observable that emits only the very first item satisfying the
+     *         given condition from the source, or an empty Observable if the
+     *         source Observable completes without emitting a single matching
+     *         item
+     * @see <a href="https://github.com/Netflix/RxJava/wiki/Filtering-Observables#first">RxJava Wiki: first()</a>
+     * @see MSDN: <code>Observable.firstAsync()</code>
+     */
+    public Observable<T> takeFirst(Func1<? super T, Boolean> predicate) {
+        return filter(predicate).take(1);
+    }
+
+    /**
+     * Returns an Observable that emits only the last <code>count</code> items
+     * emitted by the source Observable.
+     * <p>
+     * <img width="640" src="https://raw.github.com/wiki/Netflix/RxJava/images/rx-operators/takeLast.n.png">
+     * 
+     * @param count the number of items to emit from the end of the sequence
+     *              emitted by the source Observable
+     * @return an Observable that emits only the last <code>count</code> items
+     *         emitted by the source Observable
+     * @see <a href="https://github.com/Netflix/RxJava/wiki/Filtering-Observables#takelast">RxJava Wiki: takeLast()</a>
+     */
+    public Observable<T> takeLast(final int count) {
+        return create(OperationTakeLast.takeLast(this, count));
+    }
+
+    /**
+     * Return an Observable which emits the items from the source Observable
+     * that were emitted not before it completed minus a time window.
+     * <p>
+     * <img width="640" src="https://raw.github.com/wiki/Netflix/RxJava/images/rx-operators/takeLast.t.png">
+     * 
+     * @param time the length of the time window, relative to the completion of
+     *             the source Observable
+     * @param unit the time unit
+     * @return an Observable that emits the items from the source Observable
+     *         that were emitted not before it completed minus a time window
+     */
+    public Observable<T> takeLast(long time, TimeUnit unit) {
+        return takeLast(time, unit, Schedulers.threadPoolForComputation());
+    }
+    
+    /**
+     * Return an Observable that emits the items from the source Observable that
+     * were emitted not before the source Observable completed minus a time
+     * window, where the timing information is provided by the given scheduler.
+     * <p>
+     * <img width="640" src="https://raw.github.com/wiki/Netflix/RxJava/images/rx-operators/takeLast.ts.png">
+     * 
+     * @param time the length of the time window, relative to the completion of
+     *             the source Observable
+     * @param unit the time unit
+     * @param scheduler the Scheduler that provides the timestamps for the
+     *                  Observed items
+     * @return an Observable that emits the items from the source Observable
+     *         that were emitted not before it completed minus a time window,
+     *         where the timing information is provided by the given Scheduler
+     */
+    public Observable<T> takeLast(long time, TimeUnit unit, Scheduler scheduler) {
+        return create(OperationTakeLast.takeLast(this, time, unit, scheduler));
+    }
+    
+    /**
+     * Return an Observable that emits at most a specified number of items from
+     * the source Observable that were emitted not before it completed minus a
+     * time window.
+     * <p>
+     * <img width="640" src="https://raw.github.com/wiki/Netflix/RxJava/images/rx-operators/takeLast.tn.png">
+     * 
+     * @param count the maximum number of items to emit
+     * @param time the length of the time window, relative to the completion of
+     *             the source Observable
+     * @param unit the time unit
+     * @return an Observable that emits at most {@code count} items from the
+     *         source Observable which were emitted not before it completed
+     *         minus a time window
+     */
+    public Observable<T> takeLast(int count, long time, TimeUnit unit) {
+        return takeLast(count, time, unit, Schedulers.threadPoolForComputation());
+    }
+
+    /**
+     * Return an Observable that emits at most a specified number of items from
+     * the source Observable that were emitted not before it completed minus a
+     * time window, where the timing information is provided by a given
+     * scheduler.
+     * <p>
+     * <img width="640" src="https://raw.github.com/wiki/Netflix/RxJava/images/rx-operators/takeLast.tns.png">
+     * 
+     * @param count the maximum number of items to emit
+     * @param time the length of the time window, relative to the completion of
+     *             the source Observable
+     * @param unit the time unit
+     * @param scheduler the Scheduler that provides the timestamps for the
+     *                  observed items
+     * @return an Observable that emits at most {@code count} items from the
+     *         source Observable which were emitted not before it completed
+     *         minus a time window, where the timing information is provided by
+     *         the given {@code scheduler}
+     */
+    public Observable<T> takeLast(int count, long time, TimeUnit unit, Scheduler scheduler) {
+        if (count < 0) {
+            throw new IllegalArgumentException("count >= 0 required");
+        }
+        return create(OperationTakeLast.takeLast(this, count, time, unit, scheduler));
+    }
+
+    /**
+     * Return an Observable that emits single List containing the last
+     * {@code count} elements emitted by the source Observable.
+     * <p>
+     * <img width="640" src="https://raw.github.com/wiki/Netflix/RxJava/images/rx-operators/takeLastBuffer.png">
+     * 
+     * @param count the number of items to take last
+     * @return an Observable that emits a single list containing the last
+     *         {@code count} elements emitted by the source Observable
+     */
+    public Observable<List<T>> takeLastBuffer(int count) {
+        return takeLast(count).toList();
+    }
+    
+    /**
+     * Return an Observable that emits single List containing items that were
+     * emitted by the source Observable not before it completed minus a time
+     * window.
+     * <p>
+     * <img width="640" src="https://raw.github.com/wiki/Netflix/RxJava/images/rx-operators/takeLastBuffer.t.png">
+     *
+     * @param time the length of the time window, relative to the completion of
+     *             the source Observable
+     * @param unit the time unit
+     * @return an Observable that emits single list containing items that were
+     *         were emitted by the source Observable not before it completed
+     *         minus a time window
+     */
+    public Observable<List<T>> takeLastBuffer(long time, TimeUnit unit) {
+        return takeLast(time, unit).toList();
+    }
+
+    /**
+     * Return an Observable that emits single List containing items that were
+     * emitted by the source Observable not before it completed minus a time
+     * window, where the timing information is provided by the given Scheduler.
+     * <p>
+     * <img width="640" src="https://raw.github.com/wiki/Netflix/RxJava/images/rx-operators/takeLastBuffer.ts.png">
+     *
+     * @param time the length of the time window, relative to the completion of
+     *             the source Observable
+     * @param unit the time unit
+     * @param scheduler the Scheduler that provides the timestamps for the
+     *                  observed items
+     * @return an Observable that emits single list containing items that were
+     *         were emitted by the source Observable not before it completed
+     *         minus a time window, where the timing information is provided by
+     *         the given scheduler
+     */
+    public Observable<List<T>> takeLastBuffer(long time, TimeUnit unit, Scheduler scheduler) {
+        return takeLast(time, unit, scheduler).toList();
+    }
+
+    /**
+     * Return an Observable that emits a single List containing at most
+     * {@code count} items from the source Observable that were emitted not
+     * before it completed minus a time window.
+     * <p>
+     * <img width="640" src="https://raw.github.com/wiki/Netflix/RxJava/images/rx-operators/takeLastBuffer.tn.png">
+     *
+     * @param count the maximum number of items to emit
+     * @param time the length of the time window, relative to the completion of
+     *             the source Observable
+     * @param unit the time unit
+     * @return an Observable that emits a single List containing at most
+     *         {@code count} items emitted by the source Observable not before
+     *         it completed minus a time window
+     */
+    public Observable<List<T>> takeLastBuffer(int count, long time, TimeUnit unit) {
+        return takeLast(count, time, unit).toList();
+    }
+
+    /**
+     * Return an Observable that emits a single List containing at most
+     * {@code count} items from the source Observable that were emitted not
+     * before it completed minus a time window.
+     * <p>
+     * <img width="640" src="https://raw.github.com/wiki/Netflix/RxJava/images/rx-operators/takeLastBuffer.tns.png">
+     *
+     * @param count the maximum number of items to emit
+     * @param time the length of the time window, relative to the completion of
+     *             the source Observable
+     * @param unit the time unit
+     * @param scheduler the scheduler that provides the timestamps for the
+     *                  observed items
+     * @return an Observable that emits a single List containing at most
+     *         {@code count} items emitted by the source Observable not before
+     *         it completed minus a time window
+     */
+    public Observable<List<T>> takeLastBuffer(int count, long time, TimeUnit unit, Scheduler scheduler) {
+        return takeLast(count, time, unit, scheduler).toList();
+    }
+    
+
+    /**
+     * Returns an Observable that emits the items from the source Observable
+     * only until the <code>other</code> Observable emits an item.
+     * <p>
+     * <img width="640" src="https://raw.github.com/wiki/Netflix/RxJava/images/rx-operators/takeUntil.png">
+     * 
+     * @param other the Observable whose first emitted item will cause
+     *              <code>takeUntil</code> to stop emitting items from the
+     *              source Observable
+     * @param <E> the type of items emitted by <code>other</code>
+     * @return an Observable that emits the items of the source Observable until
+     *         such time as <code>other</code> emits its first item
+     * @see <a href="https://github.com/Netflix/RxJava/wiki/Conditional-and-Boolean-Operators#takeuntil">RxJava Wiki: takeUntil()</a>
+     */
+    public <E> Observable<T> takeUntil(Observable<? extends E> other) {
+        return OperationTakeUntil.takeUntil(this, other);
+    }
+
+    /**
+     * Returns an Observable that bypasses all items from the source Observable
+     * as long as the specified condition holds true, but emits all further
+     * source items as soon as the condition becomes false.
+     * <p>
+     * <img width="640" src="https://raw.github.com/wiki/Netflix/RxJava/images/rx-operators/skipWhileWithIndex.png">
+     * 
+     * @param predicate a function to test each item emitted from the source
+     *                  Observable for a condition. It receives the emitted item
+     *                  as the first parameter and the index of the emitted item
+     *                  as a second parameter.
+     * @return an Observable that emits all items from the source Observable as
+     *         soon as the condition becomes false
+     * @see <a href="https://github.com/Netflix/RxJava/wiki/Conditional-and-Boolean-Operators#skipwhile-and-skipwhilewithindex">RxJava Wiki: skipWhileWithIndex()</a>
+     * @see <a href="http://msdn.microsoft.com/en-us/library/hh211631.aspx">MSDN: Observable.SkipWhile</a>
+     */
+    public Observable<T> skipWhileWithIndex(Func2<? super T, Integer, Boolean> predicate) {
+        return create(OperationSkipWhile.skipWhileWithIndex(this, predicate));
+    }
+
+    /**
+     * Returns an Observable that bypasses all items from the source Observable
+     * as long as a specified condition holds true, but emits all further
+     * source items as soon as the condition becomes false.
+     * <p>
+     * <img width="640" src="https://raw.github.com/wiki/Netflix/RxJava/images/rx-operators/skipWhile.png">
+     * 
+     * @param predicate a function to test each item emitted from the source
+     *                  Observable for a condition
+     * @return an Observable that emits all items from the source Observable as
+     *         soon as the condition becomes false
+     * @see <a href="https://github.com/Netflix/RxJava/wiki/Conditional-and-Boolean-Operators#skipwhile-and-skipwhilewithindex">RxJava Wiki: skipWhile()</a>
+     * @see <a href="http://msdn.microsoft.com/en-us/library/hh229685.aspx">MSDN: Observable.SkipWhile</a>
+     */
+    public Observable<T> skipWhile(Func1<? super T, Boolean> predicate) {
+        return create(OperationSkipWhile.skipWhile(this, predicate));
+    }
+
+    /**
+     * Bypasses a specified number of items at the end of an Observable
+     * sequence.
+     * <p>
+     * This operator accumulates a queue long enough to store the first
+     * <code>count</code> items. As more items are received, items are taken
+     * from the front of the queue and emitted by the returned Observable. This
+     * causes such items to be delayed.
+     * <p>
+     * <img width="640" src="https://raw.github.com/wiki/Netflix/RxJava/images/rx-operators/skipLast.png">
+     * 
+     * @param count number of items to bypass at the end of the source sequence
+     * @return an Observable that emits the items emitted by the source
+     *         Observable except for the bypassed ones at the end
+     * @throws IndexOutOfBoundsException if <code>count</code> is less than zero
+     * @see <a href="https://github.com/Netflix/RxJava/wiki/Filtering-Observables#skiplast">RxJava Wiki: skipLast()</a>
+     * @see <a href="http://msdn.microsoft.com/en-us/library/hh211750.aspx">MSDN: Observable.SkipLast</a>
+     */
+    public Observable<T> skipLast(int count) {
+        return create(OperationSkipLast.skipLast(this, count));
+    }
+
+    /**
+     * Create an Observable that skips values emitted in a time window before
+     * the source completes.
+     * <p>
+     * <img width="640" src="https://raw.github.com/wiki/Netflix/RxJava/images/rx-operators/skipLast.t.png">
+     *
+     * @param time the length of the time window
+     * @param unit the time unit
+     * @return an Observable that skips values emitted in a time window before
+     *         the source completes
+     * @see <a href="https://github.com/Netflix/RxJava/wiki/Filtering-Observables#skiplast">RxJava Wiki: skipLast()</a>
+     * @see <a href="http://msdn.microsoft.com/en-us/library/hh211750.aspx">MSDN: Observable.SkipLast</a>
+     */
+    public Observable<T> skipLast(long time, TimeUnit unit) {
+        return skipLast(time, unit, Schedulers.threadPoolForComputation());
+    }
+    
+    /**
+     * Create an Observable that skips values emitted in a time window before
+     * the source completes by using the given scheduler as time source.
+     * <p>
+     * <img width="640" src="https://raw.github.com/wiki/Netflix/RxJava/images/rx-operators/skipLast.ts.png">
+     *
+     * @param time the length of the time window
+     * @param unit the time unit
+     * @param scheduler the scheduler used for time source
+     * @return an Observable that skips values emitted in a time window before
+     *         the source completes by using the given scheduler as time source
+     * @see <a href="https://github.com/Netflix/RxJava/wiki/Filtering-Observables#skiplast">RxJava Wiki: skipLast()</a>
+     * @see <a href="http://msdn.microsoft.com/en-us/library/hh211750.aspx">MSDN: Observable.SkipLast</a>
+     */
+    public Observable<T> skipLast(long time, TimeUnit unit, Scheduler scheduler) {
+        return create(new OperationSkipLast.SkipLastTimed<T>(this, time, unit, scheduler));
+    }
+ 
+    /**
+     * Returns an Observable that emits a single item, a list composed of all
+     * the items emitted by the source Observable.
+     * <p>
+     * <img width="640" src="https://raw.github.com/wiki/Netflix/RxJava/images/rx-operators/toList.png">
+     * <p>
+     * Normally, an Observable that returns multiple items will do so by
+     * invoking its {@link Observer}'s {@link Observer#onNext onNext} method for
+     * each such item. You can change this behavior, instructing the Observable
+     * to compose a list of all of these items and then to invoke the Observer's
+     * <code>onNext</code> function once, passing it the entire list, by calling
+     * the Observable's <code>toList</code> method prior to calling its
+     * {@link #subscribe} method.
+     * <p>
+     * Be careful not to use this operator on Observables that emit infinite or
+     * very large numbers of items, as you do not have the option to
+     * unsubscribe.
+     * 
+     * @return an Observable that emits a single item: a List containing all of
+     *         the items emitted by the source Observable.
+     * @see <a href="https://github.com/Netflix/RxJava/wiki/Mathematical-and-Aggregate-Operators#tolist">RxJava Wiki: toList()</a>
+     */
+    public Observable<List<T>> toList() {
+        return create(OperationToObservableList.toObservableList(this));
+    }
+
+    /**
+     * Return an Observable that emits the items emitted by the source
+     * Observable, in a sorted order (each item emitted by the Observable must
+     * implement {@link Comparable} with respect to all other items in the
+     * sequence).
+     * <p>
+     * <img width="640" src="https://raw.github.com/wiki/Netflix/RxJava/images/rx-operators/toSortedList.png">
+     * 
+     * @throws ClassCastException if any item emitted by the Observable does not
+     *                            implement {@link Comparable} with respect to
+     *                            all other items emitted by the Observable
+     * @return an Observable that emits the items from the source Observable in
+     *         sorted order
+     * @see <a href="https://github.com/Netflix/RxJava/wiki/Mathematical-and-Aggregate-Operators#tosortedlist">RxJava Wiki: toSortedList()</a>
+     */
+    public Observable<List<T>> toSortedList() {
+        return create(OperationToObservableSortedList.toSortedList(this));
+    }
+
+    /**
+     * Return an Observable that emits the items emitted by the source
+     * Observable, in a sorted order based on a specified comparison function
+     * <p>
+     * <img width="640" src="https://raw.github.com/wiki/Netflix/RxJava/images/rx-operators/toSortedList.f.png">
+     * 
+     * @param sortFunction a function that compares two items emitted by the
+     *                     source Observable and returns an Integer that
+     *                     indicates their sort order
+     * @return an Observable that emits the items from the source Observable in
+     *         sorted order
+     * @see <a href="https://github.com/Netflix/RxJava/wiki/Mathematical-and-Aggregate-Operators#tosortedlist">RxJava Wiki: toSortedList()</a>
+     */
+    public Observable<List<T>> toSortedList(Func2<? super T, ? super T, Integer> sortFunction) {
+        return create(OperationToObservableSortedList.toSortedList(this, sortFunction));
+    }
+
+    /**
+     * Emit a specified set of items before beginning to emit items from the
+     * source Observable.
+     * <p>
+     * <img width="640" src="https://raw.github.com/wiki/Netflix/RxJava/images/rx-operators/startWith.png">
+     * 
+     * @param values Iterable of the items you want the modified Observable to
+     *               emit first
+     * @return an Observable that exhibits the modified behavior
+     * @see <a href="https://github.com/Netflix/RxJava/wiki/Combining-Observables#startwith">RxJava Wiki: startWith()</a>
+     */
+    public Observable<T> startWith(Iterable<T> values) {
+        return concat(Observable.<T> from(values), this);
+    }
+
+    /**
+     * Emit a specified set of items with the specified scheduler before
+     * beginning to emit items from the source Observable.
+     * <p>
+     * <img width="640" src="https://raw.github.com/wiki/Netflix/RxJava/images/rx-operators/startWith.s.png">
+     * 
+     * @param values iterable of the items you want the modified Observable to
+     *               emit first
+     * @param scheduler the scheduler to emit the prepended values on
+     * @return an Observable that exhibits the modified behavior
+     * @see <a href="https://github.com/Netflix/RxJava/wiki/Combining-Observables#startwith">RxJava Wiki: startWith()</a>
+     * @see <a href="http://msdn.microsoft.com/en-us/library/hh229372.aspx">MSDN: Observable.StartWith</a>
+     */
+    public Observable<T> startWith(Iterable<T> values, Scheduler scheduler) {
+        return concat(from(values, scheduler), this);
+    }
+
+    /**
+     * Emit a specified array of items with the specified scheduler before
+     * beginning to emit items from the source Observable.
+     * <p>
+     * <img width="640" src="https://raw.github.com/wiki/Netflix/RxJava/images/rx-operators/startWith.s.png">
+     *
+     * @param values the items you want the modified Observable to emit first
+     * @param scheduler the scheduler to emit the prepended values on
+     * @return an Observable that exhibits the modified behavior
+     * @see <a href="https://github.com/Netflix/RxJava/wiki/Combining-Observables#startwith">RxJava Wiki: startWith()</a>
+     * @see <a href="http://msdn.microsoft.com/en-us/library/hh229372.aspx">MSDN: Observable.StartWith</a>
+     */
+    public Observable<T> startWith(T[] values, Scheduler scheduler) {
+        return startWith(Arrays.asList(values), scheduler);
+    }
+
+    /**
+     * Emit a specified item before beginning to emit items from the source
+     * Observable.
+     * <p>
+     * <img width="640" src="https://raw.github.com/wiki/Netflix/RxJava/images/rx-operators/startWith.png">
+     * 
+     * @param t1 item to emit
+     * @return an Observable that exhibits the modified behavior
+     * @see <a href="https://github.com/Netflix/RxJava/wiki/Combining-Observables#startwith">RxJava Wiki: startWith()</a>
+     */
+    public Observable<T> startWith(T t1) {
+        return concat(Observable.<T> from(t1), this);
+    }
+
+    /**
+     * Emit a specified set of items before beginning to emit items from the
+     * source Observable.
+     * <p>
+     * <img width="640" src="https://raw.github.com/wiki/Netflix/RxJava/images/rx-operators/startWith.png">
+     * 
+     * @param t1 first item to emit
+     * @param t2 second item to emit
+     * @return an Observable that exhibits the modified behavior
+     * @see <a href="https://github.com/Netflix/RxJava/wiki/Combining-Observables#startwith">RxJava Wiki: startWith()</a>
+     */
+    public Observable<T> startWith(T t1, T t2) {
+        return concat(Observable.<T> from(t1, t2), this);
+    }
+
+    /**
+     * Emit a specified set of items before beginning to emit items from the
+     * source Observable.
+     * <p>
+     * <img width="640" src="https://raw.github.com/wiki/Netflix/RxJava/images/rx-operators/startWith.png">
+     * 
+     * @param t1 first item to emit
+     * @param t2 second item to emit
+     * @param t3 third item to emit
+     * @return an Observable that exhibits the modified behavior
+     * @see <a href="https://github.com/Netflix/RxJava/wiki/Combining-Observables#startwith">RxJava Wiki: startWith()</a>
+     */
+    public Observable<T> startWith(T t1, T t2, T t3) {
+        return concat(Observable.<T> from(t1, t2, t3), this);
+    }
+
+    /**
+     * Emit a specified set of items before beginning to emit items from the
+     * source Observable.
+     * <p>
+     * <img width="640" src="https://raw.github.com/wiki/Netflix/RxJava/images/rx-operators/startWith.png">
+     * 
+     * @param t1 first item to emit
+     * @param t2 second item to emit
+     * @param t3 third item to emit
+     * @param t4 fourth item to emit
+     * @return an Observable that exhibits the modified behavior
+     * @see <a href="https://github.com/Netflix/RxJava/wiki/Combining-Observables#startwith">RxJava Wiki: startWith()</a>
+     */
+    public Observable<T> startWith(T t1, T t2, T t3, T t4) {
+        return concat(Observable.<T> from(t1, t2, t3, t4), this);
+    }
+
+    /**
+     * Emit a specified set of items before beginning to emit items from the
+     * source Observable.
+     * <p>
+     * <img width="640" src="https://raw.github.com/wiki/Netflix/RxJava/images/rx-operators/startWith.png">
+     * 
+     * @param t1 first item to emit
+     * @param t2 second item to emit
+     * @param t3 third item to emit
+     * @param t4 fourth item to emit
+     * @param t5 fifth item to emit
+     * @return an Observable that exhibits the modified behavior
+     * @see <a href="https://github.com/Netflix/RxJava/wiki/Combining-Observables#startwith">RxJava Wiki: startWith()</a>
+     */
+    public Observable<T> startWith(T t1, T t2, T t3, T t4, T t5) {
+        return concat(Observable.<T> from(t1, t2, t3, t4, t5), this);
+    }
+
+    /**
+     * Emit a specified set of items before beginning to emit items from the
+     * source Observable.
+     * <p>
+     * <img width="640" src="https://raw.github.com/wiki/Netflix/RxJava/images/rx-operators/startWith.png">
+     * 
+     * @param t1 first item to emit
+     * @param t2 second item to emit
+     * @param t3 third item to emit
+     * @param t4 fourth item to emit
+     * @param t5 fifth item to emit
+     * @param t6 sixth item to emit
+     * @return an Observable that exhibits the modified behavior
+     * @see <a href="https://github.com/Netflix/RxJava/wiki/Combining-Observables#startwith">RxJava Wiki: startWith()</a>
+     */
+    public Observable<T> startWith(T t1, T t2, T t3, T t4, T t5, T t6) {
+        return concat(Observable.<T> from(t1, t2, t3, t4, t5, t6), this);
+    }
+
+    /**
+     * Emit a specified set of items before beginning to emit items from the
+     * source Observable.
+     * <p>
+     * <img width="640" src="https://raw.github.com/wiki/Netflix/RxJava/images/rx-operators/startWith.png">
+     * 
+     * @param t1 first item to emit
+     * @param t2 second item to emit
+     * @param t3 third item to emit
+     * @param t4 fourth item to emit
+     * @param t5 fifth item to emit
+     * @param t6 sixth item to emit
+     * @param t7 seventh item to emit
+     * @return an Observable that exhibits the modified behavior
+     * @see <a href="https://github.com/Netflix/RxJava/wiki/Combining-Observables#startwith">RxJava Wiki: startWith()</a>
+     */
+    public Observable<T> startWith(T t1, T t2, T t3, T t4, T t5, T t6, T t7) {
+        return concat(Observable.<T> from(t1, t2, t3, t4, t5, t6, t7), this);
+    }
+
+    /**
+     * Emit a specified set of items before beginning to emit items from the
+     * source Observable.
+     * <p>
+     * <img width="640" src="https://raw.github.com/wiki/Netflix/RxJava/images/rx-operators/startWith.png">
+     * 
+     * @param t1 first item to emit
+     * @param t2 second item to emit
+     * @param t3 third item to emit
+     * @param t4 fourth item to emit
+     * @param t5 fifth item to emit
+     * @param t6 sixth item to emit
+     * @param t7 seventh item to emit
+     * @param t8 eighth item to emit 
+     * @return an Observable that exhibits the modified behavior
+     * @see <a href="https://github.com/Netflix/RxJava/wiki/Combining-Observables#startwith">RxJava Wiki: startWith()</a>
+     */
+    public Observable<T> startWith(T t1, T t2, T t3, T t4, T t5, T t6, T t7, T t8) {
+        return concat(Observable.<T> from(t1, t2, t3, t4, t5, t6, t7, t8), this);
+    }
+
+    /**
+     * Emit a specified set of items before beginning to emit items from the
+     * source Observable.
+     * <p>
+     * <img width="640" src="https://raw.github.com/wiki/Netflix/RxJava/images/rx-operators/startWith.png">
+     * 
+     * @param t1 first item to emit
+     * @param t2 second item to emit
+     * @param t3 third item to emit
+     * @param t4 fourth item to emit
+     * @param t5 fifth item to emit
+     * @param t6 sixth item to emit
+     * @param t7 seventh item to emit
+     * @param t8 eighth item to emit 
+     * @param t9 ninth item to emit
+     * @return an Observable that exhibits the modified behavior
+     * @see <a href="https://github.com/Netflix/RxJava/wiki/Combining-Observables#startwith">RxJava Wiki: startWith()</a>
+     */
+    public Observable<T> startWith(T t1, T t2, T t3, T t4, T t5, T t6, T t7, T t8, T t9) {
+        return concat(Observable.<T> from(t1, t2, t3, t4, t5, t6, t7, t8, t9), this);
+    }
+
+    /**
+     * Groups the items emitted by an Observable according to a specified
+     * criterion, and emits these grouped items as {@link GroupedObservable}s,
+     * one GroupedObservable per group.
+     * <p>
+     * <img width="640" src="https://raw.github.com/wiki/Netflix/RxJava/images/rx-operators/groupBy.png">
+     * 
+     * @param keySelector a function that extracts the key from an item
+     * @param elementSelector a function to map a source item to an item in a
+     *                        {@link GroupedObservable}
+     * @param <K> the key type
+     * @param <R> the type of items emitted by the resulting
+     *            {@link GroupedObservable}s
+     * @return an Observable that emits {@link GroupedObservable}s, each of
+     *         which corresponds to a unique key value and emits items
+     *         representing items from the source Observable that share that key
+     *         value
+     * @see <a href="https://github.com/Netflix/RxJava/wiki/Transforming-Observables#groupby-and-groupbyuntil">RxJava Wiki: groupBy</a>
+     */
+    public <K, R> Observable<GroupedObservable<K, R>> groupBy(final Func1<? super T, ? extends K> keySelector, final Func1<? super T, ? extends R> elementSelector) {
+        return create(OperationGroupBy.groupBy(this, keySelector, elementSelector));
+    }
+
+    /**
+     * Groups the items emitted by an Observable according to a specified
+     * criterion, and emits these grouped items as {@link GroupedObservable}s,
+     * one GroupedObservable per group.
+     * <p>
+     * <img width="640" src="https://raw.github.com/wiki/Netflix/RxJava/images/rx-operators/groupBy.png">
+     * 
+     * @param keySelector a function that extracts the key for each item
+     * @param <K> the key type
+     * @return an Observable that emits {@link GroupedObservable}s, each of
+     *         which corresponds to a unique key value and emits items
+     *         representing items from the source Observable that share that key
+     *         value
+     * @see <a href="https://github.com/Netflix/RxJava/wiki/Transforming-Observables#groupby-and-groupbyuntil">RxJava Wiki: groupBy</a>
+     */
+    public <K> Observable<GroupedObservable<K, T>> groupBy(final Func1<? super T, ? extends K> keySelector) {
+        return create(OperationGroupBy.groupBy(this, keySelector));
+    }
+
+    /**
+     * Return an Observable that correlates two sequences when they overlap and
+     * groups the results.
+     * <p>
+     * <img width="640" src="https://raw.github.com/wiki/Netflix/RxJava/images/rx-operators/groupJoin.png">
+     * 
+     * @param right the other Observable to correlate items from this Observable
+     *              with
+     * @param leftDuration function that returns an Observable whose emissions
+     *                     indicate the duration of the values of this
+     *                     Observable
+     * @param rightDuration function that returns an Observable whose emissions
+     *                      indicate the duration of the values of the
+     *                      <code>right</code> Observable
+     * @param resultSelector function that takes an item emitted by each source
+     *                       Observable and returns the value to be emitted by
+     *                       the resulting Observable
+     * @return an Observable that emits grouped items based on overlapping
+     *         durations from this and another Observable
+     * @see <a href="https://github.com/Netflix/RxJava/wiki/Combining-Observables#join-and-groupjoin">RxJava Wiiki: groupJoin</a>
+     * @see <a href="http://msdn.microsoft.com/en-us/library/hh244235.aspx">MSDN: Observable.GroupJoin</a>
+     */
+    public <T2, D1, D2, R> Observable<R> groupJoin(Observable<T2> right, Func1<? super T, ? extends Observable<D1>> leftDuration, 
+            Func1<? super T2, ? extends Observable<D2>> rightDuration,
+            Func2<? super T, ? super Observable<T2>, ? extends R> resultSelector) {
+        return create(new OperationGroupJoin<T, T2, D1, D2, R>(this, right, leftDuration, rightDuration, resultSelector));
+    }
+    
+    /**
+     * Returns an Observable that emits <code>true</code> if the source
+     * Observable is empty, otherwise <code>false</code>.
+     * <p>
+     * In Rx.Net this is negated as the <code>any</code> operator but we renamed
+     * this in RxJava to better match Java naming idioms.
+     * <p>
+     * <img width="640" src="https://raw.github.com/wiki/Netflix/RxJava/images/rx-operators/isEmpty.png">
+     * 
+     * @return an Observable that emits a Boolean
+     * @see <a href="https://github.com/Netflix/RxJava/wiki/Conditional-and-Boolean-Operators#exists-and-isempty">RxJava Wiki: isEmpty()</a>
+     * @see <a href= "http://msdn.microsoft.com/en-us/library/hh229905.aspx" >MSDN: Observable.Any</a>
+     */
+    public Observable<Boolean> isEmpty() {
+        return create(OperationAny.isEmpty(this));
+    }
+
+    /**
+     * Returns an Observable that emits the last item emitted by the source or
+     * notifies observers of an <code>IllegalArgumentException</code> if the
+     * source Observable is empty.
+     * <p>
+     * <img width="640" src="https://raw.github.com/wiki/Netflix/RxJava/images/rx-operators/last.png">
+     * 
+     * @return an Observable that emits the last item from the source Observable
+     *         or notifies observers of an error
+     * @see <a href="https://github.com/Netflix/RxJava/wiki/Filtering-Observable-Operators#last">RxJava Wiki: last()</a>
+     * @see MSDN: <code>Observable.lastAsync()</code>
+     */
+    public Observable<T> last() {
+        return takeLast(1).single();
+    }
+
+    /**
+     * Returns an Observable that emits only the last item emitted by the source
+     * Observable that satisfies a given condition, or an
+     * IllegalArgumentException if no such items are emitted.
+     * <p>
+     * <img width="640" src="https://raw.github.com/wiki/Netflix/RxJava/images/rx-operators/last.p.png">
+     * 
+     * @param predicate the condition any source emitted item has to satisfy
+     * @return an Observable that emits only the last item satisfying the given
+     *         condition from the source, or an IllegalArgumentException if no
+     *         such items are emitted
+     * @throws IllegalArgumentException if no such itmes are emmited
+     * @see <a href="https://github.com/Netflix/RxJava/wiki/Filtering-Observable-Operators#last">RxJava Wiki: last()</a>
+     * @see MSDN: <code>Observable.lastAsync()</code>
+     */
+    public Observable<T> last(Func1<? super T, Boolean> predicate) {
+        return filter(predicate).takeLast(1).single();
+    }
+
+    /**
+     * Returns an Observable that emits only the last item emitted by the source
+     * Observable, or a default item if the source is empty.
+     * <p>
+     * <img width="640" src="https://raw.github.com/wiki/Netflix/RxJava/images/rx-operators/lastOrDefault.png">
+     * 
+     * @param defaultValue the default item to emit if the source Observable is
+     *                     empty
+     * @return an Observable that emits only the last item from the source, or a
+     *         default item if the source is empty
+     * @see <a href="https://github.com/Netflix/RxJava/wiki/Filtering-Observables#lastOrDefault">RxJava Wiki: lastOrDefault()</a>
+     * @see MSDN: <code>Observable.lastOrDefaultAsync()</code>
+     */
+    public Observable<T> lastOrDefault(T defaultValue) {
+        return takeLast(1).singleOrDefault(defaultValue);
+    }
+
+    /**
+     * Returns an Observable that emits only the last item emitted by the source
+     * Observable that satisfies a given condition, or a default item otherwise.
+     * <p>
+     * <img width="640" src="https://raw.github.com/wiki/Netflix/RxJava/images/rx-operators/lastOrDefault.p.png">
+     * 
+     * @param defaultValue the default item to emit if the source Observable
+     *                     doesn't emit anything that satisfies the given
+     *                     condition
+     * @param predicate the condition any source emitted item has to satisfy
+     * @return an Observable that emits only the last item from the source that
+     *         satisfies the given condition, or a default item otherwise
+     * @see <a href="https://github.com/Netflix/RxJava/wiki/Filtering-Observables#lastOrDefault">RxJava Wiki: lastOrDefault()</a>
+     * @see MSDN: <code>Observable.lastOrDefaultAsync()</code>
+     */
+    public Observable<T> lastOrDefault(T defaultValue, Func1<? super T, Boolean> predicate) {
+        return filter(predicate).takeLast(1).singleOrDefault(defaultValue);
+    }
+
+    /**
+     * Returns an Observable that counts the total number of items emitted by
+     * the source Observable and emits this count as a 64-bit long.
+     * <p>
+     * <img width="640" src="https://raw.github.com/wiki/Netflix/RxJava/images/rx-operators/longCount.png">
+     * 
+     * @return an Observable that emits the number of items emitted by the
+     *         source Observable as its single, 64-bit long item 
+     * @see <a href="https://github.com/Netflix/RxJava/wiki/Mathematical-and-Aggregate-Operators#count-and-longcount">RxJava Wiki: count()</a>
+     * @see <a href="http://msdn.microsoft.com/en-us/library/hh229120.aspx">MSDN: Observable.LongCount</a>
+     * @see #count()
+     */
+    public Observable<Long> longCount() {
+        return reduce(0L, new Func2<Long, T, Long>() {
+            @Override
+            public Long call(Long t1, T t2) {
+                return t1 + 1;
+            }
+        });
+    }
+    
+    /**
+     * Converts an Observable into a {@link BlockingObservable} (an Observable
+     * with blocking operators).
+     * 
+     * @return a <code>BlockingObservable</code> version of this Observable
+     * @see <a href="https://github.com/Netflix/RxJava/wiki/Blocking-Observable-Operators">RxJava Wiki: Blocking Observable Operators</a>
+     */
+    public BlockingObservable<T> toBlockingObservable() {
+        return BlockingObservable.from(this);
+    }
+
+    /**
+     * Converts the items emitted by an Observable to the specified type.
+     * <p>
+     * <img width="640" src="https://raw.github.com/wiki/Netflix/RxJava/images/rx-operators/cast.png">
+     * 
+     * @param klass the target class type which the items will be converted to
+     * @return an Observable that emits each item from the source Observable
+     *         converted to the specified type
+     * @see <a href="https://github.com/Netflix/RxJava/wiki/Transforming-Observables#cast">RxJava Wiki: cast()</a>
+     * @see <a href="http://msdn.microsoft.com/en-us/library/hh211842.aspx">MSDN: Observable.Cast</a>
+     */
+    public <R> Observable<R> cast(final Class<R> klass) {
+        return create(OperationCast.cast(this, klass));
+    }
+
+    /**
+     * Filters the items emitted by an Observable based on the specified type.
+     * <p>
+     * <img width="640" src="https://raw.github.com/wiki/Netflix/RxJava/images/rx-operators/ofClass.png">
+     * 
+     * @param klass the class type to filter the items emitted by the source
+     *              Observable
+     * @return an Observable that emits items from the source Observable of
+     *         type <code>klass</code>.
+     * @see <a href="https://github.com/Netflix/RxJava/wiki/Filtering-Observables#oftype">RxJava Wiki: ofType()</a>
+     * @see <a href="http://msdn.microsoft.com/en-us/library/hh229380.aspx">MSDN: Observable.OfType</a>
+     */
+    public <R> Observable<R> ofType(final Class<R> klass) {
+        return filter(new Func1<T, Boolean>() {
+            public Boolean call(T t) {
+                return klass.isInstance(t);
+            }
+        }).cast(klass);
+    }
+
+    /**
+     * Ignores all items emitted by an Observable and only calls
+     * <code>onCompleted</code> or <code>onError</code>.
+     * <p>
+     * <img width="640" src="https://raw.github.com/wiki/Netflix/RxJava/images/rx-operators/ignoreElements.png">
+     * 
+     * @return an empty Observable that only calls <code>onCompleted</code> or
+     *         <code>onError</code>
+     * @see <a href="https://github.com/Netflix/RxJava/wiki/Filtering-Observables#ignoreelements">RxJava Wiki: ignoreElements()</a>
+     * @see <a href="http://msdn.microsoft.com/en-us/library/hh229242.aspx">MSDN: Observable.IgnoreElements</a>
+     */
+    public Observable<T> ignoreElements() {
+        return filter(alwaysFalse());
+    }
+
+    /**
+     * Applies a timeout policy for each item emitted by the Observable, using
+     * the specified scheduler to run timeout timers. If the next item isn't
+     * observed within the specified timeout duration starting from its
+     * predecessor, observers are notified of a <code>TimeoutException</code>.
+     * <p>
+     * <img width="640" src="https://raw.github.com/wiki/Netflix/RxJava/images/rx-operators/timeout.1.png">
+     *
+     * @param timeout maximum duration between items before a timeout occurs
+     * @param timeUnit the unit of time which applies to the
+     *                 <code>timeout</code> argument.
+     * @return the source Observable modified to notify observers of a
+     *         <code>TimeoutException</code> in case of a timeout
+     * @see <a href="https://github.com/Netflix/RxJava/wiki/Filtering-Observables#timeout">RxJava Wiki: timeout()</a>
+     * @see <a href="http://msdn.microsoft.com/en-us/library/hh244283.aspx">MSDN: Observable.Timeout</a>
+     */
+    public Observable<T> timeout(long timeout, TimeUnit timeUnit) {
+        return create(OperationTimeout.timeout(this, timeout, timeUnit));
+    }
+
+    /**
+     * Applies a timeout policy for each item emitted by the Observable, using
+     * the specified scheduler to run timeout timers. If the next item isn't
+     * observed within the specified timeout duration starting from its
+     * predecessor, a specified fallback Observable produces future items and
+     * notifications from that point on.
+     * <p>
+     * <img width="640" src="https://raw.github.com/wiki/Netflix/RxJava/images/rx-operators/timeout.2.png">
+     *
+     * @param timeout maximum duration between items before a timeout occurs
+     * @param timeUnit the unit of time which applies to the
+     *                 <code>timeout</code> argument
+     * @param other fallback Observable to use in case of a timeout
+     * @return the source Observable modified to switch to the fallback
+     *         Observable in case of a timeout
+     * @see <a href="https://github.com/Netflix/RxJava/wiki/Filtering-Observables#timeout">RxJava Wiki: timeout()</a>
+     * @see <a href="http://msdn.microsoft.com/en-us/library/hh229512.aspx">MSDN: Observable.Timeout</a>
+     */
+    public Observable<T> timeout(long timeout, TimeUnit timeUnit, Observable<? extends T> other) {
+        return create(OperationTimeout.timeout(this, timeout, timeUnit, other));
+    }
+
+    /**
+     * Applies a timeout policy for each item emitted by the Observable, using
+     * the specified scheduler to run timeout timers. If the next item isn't
+     * observed within the specified timeout duration starting from its
+     * predecessor, the observer is notified of a <code>TimeoutException</code>.
+     * <p>
+     * <img width="640" src="https://raw.github.com/wiki/Netflix/RxJava/images/rx-operators/timeout.1s.png">
+     *
+     * @param timeout maximum duration between items before a timeout occurs
+     * @param timeUnit the unit of time which applies to the
+     *                 <code>timeout</code> argument
+     * @param scheduler Scheduler to run the timeout timers on
+     * @return the source Observable modified to notify observers of a
+     *         <code>TimeoutException</code> in case of a timeout
+     * @see <a href="https://github.com/Netflix/RxJava/wiki/Filtering-Observables#timeout">RxJava Wiki: timeout()</a>
+     * @see <a href="http://msdn.microsoft.com/en-us/library/hh228946.aspx">MSDN: Observable.Timeout</a>
+     */
+    public Observable<T> timeout(long timeout, TimeUnit timeUnit, Scheduler scheduler) {
+        return create(OperationTimeout.timeout(this, timeout, timeUnit, scheduler));
+    }
+
+    /**
+     * Applies a timeout policy for each item emitted by the Observable, using
+     * the specified scheduler to run timeout timers. If the next item isn't
+     * observed within the specified timeout duration starting from its
+     * predecessor, a specified fallback Observable sequence produces future
+     * items and notifications from that point on.
+     * <p>
+     * <img width="640" src="https://raw.github.com/wiki/Netflix/RxJava/images/rx-operators/timeout.2s.png">
+     *
+     * @param timeout maximum duration between items before a timeout occurs
+     * @param timeUnit the unit of time which applies to the
+     *                 <code>timeout</code> argument
+     * @param other Observable to use as the fallback in case of a timeout
+     * @param scheduler Scheduler to run the timeout timers on
+     * @return the source Observable modified so that it will switch to the
+     *         fallback Observable in case of a timeout
+     * @see <a href="https://github.com/Netflix/RxJava/wiki/Filtering-Observables#timeout">RxJava Wiki: timeout()</a>
+     * @see <a href="http://msdn.microsoft.com/en-us/library/hh211676.aspx">MSDN: Observable.Timeout</a>
+     */
+    public Observable<T> timeout(long timeout, TimeUnit timeUnit, Observable<? extends T> other, Scheduler scheduler) {
+        return create(OperationTimeout.timeout(this, timeout, timeUnit, other, scheduler));
+    }
+
+    /**
+     * Records the time interval between consecutive items emitted by an
+     * Observable.
+     * <p>
+     * <img width="640" src="https://raw.github.com/wiki/Netflix/RxJava/images/rx-operators/timeInterval.png">
+     * 
+     * @return an Observable that emits time interval information items
+     * @see <a href="https://github.com/Netflix/RxJava/wiki/Observable-Utility-Operators#timeinterval">RxJava Wiki: timeInterval()</a>
+     * @see <a href="http://msdn.microsoft.com/en-us/library/hh212107.aspx">MSDN: Observable.TimeInterval</a>
+     */
+    public Observable<TimeInterval<T>> timeInterval() {
+        return create(OperationTimeInterval.timeInterval(this));
+    }
+
+    /**
+     * Records the time interval between consecutive items emitted by an
+     * Observable, using the specified Scheduler to compute time intervals.
+     * <p>
+     * <img width="640" src="https://raw.github.com/wiki/Netflix/RxJava/images/rx-operators/timeInterval.s.png">
+     * 
+     * @param scheduler Scheduler used to compute time intervals
+     * @return an Observable that emits time interval information items
+     * @see <a href="https://github.com/Netflix/RxJava/wiki/Observable-Utility-Operators#timeinterval">RxJava Wiki: timeInterval()</a>
+     * @see <a href="http://msdn.microsoft.com/en-us/library/hh212107.aspx">MSDN: Observable.TimeInterval</a>
+     */
+    public Observable<TimeInterval<T>> timeInterval(Scheduler scheduler) {
+        return create(OperationTimeInterval.timeInterval(this, scheduler));
+    }
+
+    /**
+     * Constructs an Observable that creates a dependent resource object.
+     * <p>
+     * <img width="640" src="https://raw.github.com/wiki/Netflix/RxJava/images/rx-operators/using.png">
+     *
+     * @param resourceFactory the factory function to obtain a resource object
+     *                        that depends on the Observable
+     * @param observableFactory the factory function to obtain an Observable
+     * @return the Observable whose lifetime controls the lifetime of the
+     *         dependent resource object
+     * @see <a href="https://github.com/Netflix/RxJava/wiki/Observable-Utility-Operators#using">RxJava Wiki: using()</a>
+     * @see <a href="http://msdn.microsoft.com/en-us/library/hh229585.aspx">MSDN: Observable.Using</a>
+     */
+    public static <T, RESOURCE extends Subscription> Observable<T> using(Func0<RESOURCE> resourceFactory, Func1<RESOURCE, Observable<T>> observableFactory) {
+        return create(OperationUsing.using(resourceFactory, observableFactory));
+    }
+
+    /**
+     * Given multiple Observables, return the one that first emits an item.
+     * <p>
+     * <img width="640" src="https://raw.github.com/wiki/Netflix/RxJava/images/rx-operators/amb.png">
+     *
+     * @param o1 an Observable competing to react first
+     * @param o2 an Observable competing to react first
+     * @return an Observable that reflects whichever of the given Observables
+     *         reacted first
+     * @see <a href="https://github.com/Netflix/RxJava/wiki/Conditional-and-Boolean-Operators#amb">RxJava Wiki: amb()</a>
+     * @see <a href="http://msdn.microsoft.com/en-us/library/hh229733.aspx">MSDN: Observable.Amb</a>
+     */
+    public static <T> Observable<T> amb(Observable<? extends T> o1, Observable<? extends T> o2) {
+        return create(OperationAmb.amb(o1, o2));
+    }
+
+    /**
+     * Given multiple Observables, return the one that first emits an item.
+     * <p>
+     * <img width="640" src="https://raw.github.com/wiki/Netflix/RxJava/images/rx-operators/amb.png">
+     *
+     * @param o1 an Observable competing to react first
+     * @param o2 an Observable competing to react first
+     * @param o3 an Observable competing to react first
+     * @return an Observable that reflects whichever of the given Observables
+     *         reacted first
+     * @see <a href="https://github.com/Netflix/RxJava/wiki/Conditional-and-Boolean-Operators#amb">RxJava Wiki: amb()</a>
+     * @see <a href="http://msdn.microsoft.com/en-us/library/hh229733.aspx">MSDN: Observable.Amb</a>
+     */
+    public static <T> Observable<T> amb(Observable<? extends T> o1, Observable<? extends T> o2, Observable<? extends T> o3) {
+        return create(OperationAmb.amb(o1, o2, o3));
+    }
+
+    /**
+     * Given multiple Observables, return the one that first emits an item.
+     * <p>
+     * <img width="640" src="https://raw.github.com/wiki/Netflix/RxJava/images/rx-operators/amb.png">
+     *
+     * @param o1 an Observable competing to react first
+     * @param o2 an Observable competing to react first
+     * @param o3 an Observable competing to react first
+     * @param o4 an Observable competing to react first
+     * @return an Observable that reflects whichever of the given Observables
+     *         reacted first
+     * @see <a href="https://github.com/Netflix/RxJava/wiki/Conditional-and-Boolean-Operators#amb">RxJava Wiki: amb()</a>
+     * @see <a href="http://msdn.microsoft.com/en-us/library/hh229733.aspx">MSDN: Observable.Amb</a>
+     */
+    public static <T> Observable<T> amb(Observable<? extends T> o1, Observable<? extends T> o2, Observable<? extends T> o3, Observable<? extends T> o4) {
+        return create(OperationAmb.amb(o1, o2, o3, o4));
+    }
+
+    /**
+     * Given multiple Observables, return the one that first emits an item.
+     * <p>
+     * <img width="640" src="https://raw.github.com/wiki/Netflix/RxJava/images/rx-operators/amb.png">
+     *
+     * @param o1 an Observable competing to react first
+     * @param o2 an Observable competing to react first
+     * @param o3 an Observable competing to react first
+     * @param o4 an Observable competing to react first
+     * @param o5 an Observable competing to react first
+     * @return an Observable that reflects whichever of the given Observables
+     *         reacted first
+     * @see <a href="https://github.com/Netflix/RxJava/wiki/Conditional-and-Boolean-Operators#amb">RxJava Wiki: amb()</a>
+     * @see <a href="http://msdn.microsoft.com/en-us/library/hh229733.aspx">MSDN: Observable.Amb</a>
+     */
+    public static <T> Observable<T> amb(Observable<? extends T> o1, Observable<? extends T> o2, Observable<? extends T> o3, Observable<? extends T> o4, Observable<? extends T> o5) {
+        return create(OperationAmb.amb(o1, o2, o3, o4, o5));
+    }
+
+    /**
+     * Given multiple Observables, return the one that first emits an item.
+     * <p>
+     * <img width="640" src="https://raw.github.com/wiki/Netflix/RxJava/images/rx-operators/amb.png">
+     *
+     * @param o1 an Observable competing to react first
+     * @param o2 an Observable competing to react first
+     * @param o3 an Observable competing to react first
+     * @param o4 an Observable competing to react first
+     * @param o5 an Observable competing to react first
+     * @param o6 an Observable competing to react first
+     * @return an Observable that reflects whichever of the given Observables
+     *         reacted first
+     * @see <a href="https://github.com/Netflix/RxJava/wiki/Conditional-and-Boolean-Operators#amb">RxJava Wiki: amb()</a>
+     * @see <a href="http://msdn.microsoft.com/en-us/library/hh229733.aspx">MSDN: Observable.Amb</a>
+     */
+    public static <T> Observable<T> amb(Observable<? extends T> o1, Observable<? extends T> o2, Observable<? extends T> o3, Observable<? extends T> o4, Observable<? extends T> o5, Observable<? extends T> o6) {
+        return create(OperationAmb.amb(o1, o2, o3, o4, o5, o6));
+    }
+
+    /**
+     * Given multiple Observables, return the one that first emits an item.
+     * <p>
+     * <img width="640" src="https://raw.github.com/wiki/Netflix/RxJava/images/rx-operators/amb.png">
+     *
+     * @param o1 an Observable competing to react first
+     * @param o2 an Observable competing to react first
+     * @param o3 an Observable competing to react first
+     * @param o4 an Observable competing to react first
+     * @param o5 an Observable competing to react first
+     * @param o6 an Observable competing to react first
+     * @param o7 an Observable competing to react first
+     * @return an Observable that reflects whichever of the given Observables
+     *         reacted first
+     * @see <a href="https://github.com/Netflix/RxJava/wiki/Conditional-and-Boolean-Operators#amb">RxJava Wiki: amb()</a>
+     * @see <a href="http://msdn.microsoft.com/en-us/library/hh229733.aspx">MSDN: Observable.Amb</a>
+     */
+    public static <T> Observable<T> amb(Observable<? extends T> o1, Observable<? extends T> o2, Observable<? extends T> o3, Observable<? extends T> o4, Observable<? extends T> o5, Observable<? extends T> o6, Observable<? extends T> o7) {
+        return create(OperationAmb.amb(o1, o2, o3, o4, o5, o6, o7));
+    }
+
+    /**
+     * Given multiple Observables, return the one that first emits an item.
+     * <p>
+     * <img width="640" src="https://raw.github.com/wiki/Netflix/RxJava/images/rx-operators/amb.png">
+     *
+     * @param o1 an Observable competing to react first
+     * @param o2 an Observable competing to react first
+     * @param o3 an Observable competing to react first
+     * @param o4 an Observable competing to react first
+     * @param o5 an Observable competing to react first
+     * @param o6 an Observable competing to react first
+     * @param o7 an Observable competing to react first
+     * @param o8 an observable competing to react first
+     * @return an Observable that reflects whichever of the given Observables
+     *         reacted first
+     * @see <a href="https://github.com/Netflix/RxJava/wiki/Conditional-and-Boolean-Operators#amb">RxJava Wiki: amb()</a>
+     * @see <a href="http://msdn.microsoft.com/en-us/library/hh229733.aspx">MSDN: Observable.Amb</a>
+     */
+    public static <T> Observable<T> amb(Observable<? extends T> o1, Observable<? extends T> o2, Observable<? extends T> o3, Observable<? extends T> o4, Observable<? extends T> o5, Observable<? extends T> o6, Observable<? extends T> o7, Observable<? extends T> o8) {
+        return create(OperationAmb.amb(o1, o2, o3, o4, o5, o6, o7, o8));
+    }
+
+    /**
+     * Given multiple Observables, return the one that first emits an item.
+     * <p>
+     * <img width="640" src="https://raw.github.com/wiki/Netflix/RxJava/images/rx-operators/amb.png">
+     *
+     * @param o1 an Observable competing to react first
+     * @param o2 an Observable competing to react first
+     * @param o3 an Observable competing to react first
+     * @param o4 an Observable competing to react first
+     * @param o5 an Observable competing to react first
+     * @param o6 an Observable competing to react first
+     * @param o7 an Observable competing to react first
+     * @param o8 an Observable competing to react first
+     * @param o9 an Observable competing to react first
+     * @return an Observable that reflects whichever of the given Observables
+     *         reacted first
+     * @see <a href="https://github.com/Netflix/RxJava/wiki/Conditional-and-Boolean-Operators#amb">RxJava Wiki: amb()</a>
+     * @see <a href="http://msdn.microsoft.com/en-us/library/hh229733.aspx">MSDN: Observable.Amb</a>
+     */
+    public static <T> Observable<T> amb(Observable<? extends T> o1, Observable<? extends T> o2, Observable<? extends T> o3, Observable<? extends T> o4, Observable<? extends T> o5, Observable<? extends T> o6, Observable<? extends T> o7, Observable<? extends T> o8, Observable<? extends T> o9) {
+        return create(OperationAmb.amb(o1, o2, o3, o4, o5, o6, o7, o8, o9));
+    }
+
+    /**
+     * Given multiple Observables, return the one that first emits an item.
+     * <p>
+     * <img width="640" src="https://raw.github.com/wiki/Netflix/RxJava/images/rx-operators/amb.png">
+     *
+     * @param sources Observable sources competing to react first
+     * @return an Observable that reflects whichever of the given Observables
+     *         reacted first
+     * @see <a href="https://github.com/Netflix/RxJava/wiki/Conditional-and-Boolean-Operators#amb">RxJava Wiki: amb()</a>
+     * @see <a href="http://msdn.microsoft.com/en-us/library/hh229115.aspx">MSDN: Observable.Amb</a>
+     */
+    public static <T> Observable<T> amb(Iterable<? extends Observable<? extends T>> sources) {
+        return create(OperationAmb.amb(sources));
+    }
+
+    /**
+     * Invokes an action for each item emitted by the Observable.
+     * <p>
+     * <img width="640" src="https://raw.github.com/wiki/Netflix/RxJava/images/rx-operators/doOnEach.png">
+     *
+     * @param observer the action to invoke for each item emitted by the source
+     *                 Observable
+     * @return the source Observable with the side-effecting behavior applied
+     * @see <a href="https://github.com/Netflix/RxJava/wiki/Observable-Utility-Operators#dooneach">RxJava Wiki: doOnEach()</a>
+     * @see <a href="http://msdn.microsoft.com/en-us/library/hh229307.aspx">MSDN: Observable.Do</a>
+     */
+    public Observable<T> doOnEach(Observer<? super T> observer) {
+        return create(OperationDoOnEach.doOnEach(this, observer));
+    }
+
+    /**
+     * Invokes an action if the source Observable calls <code>onError</code>.
+     * <p>
+     * <img width="640" src="https://raw.github.com/wiki/Netflix/RxJava/images/rx-operators/doOnError.png">
+     *
+     * @param onError the action to invoke if the source Observable calls
+     *                <code>onError</code>
+     * @return the source Observable with the side-effecting behavior applied
+     * @see <a href="https://github.com/Netflix/RxJava/wiki/Observable-Utility-Operators#doonerror">RxJava Wiki: doOnError()</a>
+     * @see <a href="http://msdn.microsoft.com/en-us/library/hh229804.aspx">MSDN: Observable.Do</a>
+     */
+    public Observable<T> doOnError(final Action1<Throwable> onError) {
+        Observer<T> observer = new Observer<T>() {
+            @Override
+            public void onCompleted() {}
+
+            @Override
+            public void onError(Throwable e) {
+                onError.call(e);
+            }
+
+            @Override
+            public void onNext(T args) { }
+
+        };
+
+
+        return create(OperationDoOnEach.doOnEach(this, observer));
+    }
+    
+    /**
+     * Invokes an action when the source Observable calls
+     * <code>onCompleted</code>.
+     * <p>
+     * <img width="640" src="https://raw.github.com/wiki/Netflix/RxJava/images/rx-operators/doOnCompleted.png">
+     *
+     * @param onCompleted the action to invoke when the source Observable calls
+     *                    <code>onCompleted</code>
+     * @return the source Observable with the side-effecting behavior applied
+     * @see <a href="https://github.com/Netflix/RxJava/wiki/Observable-Utility-Operators#dooncompleted">RxJava Wiki: doOnCompleted()</a>
+     * @see <a href="http://msdn.microsoft.com/en-us/library/hh229804.aspx">MSDN: Observable.Do</a>
+     */
+    public Observable<T> doOnCompleted(final Action0 onCompleted) {
+        Observer<T> observer = new Observer<T>() {
+            @Override
+            public void onCompleted() {
+                onCompleted.call();
+            }
+
+            @Override
+            public void onError(Throwable e) { }
+
+            @Override
+            public void onNext(T args) { }
+
+        };
+
+
+        return create(OperationDoOnEach.doOnEach(this, observer));
+    }
+    
+    
+    /**
+     * Invokes an action when the source Observable calls
+     * <code>onNext</code>.
+     * <p>
+     * <img width="640" src="https://raw.github.com/wiki/Netflix/RxJava/images/rx-operators/doOnNext.png">
+     *
+     * @param onNext the action to invoke when the source Observable calls
+     *               <code>onNext</code>
+     * @return the source Observable with the side-effecting behavior applied
+     * @see <a href="https://github.com/Netflix/RxJava/wiki/Observable-Utility-Operators#dooneach">RxJava Wiki: doOnNext()</a>
+     * @see <a href="http://msdn.microsoft.com/en-us/library/hh229804.aspx">MSDN: Observable.Do</a>
+     */
+    public Observable<T> doOnNext(final Action1<? super T> onNext) {
+        Observer<T> observer = new Observer<T>() {
+            @Override
+            public void onCompleted() { }
+
+            @Override
+            public void onError(Throwable e) { }
+
+            @Override
+            public void onNext(T args) { 
+                onNext.call(args);
+            }
+
+        };
+
+        return create(OperationDoOnEach.doOnEach(this, observer));
+    }
+    
+    /**
+     * Invokes an action for each item emitted by the Observable.
+     * <p>
+     * <img width="640" src="https://raw.github.com/wiki/Netflix/RxJava/images/rx-operators/doOnEach.png">
+     *
+     * @param observer the action to invoke for each item emitted by the source
+     *                 Observable
+     * @return the source Observable with the side-effecting behavior applied
+     * @see <a href="https://github.com/Netflix/RxJava/wiki/Observable-Utility-Operators#dooneach">RxJava Wiki: doOnEach()</a>
+     * @see <a href="http://msdn.microsoft.com/en-us/library/hh229307.aspx">MSDN: Observable.Do</a>
+     */
+    public Observable<T> doOnEach(final Action1<Notification<? super T>> onNotification) {
+        Observer<T> observer = new Observer<T>() {
+            @Override
+            public void onCompleted() {
+                onNotification.call(new Notification<T>());
+            }
+
+            @Override
+            public void onError(Throwable e) {
+                onNotification.call(new Notification<T>(e));
+            }
+
+            @Override
+            public void onNext(T v) {
+                onNotification.call(new Notification<T>(v));
+            }
+
+        };
+
+        return create(OperationDoOnEach.doOnEach(this, observer));
+    }
+
+    /**
+     * Whether a given {@link Function} is an internal implementation inside
+     * rx.* packages or not.
+     * <p>
+     * For why this is being used see
+     * https://github.com/Netflix/RxJava/issues/216 for discussion on
+     * "Guideline 6.4: Protect calls to user code from within an operator"
+     * <p>
+     * Note: If strong reasons for not depending on package names comes up then
+     * the implementation of this method can change to looking for a marker
+     * interface.
+     * 
+     * @param o
+     * @return {@code true} if the given function is an internal implementation,
+     *         and {@code false} otherwise.
+     */
+    private boolean isInternalImplementation(Object o) {
+        if (o == null) {
+            return true;
+        }
+        // prevent double-wrapping (yeah it happens)
+        if (o instanceof SafeObserver) {
+            return true;
+        }
+
+        Class<?> clazz = o.getClass();
+        if (internalClassMap.containsKey(clazz)) {
+            //don't need to do reflection
+            return internalClassMap.get(clazz);
+        } else {
+            // we treat the following package as "internal" and don't wrap it
+            Package p = o.getClass().getPackage(); // it can be null
+            Boolean isInternal = (p != null && p.getName().startsWith("rx.operators"));
+            internalClassMap.put(clazz, isInternal);
+            return isInternal;
+        }
+    }
+
+    /**
+     * Creates a pattern that matches when both Observables emit an item.
+     * <p>
+     * <img width="640" src="https://raw.github.com/wiki/Netflix/RxJava/images/rx-operators/and_then_when.png">
+     *
+     * @param second Observable to match with the source Observable
+     * @return Pattern object that matches when both Observables emit an item
+     * @throws NullPointerException if <code>right</code> is null
+     * @see <a href="https://github.com/Netflix/RxJava/wiki/Combining-Observables#and-then-and-when">RxJava Wiki: and()</a>
+     * @see <a href="http://msdn.microsoft.com/en-us/library/hh229153.aspx">MSDN: Observable.And</a>
+     */
+    public <T2> Pattern2<T, T2> and(Observable<T2> right) {
+        return OperationJoinPatterns.and(this, right);
+    }
+
+    /**
+     * Matches when the Observable has an available item and projects the item
+     * by invoking the selector function.
+     * <p>
+     * <img width="640" src="https://raw.github.com/wiki/Netflix/RxJava/images/rx-operators/and_then_when.png">
+     *
+     * @param selector selector that will be invoked for items emitted by the
+     *                 source Observable
+     * @return a Plan that produces the projected results, to be fed (with other
+     *         Plans) to the {@link #when} operator
+     * @throws NullPointerException if <code>selector</code> is null
+     * @see <a href="https://github.com/Netflix/RxJava/wiki/Combining-Observables#and-then-and-when">RxJava Wiki: then()</a>
+     * @see <a href="http://msdn.microsoft.com/en-us/library/hh211662.aspx">MSDN: Observable.Then</a>
+     */
+    public <R> Plan0<R> then(Func1<T, R> selector) {
+        return OperationJoinPatterns.then(this, selector);
+    }
+
+    /**
+     * Joins together the results from several patterns.
+     * <p>
+     * <img width="640" src="https://raw.github.com/wiki/Netflix/RxJava/images/rx-operators/and_then_when.png">
+     *
+     * @param plans a series of plans created by use of the {@link #then}
+     *              operator on patterns
+     * @return an Observable that emits the results from matching several
+     *         patterns
+     * @throws NullPointerException if <code>plans</code> is null
+     * @see <a href="https://github.com/Netflix/RxJava/wiki/Combining-Observables#and-then-and-when">RxJava Wiki: when()</a>
+     * @see <a href="http://msdn.microsoft.com/en-us/library/hh229889.aspx">MSDN: Observable.When</a>
+     */
+    public static <R> Observable<R> when(Plan0<R>... plans) {
+        return create(OperationJoinPatterns.when(plans));
+    }
+
+    /**
+     * Joins together the results from several patterns.
+     * <p>
+     * <img width="640" src="https://raw.github.com/wiki/Netflix/RxJava/images/rx-operators/and_then_when.png">
+     *
+     * @param plans a series of plans created by use of the {@link #then}
+     *              operator on patterns
+     * @return an Observable that emits the results from matching several
+     *         patterns
+     * @throws NullPointerException if <code>plans</code> is null
+     * @see <a href="https://github.com/Netflix/RxJava/wiki/Combining-Observables#and-then-and-when">RxJava Wiki: when()</a>
+     * @see <a href="http://msdn.microsoft.com/en-us/library/hh229558.aspx">MSDN: Observable.When</a>
+     */
+    public static <R> Observable<R> when(Iterable<? extends Plan0<R>> plans) {
+        if (plans == null) {
+            throw new NullPointerException("plans");
+        }
+        return create(OperationJoinPatterns.when(plans));
+    }
+
+    /**
+     * Joins the results from a pattern.
+     * <p>
+     * <img width="640" src="https://raw.github.com/wiki/Netflix/RxJava/images/rx-operators/and_then_when.png">
+     *
+     * @param p1 the plan to join
+     * @return an Observable that emits the results from matching a pattern
+     * @see <a href="https://github.com/Netflix/RxJava/wiki/Combining-Observables#and-then-and-when">RxJava Wiki: when()</a>
+     * @see <a href="http://msdn.microsoft.com/en-us/library/hh229889.aspx">MSDN: Observable.When</a>
+     */
+    @SuppressWarnings("unchecked")
+    public static <R> Observable<R> when(Plan0<R> p1) {
+        return create(OperationJoinPatterns.when(p1));
+    }
+
+    /**
+     * Joins together the results from several patterns.
+     * <p>
+     * <img width="640" src="https://raw.github.com/wiki/Netflix/RxJava/images/rx-operators/and_then_when.png">
+     *
+     * @param p1 a plan
+     * @param p2 a plan
+     * @return an Observable that emits the results from matching several
+     *         patterns
+     * @see <a href="https://github.com/Netflix/RxJava/wiki/Combining-Observables#and-then-and-when">RxJava Wiki: when()</a>
+     * @see <a href="http://msdn.microsoft.com/en-us/library/hh229889.aspx">MSDN: Observable.When</a>
+     */
+    @SuppressWarnings("unchecked")
+    public static <R> Observable<R> when(Plan0<R> p1, Plan0<R> p2) {
+        return create(OperationJoinPatterns.when(p1, p2));
+    }
+
+    /**
+     * Joins together the results from several patterns.
+     * <p>
+     * <img width="640" src="https://raw.github.com/wiki/Netflix/RxJava/images/rx-operators/and_then_when.png">
+     *
+     * @param p1 a plan
+     * @param p2 a plan
+     * @param p3 a plan
+     * @return an Observable that emits the results from matching several
+     *         patterns
+     * @see <a href="https://github.com/Netflix/RxJava/wiki/Combining-Observables#and-then-and-when">RxJava Wiki: when()</a>
+     * @see <a href="http://msdn.microsoft.com/en-us/library/hh229889.aspx">MSDN: Observable.When</a>
+     */
+    @SuppressWarnings("unchecked")
+    public static <R> Observable<R> when(Plan0<R> p1, Plan0<R> p2, Plan0<R> p3) {
+        return create(OperationJoinPatterns.when(p1, p2, p3));
+    }
+
+    /**
+     * Joins together the results from several patterns.
+     * <p>
+     * <img width="640" src="https://raw.github.com/wiki/Netflix/RxJava/images/rx-operators/and_then_when.png">
+     *
+     * @param p1 a plan
+     * @param p2 a plan
+     * @param p3 a plan
+     * @param p4 a plan
+     * @return an Observable that emits the results from matching several
+     *         patterns
+     * @see <a href="https://github.com/Netflix/RxJava/wiki/Combining-Observables#and-then-and-when">RxJava Wiki: when()</a>
+     * @see <a href="http://msdn.microsoft.com/en-us/library/hh229889.aspx">MSDN: Observable.When</a>
+     */
+    @SuppressWarnings("unchecked")
+    public static <R> Observable<R> when(Plan0<R> p1, Plan0<R> p2, Plan0<R> p3, Plan0<R> p4) {
+        return create(OperationJoinPatterns.when(p1, p2, p3, p4));
+    }
+
+    /**
+     * Joins together the results from several patterns.
+     * <p>
+     * <img width="640" src="https://raw.github.com/wiki/Netflix/RxJava/images/rx-operators/and_then_when.png">
+     *
+     * @param p1 a plan
+     * @param p2 a plan
+     * @param p3 a plan
+     * @param p4 a plan
+     * @param p5 a plan
+     * @return an Observable that emits the results from matching several
+     *         patterns
+     * @see <a href="https://github.com/Netflix/RxJava/wiki/Combining-Observables#and-then-and-when">RxJava Wiki: when()</a>
+     * @see <a href="http://msdn.microsoft.com/en-us/library/hh229889.aspx">MSDN: Observable.When</a>
+     */
+    @SuppressWarnings("unchecked")
+    public static <R> Observable<R> when(Plan0<R> p1, Plan0<R> p2, Plan0<R> p3, Plan0<R> p4, Plan0<R> p5) {
+        return create(OperationJoinPatterns.when(p1, p2, p3, p4, p5));
+    }
+
+    /**
+     * Joins together the results from several patterns.
+     * <p>
+     * <img width="640" src="https://raw.github.com/wiki/Netflix/RxJava/images/rx-operators/and_then_when.png">
+     *
+     * @param p1 a plan
+     * @param p2 a plan
+     * @param p3 a plan
+     * @param p4 a plan
+     * @param p5 a plan
+     * @param p6 a plan
+     * @return an Observable that emits the results from matching several
+     *         patterns
+     * @see <a href="https://github.com/Netflix/RxJava/wiki/Combining-Observables#and-then-and-when">RxJava Wiki: when()</a>
+     * @see <a href="http://msdn.microsoft.com/en-us/library/hh229889.aspx">MSDN: Observable.When</a>
+     */
+    @SuppressWarnings("unchecked")
+    public static <R> Observable<R> when(Plan0<R> p1, Plan0<R> p2, Plan0<R> p3, Plan0<R> p4, Plan0<R> p5, Plan0<R> p6) {
+        return create(OperationJoinPatterns.when(p1, p2, p3, p4, p5, p6));
+    }
+
+    /**
+     * Joins together the results from several patterns.
+     * <p>
+     * <img width="640" src="https://raw.github.com/wiki/Netflix/RxJava/images/rx-operators/and_then_when.png">
+     *
+     * @param p1 a plan
+     * @param p2 a plan
+     * @param p3 a plan
+     * @param p4 a plan
+     * @param p5 a plan
+     * @param p6 a plan
+     * @param p7 a plan
+     * @return an Observable that emits the results from matching several
+     *         patterns
+     * @see <a href="https://github.com/Netflix/RxJava/wiki/Combining-Observables#and-then-and-when">RxJava Wiki: when()</a>
+     * @see <a href="http://msdn.microsoft.com/en-us/library/hh229889.aspx">MSDN: Observable.When</a>
+     */
+    @SuppressWarnings("unchecked")
+    public static <R> Observable<R> when(Plan0<R> p1, Plan0<R> p2, Plan0<R> p3, Plan0<R> p4, Plan0<R> p5, Plan0<R> p6, Plan0<R> p7) {
+        return create(OperationJoinPatterns.when(p1, p2, p3, p4, p5, p6, p7));
+    }
+
+    /**
+     * Joins together the results from several patterns.
+     * <p>
+     * <img width="640" src="https://raw.github.com/wiki/Netflix/RxJava/images/rx-operators/and_then_when.png">
+     *
+     * @param p1 a plan
+     * @param p2 a plan
+     * @param p3 a plan
+     * @param p4 a plan
+     * @param p5 a plan
+     * @param p6 a plan
+     * @param p7 a plan
+     * @param p8 a plan
+     * @return an Observable that emits the results from matching several
+     *         patterns
+     * @see <a href="https://github.com/Netflix/RxJava/wiki/Combining-Observables#and-then-and-when">RxJava Wiki: when()</a>
+     * @see <a href="http://msdn.microsoft.com/en-us/library/hh229889.aspx">MSDN: Observable.When</a>
+     */
+    @SuppressWarnings("unchecked")
+    public static <R> Observable<R> when(Plan0<R> p1, Plan0<R> p2, Plan0<R> p3, Plan0<R> p4, Plan0<R> p5, Plan0<R> p6, Plan0<R> p7, Plan0<R> p8) {
+        return create(OperationJoinPatterns.when(p1, p2, p3, p4, p5, p6, p7, p8));
+    }
+
+    /**
+     * Joins together the results from several patterns.
+     * <p>
+     * <img width="640" src="https://raw.github.com/wiki/Netflix/RxJava/images/rx-operators/and_then_when.png">
+     *
+     * @param p1 a plan
+     * @param p2 a plan
+     * @param p3 a plan
+     * @param p4 a plan
+     * @param p5 a plan
+     * @param p6 a plan
+     * @param p7 a plan
+     * @param p8 a plan
+     * @param p9 a plan
+     * @return an Observable that emits the results from matching several
+     *         patterns
+     * @see <a href="https://github.com/Netflix/RxJava/wiki/Combining-Observables#and-then-and-when">RxJava Wiki: when()</a>
+     * @see <a href="http://msdn.microsoft.com/en-us/library/hh229889.aspx">MSDN: Observable.When</a>
+     */
+    @SuppressWarnings("unchecked")
+    public static <R> Observable<R> when(Plan0<R> p1, Plan0<R> p2, Plan0<R> p3, Plan0<R> p4, Plan0<R> p5, Plan0<R> p6, Plan0<R> p7, Plan0<R> p8, Plan0<R> p9) {
+        return create(OperationJoinPatterns.when(p1, p2, p3, p4, p5, p6, p7, p8, p9));
+    }
+
+    /**
+     * Correlates the items emitted by two Observables based on overlapping
+     * durations.
+     * <p>
+     * <img width="640" src="https://raw.github.com/wiki/Netflix/RxJava/images/rx-operators/join_.png">
+     *
+     * @param right the second Observable to join items from
+     * @param leftDurationSelector a function to select the duration of each 
+     *                             item emitted by this Observable, used to
+     *                             determine overlap
+     * @param rightDurationSelector a function to select the duration of each
+     *                              item emitted by the <code>right</code>
+     *                              Observable, used to determine overlap
+     * @param resultSelector a function that computes a result item for any two
+     *                       overlapping items emitted by the two Observables
+     * @return an Observable that emits result items computed from source items
+     *         that have an overlapping duration
+     * @see <a href="https://github.com/Netflix/RxJava/wiki/Combining-Observables#join">RxJava Wiki: join()</a>
+     * @see <a href="http://msdn.microsoft.com/en-us/library/hh229750.aspx">MSDN: Observable.Join</a>
+     */
+    public <TRight, TLeftDuration, TRightDuration, R> Observable<R> join(Observable<TRight> right, Func1<T, Observable<TLeftDuration>> leftDurationSelector,
+            Func1<TRight, Observable<TRightDuration>> rightDurationSelector,
+            Func2<T, TRight, R> resultSelector) {
+        return create(new OperationJoin<T, TRight, TLeftDuration, TRightDuration, R>(this, right, leftDurationSelector, rightDurationSelector, resultSelector));
+    }    
+    
+    /**
+     * Return an Observable that emits a single HashMap containing all items
+     * emitted by the source Observable, mapped by the keys returned by the
+     * {@code keySelector} function.
+     * <p>
+     * <img width="640" src="https://raw.github.com/wiki/Netflix/RxJava/images/rx-operators/toMap.png">
+     * <p>
+     * If a source item maps to the same key, the HashMap will contain the
+     * latest of those items.
+     * 
+     * @param keySelector the function that extracts the key from the source
+     *                    items to be used as keys in the HashMap
+     * @return an Observable that emits a single HashMap containing the mapped
+     *         items from the source Observable
+     * @see <a href="https://github.com/Netflix/RxJava/wiki/Mathematical-and-Aggregate-Operators#tomap-and-tomultimap">RxJava Wiki: toMap()</a>
+     * @see <a href="http://msdn.microsoft.com/en-us/library/hh229137.aspx">MSDN: Observable.ToDictionary</a>
+     */
+    public <K> Observable<Map<K, T>> toMap(Func1<? super T, ? extends K> keySelector) {
+        return create(OperationToMap.toMap(this, keySelector));
+    }
+    
+    /**
+     * Return an Observable that emits a single HashMap containing elements with
+     * key and value extracted from the items emitted by the source Observable.
+     * <p>
+     * <img width="640" src="https://raw.github.com/wiki/Netflix/RxJava/images/rx-operators/toMap.png">
+     * <p>
+     * If a source item maps to the same key, the HashMap will contain the
+     * latest of those items.
+     * 
+     * @param keySelector the function that extracts the key from the source
+     *                    items to be used as key in the HashMap
+     * @param valueSelector the function that extracts the value from the source
+     *                      items to be used as value in the HashMap
+     * @return an Observable that emits a single HashMap containing the mapped
+     *         items from the source Observable
+     * @see <a href="https://github.com/Netflix/RxJava/wiki/Mathematical-and-Aggregate-Operators#tomap-and-tomultimap">RxJava Wiki: toMap()</a>
+     * @see <a href="http://msdn.microsoft.com/en-us/library/hh212075.aspx">MSDN: Observable.ToDictionary</a>
+     */
+    public <K, V> Observable<Map<K, V>> toMap(Func1<? super T, ? extends K> keySelector, Func1<? super T, ? extends V> valueSelector) {
+        return create(OperationToMap.toMap(this, keySelector, valueSelector));
+    }
+    
+    /**
+     * Return an Observable that emits a single Map, returned by the
+     * <code>mapFactory</code> function, containing key and value extracted from
+     * the items emitted by the source Observable.
+     * <p>
+     * <img width="640" src="https://raw.github.com/wiki/Netflix/RxJava/images/rx-operators/toMap.png">
+     * 
+     * @param keySelector the function that extracts the key from the source
+     *                    items to be used as key in the Map
+     * @param valueSelector the function that extracts the value from the source
+     *                      items to be used as value in the Map
+     * @param mapFactory the function that returns an Map instance to be used
+     * @return an Observable that emits a single Map containing the mapped
+     *         items emitted by the source Observable
+     * @see <a href="https://github.com/Netflix/RxJava/wiki/Mathematical-and-Aggregate-Operators#tomap-and-tomultimap">RxJava Wiki: toMap()</a>
+     */
+    public <K, V> Observable<Map<K, V>> toMap(Func1<? super T, ? extends K> keySelector, Func1<? super T, ? extends V> valueSelector, Func0<? extends Map<K, V>> mapFactory) {
+        return create(OperationToMap.toMap(this, keySelector, valueSelector, mapFactory));
+    }
+    
+    /**
+     * Return an Observable that emits a single HashMap containing an ArrayList
+     * of items, emitted by the source Observable and keyed by the
+     * <code>keySelector</code> function.
+     * <p>
+     * <img width="640" src="https://raw.github.com/wiki/Netflix/RxJava/images/rx-operators/toMultiMap.png">
+     * 
+     * @param keySelector the function that extracts the key from the source
+     *                    items to be used as key in the HashMap
+     * @return an Observable that emits a single HashMap containing an ArrayList
+     *         of items mapped from the source Observable
+     * @see <a href="https://github.com/Netflix/RxJava/wiki/Mathematical-and-Aggregate-Operators#tomap-and-tomultimap">RxJava Wiki: toMap()</a>
+     * @see <a href="http://msdn.microsoft.com/en-us/library/hh212098.aspx">MSDN: Observable.ToLookup</a>
+     */
+    public <K> Observable<Map<K, Collection<T>>> toMultimap(Func1<? super T, ? extends K> keySelector) {
+        return create(OperationToMultimap.toMultimap(this, keySelector));
+    }
+    
+    /**
+     * Return an Observable that emits a single HashMap containing an ArrayList
+     * of values, extracted by the <code>valueSelector</code> function, emitted
+     * by the source Observable and keyed by the <code>keySelector</code>
+     * function.
+     * <p>
+     * <img width="640" src="https://raw.github.com/wiki/Netflix/RxJava/images/rx-operators/toMultiMap.png">
+     * 
+     * @param keySelector the function that extracts the key from the source
+     *                    items to be used as key in the HashMap
+     * @param valueSelector the function that extracts the value from the source
+     *                      items to be used as value in the Map
+     * @return an Observable that emits a single HashMap containing an ArrayList
+     *         of items mapped from the source Observable
+     * @see <a href="https://github.com/Netflix/RxJava/wiki/Mathematical-and-Aggregate-Operators#tomap-and-tomultimap">RxJava Wiki: toMap()</a>
+     * @see <a href="http://msdn.microsoft.com/en-us/library/hh229101.aspx">MSDN: Observable.ToLookup</a>
+     */
+    public <K, V> Observable<Map<K, Collection<V>>> toMultimap(Func1<? super T, ? extends K> keySelector, Func1<? super T, ? extends V> valueSelector) {
+        return create(OperationToMultimap.toMultimap(this, keySelector, valueSelector));
+    }
+    
+    /**
+     * Return an Observable that emits a single Map, returned by the
+     * <code>mapFactory</code> function, containing an ArrayList of values,
+     * extracted by the <code>valueSelector</code> function, emitted by the
+     * source Observable and keyed by the <code>keySelector</code> function.
+     * <p>
+     * <img width="640" src="https://raw.github.com/wiki/Netflix/RxJava/images/rx-operators/toMultiMap.png">
+     * 
+     * @param keySelector the function that extracts the key from the source
+     *                    items to be used as key in the Map
+     * @param valueSelector the function that extracts the value from the source
+     *                      items to be used as value in the Map
+     * @param mapFactory the function that returns an Map instance to be used
+     * @return an Observable that emits a single Map containing the list of
+     *         mapped items from the source Observable.
+     * @see <a href="https://github.com/Netflix/RxJava/wiki/Mathematical-and-Aggregate-Operators#tomap-and-tomultimap">RxJava Wiki: toMap()</a>
+     */
+    public <K, V> Observable<Map<K, Collection<V>>> toMultimap(Func1<? super T, ? extends K> keySelector, Func1<? super T, ? extends V> valueSelector, Func0<? extends Map<K, Collection<V>>> mapFactory) {
+        return create(OperationToMultimap.toMultimap(this, keySelector, valueSelector, mapFactory));
+    }
+
+    /**
+     * Return an Observable that emits a single Map, returned by the
+     * <code>mapFactory</code> function, that contains a custom collection of
+     * values, extracted by the <code>valueSelector</code> function, emitted by
+     * the source Observable and keyed by the <code>keySelector</code> function.
+     * <p>
+     * <img width="640" src="https://raw.github.com/wiki/Netflix/RxJava/images/rx-operators/toMultiMap.png">
+     * 
+     * @param keySelector the function that extracts the key from the source
+     *                    items to be used as key in the Map
+     * @param valueSelector the function that extracts the value from the source
+     *                      items to be used as value in the Map
+     * @param mapFactory the function that returns an Map instance to be used
+     * @param collectionFactory the function that returns a Collection instance
+     *                          for a particular key to be used in the Map
+     * @return an Observable that emits a single Map containing the collection
+     *         of mapped items from the source Observable.
+     * @see <a href="https://github.com/Netflix/RxJava/wiki/Mathematical-and-Aggregate-Operators#tomap-and-tomultimap">RxJava Wiki: toMap()</a>
+     */
+    public <K, V> Observable<Map<K, Collection<V>>> toMultimap(Func1<? super T, ? extends K> keySelector, Func1<? super T, ? extends V> valueSelector, Func0<? extends Map<K, Collection<V>>> mapFactory, Func1<? super K, ? extends Collection<V>> collectionFactory) {
+        return create(OperationToMultimap.toMultimap(this, keySelector, valueSelector, mapFactory, collectionFactory));
+    } 
+    
+    /**
+     * Return an Observable that skips items from the source Observable until
+     * the secondary Observable emits an item.
+     * <p>
+     * <img width="640" src="https://raw.github.com/wiki/Netflix/RxJava/images/rx-operators/skipUntil.png">
+     * 
+     * @param other the other Observable that has to emit an item before this
+     *              Observable's elements are relayed
+     * @return an Observable that skips items from the source Observable
+     *         until the secondary Observable emits an item.
+     * @see <a href="https://github.com/Netflix/RxJava/wiki/Filtering-Observables#skipuntil">RxJava Wiki: skipUntil()</a>
+     * @see <a href="http://msdn.microsoft.com/en-us/library/hh229358.aspx">MSDN: Observable.SkipUntil</a>
+     */
+    public <U> Observable<T> skipUntil(Observable<U> other) {
+        return create(new OperationSkipUntil<T, U>(this, other));
+    }
+
+    /**
+     * Groups the items emitted by an Observable according to a specified key
+     * selector function until the duration Observable expires for the key.
+     * <p>
+     * <img width="640" src="https://raw.github.com/wiki/Netflix/RxJava/images/rx-operators/groupByUntil.png">
+     *
+     * @param keySelector a function to extract the key for each item
+     * @param durationSelector a function to signal the expiration of a group
+     * @return an Observable that emits grouped Observables, each of which
+     *         corresponds to a key value and emits all items that share that
+     *         same key value that were emitted during the key's duration
+     * @see <a href="https://github.com/Netflix/RxJava/wiki/Transforming-Observables#groupby-and-groupbyuntil">RxJava Wiki: groupByUntil()</a>
+     * @see <a href="http://msdn.microsoft.com/en-us/library/hh211932.aspx">MSDN: Observable.GroupByUntil</a>
+     */
+    public <TKey, TDuration> Observable<GroupedObservable<TKey, T>> groupByUntil(Func1<? super T, ? extends TKey> keySelector, Func1<? super GroupedObservable<TKey, T>, ? extends Observable<TDuration>> durationSelector) {
+        return groupByUntil(keySelector, Functions.<T>identity(), durationSelector);
+    }
+    
+    /**
+     * Groups the items emitted by an Observable according to specified key and
+     * value selector functions until the duration Observable expires for the
+     * key.
+     * <p>
+     * <img width="640" src="https://raw.github.com/wiki/Netflix/RxJava/images/rx-operators/groupByUntil.png">
+     *
+     * @param keySelector a function to extract the key for each item
+     * @param valueSelector a function to map each source item to an item
+     *                      emitted by an Observable group
+     * @param durationSelector a function to signal the expiration of a group
+     * @return an Observable that emits grouped Observables, each of which
+     *         corresponds to a key value and emits all items that share that
+     *         same key value that were emitted during the key's duration
+     * @see <a href="https://github.com/Netflix/RxJava/wiki/Transforming-Observables#groupby-and-groupbyuntil">RxJava Wiki: groupByUntil()</a>
+     * @see <a href="http://msdn.microsoft.com/en-us/library/hh229433.aspx">MSDN: Observable.GroupByUntil</a>
+     */
+    public <TKey, TValue, TDuration> Observable<GroupedObservable<TKey, TValue>> groupByUntil(Func1<? super T, ? extends TKey> keySelector, Func1<? super T, ? extends TValue> valueSelector, Func1<? super GroupedObservable<TKey, TValue>, ? extends Observable<TDuration>> durationSelector) {
+        return create(new OperationGroupByUntil<T, TKey, TValue, TDuration>(this, keySelector, valueSelector, durationSelector));
+    }
+
+}