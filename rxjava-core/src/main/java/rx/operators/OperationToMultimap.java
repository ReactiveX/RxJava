--- conflicted
+++ resolved
@@ -1,4 +1,3 @@
-<<<<<<< HEAD
 /**
  * Copyright 2013 Netflix, Inc.
  * 
@@ -205,213 +204,4 @@
             }
         }
     }
-}
-=======
-/**
- * Copyright 2013 Netflix, Inc.
- * 
- * Licensed under the Apache License, Version 2.0 (the "License");
- * you may not use this file except in compliance with the License.
- * You may obtain a copy of the License at
- * 
- * http://www.apache.org/licenses/LICENSE-2.0
- * 
- * Unless required by applicable law or agreed to in writing, software
- * distributed under the License is distributed on an "AS IS" BASIS,
- * WITHOUT WARRANTIES OR CONDITIONS OF ANY KIND, either express or implied.
- * See the License for the specific language governing permissions and
- * limitations under the License.
- */
-
-package rx.operators;
-
-import java.util.ArrayList;
-import java.util.Collection;
-import java.util.HashMap;
-import java.util.Map;
-
-import rx.Observable;
-import rx.Observable.OnSubscribeFunc;
-import rx.Observer;
-import rx.Subscription;
-import rx.subscriptions.Subscriptions;
-import rx.util.functions.Func0;
-import rx.util.functions.Func1;
-import rx.util.functions.Functions;
-
-/**
- * Maps the elements of the source observable into a multimap 
- * (Map&lt;K, Collection&lt;V>>) where each
- * key entry has a collection of the source's values.
- * 
- * @see <a href='https://github.com/Netflix/RxJava/issues/97'>Issue #97</a>
- */
-public class OperationToMultimap {
-    /**
-     * ToMultimap with key selector, identitiy value selector,
-     * default HashMap factory and default ArrayList collection factory.
-     */
-    public static <T, K> OnSubscribeFunc<Map<K, Collection<T>>> toMultimap(
-            Observable<T> source,
-            Func1<? super T, ? extends K> keySelector
-    ) {
-        return new ToMultimap<T, K, T>(
-                source, keySelector, Functions.<T>identity(),
-                new DefaultToMultimapFactory<K, T>(),
-                new DefaultMultimapCollectionFactory<K, T>()
-        );
-    }
-
-    /**
-     * ToMultimap with key selector, custom value selector,
-     * default HashMap factory and default ArrayList collection factory.
-     */
-    public static <T, K, V> OnSubscribeFunc<Map<K, Collection<V>>> toMultimap(
-            Observable<T> source,
-            Func1<? super T, ? extends K> keySelector,
-            Func1<? super T, ? extends V> valueSelector
-    ) {
-        return new ToMultimap<T, K, V>(
-                source, keySelector, valueSelector,
-                new DefaultToMultimapFactory<K, V>(),
-                new DefaultMultimapCollectionFactory<K, V>()
-        );
-    }
-    /**
-     * ToMultimap with key selector, custom value selector,
-     * custom Map factory and default ArrayList collection factory.
-     */
-    public static <T, K, V> OnSubscribeFunc<Map<K, Collection<V>>> toMultimap(
-            Observable<T> source,
-            Func1<? super T, ? extends K> keySelector,
-            Func1<? super T, ? extends V> valueSelector,
-            Func0<? extends Map<K, Collection<V>>> mapFactory
-    ) {
-        return new ToMultimap<T, K, V>(
-                source, keySelector, valueSelector,
-                mapFactory,
-                new DefaultMultimapCollectionFactory<K, V>()
-        );
-    }
-    /**
-     * ToMultimap with key selector, custom value selector,
-     * custom Map factory and custom collection factory.
-     */
-    public static <T, K, V> OnSubscribeFunc<Map<K, Collection<V>>> toMultimap(
-            Observable<T> source,
-            Func1<? super T, ? extends K> keySelector,
-            Func1<? super T, ? extends V> valueSelector,
-            Func0<? extends Map<K, Collection<V>>> mapFactory,
-            Func1<? super K, ? extends Collection<V>> collectionFactory
-    ) {
-        return new ToMultimap<T, K, V>(
-                source, keySelector, valueSelector,
-                mapFactory,
-                collectionFactory
-        );
-    }
-    /**
-     * The default multimap factory returning a HashMap.
-     */
-    public static class DefaultToMultimapFactory<K, V> implements Func0<Map<K, Collection<V>>> {
-        @Override
-        public Map<K, Collection<V>> call() {
-            return new HashMap<K, Collection<V>>();
-        }
-    }
-    /**
-     * The default collection factory for a key in the multimap returning
-     * an ArrayList independent of the key.
-     */
-    public static class DefaultMultimapCollectionFactory<K, V>
-    implements Func1<K, Collection<V>> {
-        @Override
-        public Collection<V> call(K t1) {
-            return new ArrayList<V>();
-        }
-    }
-    /**
-     * Maps the elements of the source observable int a multimap customized
-     * by various selectors and factories.
-     */
-    public static class ToMultimap<T, K, V> implements OnSubscribeFunc<Map<K, Collection<V>>> {
-        private final Observable<T> source;
-        private final Func1<? super T, ? extends K> keySelector;
-        private final Func1<? super T, ? extends V> valueSelector;
-        private final Func0<? extends Map<K, Collection<V>>> mapFactory;
-        private final Func1<? super K, ? extends Collection<V>> collectionFactory;
-        public ToMultimap(
-                Observable<T> source,
-                Func1<? super T, ? extends K> keySelector,
-                Func1<? super T, ? extends V> valueSelector,
-                Func0<? extends Map<K, Collection<V>>> mapFactory,
-                Func1<? super K, ? extends Collection<V>> collectionFactory
-        ) {
-            this.source = source;
-            this.keySelector = keySelector;
-            this.valueSelector = valueSelector;
-            this.mapFactory = mapFactory;
-            this.collectionFactory = collectionFactory;
-        }
-        @Override
-        public Subscription onSubscribe(Observer<? super Map<K, Collection<V>>> t1) {
-            Map<K, Collection<V>> map;
-            try {
-                map = mapFactory.call();
-            } catch (Throwable t) {
-                t1.onError(t);
-                return Subscriptions.empty();
-            }
-            return source.subscribe(new ToMultimapObserver<T, K, V>(
-                    t1, keySelector, valueSelector, map, collectionFactory
-            ));
-        }
-        /**
-         * Observer that collects the source values of Ts into a multimap.
-         */
-        public static class ToMultimapObserver<T, K, V> implements Observer<T> {
-            private final Func1<? super T, ? extends K> keySelector;
-            private final Func1<? super T, ? extends V> valueSelector;
-            private final Func1<? super K, ? extends Collection<V>> collectionFactory;
-            private Map<K, Collection<V>> map;
-            private Observer<? super Map<K, Collection<V>>> t1;
-            public ToMultimapObserver(
-                Observer<? super Map<K, Collection<V>>> t1,
-                Func1<? super T, ? extends K> keySelector,
-                Func1<? super T, ? extends V> valueSelector,
-                Map<K, Collection<V>> map,
-                Func1<? super K, ? extends Collection<V>> collectionFactory
-            ) {
-                this.t1 = t1;
-                this.keySelector = keySelector;
-                this.valueSelector = valueSelector;
-                this.collectionFactory = collectionFactory;
-                this.map = map;
-            }
-            @Override
-            public void onNext(T args) {
-                K key = keySelector.call(args);
-                V value = valueSelector.call(args);
-                Collection<V> collection = map.get(key);
-                if (collection == null) {
-                    collection = collectionFactory.call(key);
-                    map.put(key, collection);
-                }
-                collection.add(value);
-            }
-            @Override
-            public void onError(Throwable e) {
-                map = null;
-                t1.onError(e);
-            }
-            @Override
-            public void onCompleted() {
-                Map<K, Collection<V>> map0 = map;
-                map = null;
-                t1.onNext(map0);
-                t1.onCompleted();
-            }
-        }
-    }
-}
->>>>>>> caeaf58d
+}