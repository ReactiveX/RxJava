/**
 * Copyright 2013 Netflix, Inc.
 * 
 * Licensed under the Apache License, Version 2.0 (the "License");
 * you may not use this file except in compliance with the License.
 * You may obtain a copy of the License at
 * 
 * http://www.apache.org/licenses/LICENSE-2.0
 * 
 * Unless required by applicable law or agreed to in writing, software
 * distributed under the License is distributed on an "AS IS" BASIS,
 * WITHOUT WARRANTIES OR CONDITIONS OF ANY KIND, either express or implied.
 * See the License for the specific language governing permissions and
 * limitations under the License.
 */
package rx.operators;

import java.util.List;
import java.util.concurrent.TimeUnit;
import java.util.concurrent.atomic.AtomicBoolean;

import rx.IObservable;
import rx.Observable;
import rx.Observable.OnSubscribeFunc;
import rx.Observer;
import rx.Scheduler;
import rx.Subscription;
import rx.schedulers.Schedulers;
import rx.subscriptions.CompositeSubscription;
import rx.util.functions.Func0;
import rx.util.functions.Func1;

public final class OperationBuffer extends ChunkedOperation {

    private static <T> Func0<Buffer<T>> bufferMaker() {
        return new Func0<Buffer<T>>() {
            @Override
            public Buffer<T> call() {
                return new Buffer<T>();
            }
        };
    }

    /**
     * <p>This method creates a {@link Func1} object which represents the buffer operation. This operation takes
     * values from the specified {@link Observable} source and stores them in a buffer until the {@link Observable} constructed using the {@link Func0} argument, produces a 
     * value. The buffer is then
     * emitted, and a new buffer is created to replace it. A new {@link Observable} will be constructed using the
     * provided {@link Func0} object, which will determine when this new buffer is emitted. When the source {@link Observable} completes or produces an error, the current buffer is emitted, and the
     * event is propagated
     * to all subscribed {@link Observer}s.</p>
     * 
     * <p>Note that this operation only produces <strong>non-overlapping chunks</strong>. At all times there is
     * exactly one buffer actively storing values.</p>
     * 
     * @param source
     *            The {@link Observable} which produces values.
     * @param bufferClosingSelector
     *            A {@link Func0} object which produces {@link Observable}s. These {@link Observable}s determine when a buffer is emitted and replaced by simply
     *            producing an object.
     * @return
     *         the {@link Func1} object representing the specified buffer operation.
     */
<<<<<<< HEAD
    public static <T> OnSubscribeFunc<List<T>> buffer(final IObservable<T> source, final Func0<? extends IObservable<? extends Closing>> bufferClosingSelector) {
=======
    public static <T, TClosing> OnSubscribeFunc<List<T>> buffer(final Observable<T> source, final Func0<? extends Observable<? extends TClosing>> bufferClosingSelector) {
>>>>>>> caeaf58d
        return new OnSubscribeFunc<List<T>>() {

            @Override
            public Subscription onSubscribe(Observer<? super List<T>> observer) {
                NonOverlappingChunks<T, List<T>> buffers = new NonOverlappingChunks<T, List<T>>(observer, OperationBuffer.<T> bufferMaker());
                ChunkCreator creator = new ObservableBasedSingleChunkCreator<T, List<T>, TClosing>(buffers, bufferClosingSelector);
                return new CompositeSubscription(
                        new ChunkToSubscription(creator),
                        source.subscribe(new ChunkObserver<T, List<T>>(buffers, observer, creator))
                );
            }
        };
    }
    
    /**
     * <p>This method creates a {@link Func1} object which represents the buffer operation. This operation takes
     * values from the specified {@link Observable} source and stores them in the currently active chunks. Initially
     * there are no chunks active.</p>
     * 
     * <p>Chunks can be created by pushing a {@link rx.util.Opening} value to the "bufferOpenings" {@link Observable}.
     * This creates a new buffer which will then start recording values which are produced by the "source" {@link Observable}. Additionally the "bufferClosingSelector" will be used to construct an
     * {@link Observable} which can produce values. When it does so it will close this (and only this) newly created
     * buffer. When the source {@link Observable} completes or produces an error, all chunks are emitted, and the
     * event is propagated to all subscribed {@link Observer}s.</p>
     * 
     * <p>Note that when using this operation <strong>multiple overlapping chunks</strong>
     * could be active at any one point.</p>
     * 
     * @param source
     *            The {@link Observable} which produces values.
     * @param bufferOpenings
     *            An {@link Observable} which when it produces a {@link rx.util.Opening} value will
     *            create a new buffer which instantly starts recording the "source" {@link Observable}.
     * @param bufferClosingSelector
     *            A {@link Func0} object which produces {@link Observable}s. These {@link Observable}s determine when a buffer is emitted and replaced by simply
     *            producing an object.
     * @return
     *         the {@link Func1} object representing the specified buffer operation.
     */
<<<<<<< HEAD
    public static <T> OnSubscribeFunc<List<T>> buffer(final IObservable<T> source, final IObservable<? extends Opening> bufferOpenings, final Func1<Opening, ? extends IObservable<? extends Closing>> bufferClosingSelector) {
=======
    public static <T, TOpening, TClosing> OnSubscribeFunc<List<T>> buffer(final Observable<T> source, final Observable<? extends TOpening> bufferOpenings, final Func1<? super TOpening, ? extends Observable<? extends TClosing>> bufferClosingSelector) {
>>>>>>> caeaf58d
        return new OnSubscribeFunc<List<T>>() {
            @Override
            public Subscription onSubscribe(final Observer<? super List<T>> observer) {
                OverlappingChunks<T, List<T>> buffers = new OverlappingChunks<T, List<T>>(observer, OperationBuffer.<T> bufferMaker());
                ChunkCreator creator = new ObservableBasedMultiChunkCreator<T, List<T>, TOpening, TClosing>(buffers, bufferOpenings, bufferClosingSelector);
                return new CompositeSubscription(
                        new ChunkToSubscription(creator),
                        source.subscribe(new ChunkObserver<T, List<T>>(buffers, observer, creator))
                );
            }
        };
    }

    /**
     * <p>This method creates a {@link Func1} object which represents the buffer operation. This operation takes
     * values from the specified {@link Observable} source and stores them in a buffer until the buffer contains
     * a specified number of elements. The buffer is then emitted, and a new buffer is created to replace it.
     * When the source {@link Observable} completes or produces an error, the current buffer is emitted, and
     * the event is propagated to all subscribed {@link Observer}s.</p>
     * 
     * <p>Note that this operation only produces <strong>non-overlapping chunks</strong>. At all times there is
     * exactly one buffer actively storing values.</p>
     * 
     * @param source
     *            The {@link Observable} which produces values.
     * @param count
     *            The number of elements a buffer should have before being emitted and replaced.
     * @return
     *         the {@link Func1} object representing the specified buffer operation.
     */
    public static <T> OnSubscribeFunc<List<T>> buffer(IObservable<T> source, int count) {
        return buffer(source, count, count);
    }

    /**
     * <p>This method creates a {@link Func1} object which represents the buffer operation. This operation takes
     * values from the specified {@link Observable} source and stores them in all active chunks until the buffer
     * contains a specified number of elements. The buffer is then emitted. Chunks are created after a certain
     * amount of values have been received. When the source {@link Observable} completes or produces an error, the
     * currently active chunks are emitted, and the event is propagated to all subscribed {@link Observer}s.</p>
     * 
     * <p>Note that this operation can produce <strong>non-connected, connected non-overlapping, or overlapping
     * chunks</strong> depending on the input parameters.</p>
     * 
     * @param source
     *            The {@link Observable} which produces values.
     * @param count
     *            The number of elements a buffer should have before being emitted.
     * @param skip
     *            The interval with which chunks have to be created. Note that when "skip" == "count"
     *            that this is the same as calling {@link OperationBuffer#buffer(IObservable, int)}.
     *            If "skip" < "count", this buffer operation will produce overlapping chunks and if "skip"
     *            > "count" non-overlapping chunks will be created and some values will not be pushed
     *            into a buffer at all!
     * @return
     *         the {@link Func1} object representing the specified buffer operation.
     */
    public static <T> OnSubscribeFunc<List<T>> buffer(final IObservable<T> source, final int count, final int skip) {
        return new OnSubscribeFunc<List<T>>() {
            @Override
            public Subscription onSubscribe(final Observer<? super List<T>> observer) {
                Chunks<T, List<T>> chunks = new SizeBasedChunks<T, List<T>>(observer, OperationBuffer.<T> bufferMaker(), count);
                ChunkCreator creator = new SkippingChunkCreator<T, List<T>>(chunks, skip);
                return new CompositeSubscription(
                        new ChunkToSubscription(creator),
                        source.subscribe(new ChunkObserver<T, List<T>>(chunks, observer, creator))
                );
            }
        };
    }

    /**
     * <p>This method creates a {@link Func1} object which represents the buffer operation. This operation takes
     * values from the specified {@link Observable} source and stores them in a buffer. Periodically the buffer
     * is emitted and replaced with a new buffer. How often this is done depends on the specified timespan.
     * When the source {@link Observable} completes or produces an error, the current buffer is emitted, and
     * the event is propagated to all subscribed {@link Observer}s.</p>
     * 
     * <p>Note that this operation only produces <strong>non-overlapping chunks</strong>. At all times there is
     * exactly one buffer actively storing values.</p>
     * 
     * @param source
     *            The {@link Observable} which produces values.
     * @param timespan
     *            The amount of time all chunks must be actively collect values before being emitted.
     * @param unit
     *            The {@link TimeUnit} defining the unit of time for the timespan.
     * @return
     *         the {@link Func1} object representing the specified buffer operation.
     */
    public static <T> OnSubscribeFunc<List<T>> buffer(IObservable<T> source, long timespan, TimeUnit unit) {
        return buffer(source, timespan, unit, Schedulers.threadPoolForComputation());
    }

    /**
     * <p>This method creates a {@link Func1} object which represents the buffer operation. This operation takes
     * values from the specified {@link Observable} source and stores them in a buffer. Periodically the buffer
     * is emitted and replaced with a new buffer. How often this is done depends on the specified timespan.
     * When the source {@link Observable} completes or produces an error, the current buffer is emitted, and
     * the event is propagated to all subscribed {@link Observer}s.</p>
     * 
     * <p>Note that this operation only produces <strong>non-overlapping chunks</strong>. At all times there is
     * exactly one buffer actively storing values.</p>
     * 
     * @param source
     *            The {@link Observable} which produces values.
     * @param timespan
     *            The amount of time all chunks must be actively collect values before being emitted.
     * @param unit
     *            The {@link TimeUnit} defining the unit of time for the timespan.
     * @param scheduler
     *            The {@link Scheduler} to use for timing chunks.
     * @return
     *         the {@link Func1} object representing the specified buffer operation.
     */
    public static <T> OnSubscribeFunc<List<T>> buffer(final IObservable<T> source, final long timespan, final TimeUnit unit, final Scheduler scheduler) {
        return new OnSubscribeFunc<List<T>>() {
            @Override
            public Subscription onSubscribe(final Observer<? super List<T>> observer) {
                NonOverlappingChunks<T, List<T>> buffers = new NonOverlappingChunks<T, List<T>>(observer, OperationBuffer.<T> bufferMaker());
                ChunkCreator creator = new TimeBasedChunkCreator<T, List<T>>(buffers, timespan, unit, scheduler);
                return new CompositeSubscription(
                        new ChunkToSubscription(creator),
                        source.subscribe(new ChunkObserver<T, List<T>>(buffers, observer, creator))
                );
            }
        };
    }

    /**
     * <p>This method creates a {@link Func1} object which represents the buffer operation. This operation takes
     * values from the specified {@link Observable} source and stores them in a buffer. Periodically the buffer
     * is emitted and replaced with a new buffer. How often this is done depends on the specified timespan.
     * Additionally the buffer is automatically emitted once it reaches a specified number of elements.
     * When the source {@link Observable} completes or produces an error, the current buffer is emitted, and
     * the event is propagated to all subscribed {@link Observer}s.</p>
     * 
     * <p>Note that this operation only produces <strong>non-overlapping chunks</strong>. At all times there is
     * exactly one buffer actively storing values.</p>
     * 
     * @param source
     *            The {@link Observable} which produces values.
     * @param timespan
     *            The amount of time all chunks must be actively collect values before being emitted.
     * @param unit
     *            The {@link TimeUnit} defining the unit of time for the timespan.
     * @param count
     *            The maximum size of the buffer. Once a buffer reaches this size, it is emitted.
     * @return
     *         the {@link Func1} object representing the specified buffer operation.
     */
    public static <T> OnSubscribeFunc<List<T>> buffer(IObservable<T> source, long timespan, TimeUnit unit, int count) {
        return buffer(source, timespan, unit, count, Schedulers.threadPoolForComputation());
    }

    /**
     * <p>This method creates a {@link Func1} object which represents the buffer operation. This operation takes
     * values from the specified {@link Observable} source and stores them in a buffer. Periodically the buffer
     * is emitted and replaced with a new buffer. How often this is done depends on the specified timespan.
     * Additionally the buffer is automatically emitted once it reaches a specified number of elements.
     * When the source {@link Observable} completes or produces an error, the current buffer is emitted, and
     * the event is propagated to all subscribed {@link Observer}s.</p>
     * 
     * <p>Note that this operation only produces <strong>non-overlapping chunks</strong>. At all times there is
     * exactly one buffer actively storing values.</p>
     * 
     * @param source
     *            The {@link Observable} which produces values.
     * @param timespan
     *            The amount of time all chunks must be actively collect values before being emitted.
     * @param unit
     *            The {@link TimeUnit} defining the unit of time for the timespan.
     * @param count
     *            The maximum size of the buffer. Once a buffer reaches this size, it is emitted.
     * @param scheduler
     *            The {@link Scheduler} to use for timing chunks.
     * @return
     *         the {@link Func1} object representing the specified buffer operation.
     */
    public static <T> OnSubscribeFunc<List<T>> buffer(final IObservable<T> source, final long timespan, final TimeUnit unit, final int count, final Scheduler scheduler) {
        return new OnSubscribeFunc<List<T>>() {
            @Override
            public Subscription onSubscribe(final Observer<? super List<T>> observer) {
                TimeAndSizeBasedChunks<T, List<T>> chunks = new TimeAndSizeBasedChunks<T, List<T>>(observer, OperationBuffer.<T> bufferMaker(), count, timespan, unit, scheduler);
                ChunkCreator creator = new SingleChunkCreator<T, List<T>>(chunks);
                return new CompositeSubscription(
                        chunks,
                        new ChunkToSubscription(creator),
                        source.subscribe(new ChunkObserver<T, List<T>>(chunks, observer, creator))
                );
            }
        };
    }

    /**
     * <p>This method creates a {@link Func1} object which represents the buffer operation. This operation takes
     * values from the specified {@link Observable} source and stores them in a buffer. Periodically the buffer
     * is emitted and replaced with a new buffer. How often this is done depends on the specified timespan.
     * The creation of chunks is also periodical. How often this is done depends on the specified timeshift.
     * When the source {@link Observable} completes or produces an error, the current buffer is emitted, and
     * the event is propagated to all subscribed {@link Observer}s.</p>
     * 
     * <p>Note that this operation can produce <strong>non-connected, or overlapping chunks</strong> depending
     * on the input parameters.</p>
     * 
     * @param source
     *            The {@link Observable} which produces values.
     * @param timespan
     *            The amount of time all chunks must be actively collect values before being emitted.
     * @param timeshift
     *            The amount of time between creating chunks.
     * @param unit
     *            The {@link TimeUnit} defining the unit of time for the timespan.
     * @return
     *         the {@link Func1} object representing the specified buffer operation.
     */
    public static <T> OnSubscribeFunc<List<T>> buffer(IObservable<T> source, long timespan, long timeshift, TimeUnit unit) {
        return buffer(source, timespan, timeshift, unit, Schedulers.threadPoolForComputation());
    }

    /**
     * <p>This method creates a {@link Func1} object which represents the buffer operation. This operation takes
     * values from the specified {@link Observable} source and stores them in a buffer. Periodically the buffer
     * is emitted and replaced with a new buffer. How often this is done depends on the specified timespan.
     * The creation of chunks is also periodical. How often this is done depends on the specified timeshift.
     * When the source {@link Observable} completes or produces an error, the current buffer is emitted, and
     * the event is propagated to all subscribed {@link Observer}s.</p>
     * 
     * <p>Note that this operation can produce <strong>non-connected, or overlapping chunks</strong> depending
     * on the input parameters.</p>
     * 
     * @param source
     *            The {@link Observable} which produces values.
     * @param timespan
     *            The amount of time all chunks must be actively collect values before being emitted.
     * @param timeshift
     *            The amount of time between creating chunks.
     * @param unit
     *            The {@link TimeUnit} defining the unit of time for the timespan.
     * @param scheduler
     *            The {@link Scheduler} to use for timing chunks.
     * @return
     *         the {@link Func1} object representing the specified buffer operation.
     */
    public static <T> OnSubscribeFunc<List<T>> buffer(final IObservable<T> source, final long timespan, final long timeshift, final TimeUnit unit, final Scheduler scheduler) {
        return new OnSubscribeFunc<List<T>>() {
            @Override
            public Subscription onSubscribe(final Observer<? super List<T>> observer) {
                TimeBasedChunks<T, List<T>> buffers = new TimeBasedChunks<T, List<T>>(observer, OperationBuffer.<T> bufferMaker(), timespan, unit, scheduler);
                ChunkCreator creator = new TimeBasedChunkCreator<T, List<T>>(buffers, timeshift, unit, scheduler);
                return new CompositeSubscription(
                        buffers,
                        new ChunkToSubscription(creator),
                        source.subscribe(new ChunkObserver<T, List<T>>(buffers, observer, creator))
                );
            }
        };
    }

    /**
     * This class represents a single buffer: A sequence of recorded values.
     * 
     * @param <T>
     *            The type of objects which this {@link Buffer} can hold.
     */
    protected static class Buffer<T> extends Chunk<T, List<T>> {
        /**
         * @return
         *         The mutable underlying {@link List} which contains all the
         *         recorded values in this {@link Buffer} object.
         */
        @Override
        public List<T> getContents() {
            return contents;
        }
    }
    
    /**
     * Converts a chunk creator into a subscription which stops the chunk.
     */
    private static class ChunkToSubscription implements Subscription {
        private ChunkCreator cc;
        private final AtomicBoolean done;
        public ChunkToSubscription(ChunkCreator cc) {
            this.cc = cc;
            this.done = new AtomicBoolean();
        }
        @Override
        public void unsubscribe() {
            if (done.compareAndSet(false, true)) {
                ChunkCreator cc0 = cc;
                cc = null;
                cc0.stop();
            }
        }
    }
}<|MERGE_RESOLUTION|>--- conflicted
+++ resolved
@@ -61,11 +61,7 @@
      * @return
      *         the {@link Func1} object representing the specified buffer operation.
      */
-<<<<<<< HEAD
-    public static <T> OnSubscribeFunc<List<T>> buffer(final IObservable<T> source, final Func0<? extends IObservable<? extends Closing>> bufferClosingSelector) {
-=======
-    public static <T, TClosing> OnSubscribeFunc<List<T>> buffer(final Observable<T> source, final Func0<? extends Observable<? extends TClosing>> bufferClosingSelector) {
->>>>>>> caeaf58d
+    public static <T, TClosing> OnSubscribeFunc<List<T>> buffer(final IObservable<T> source, final Func0<? extends IObservable<? extends TClosing>> bufferClosingSelector) {
         return new OnSubscribeFunc<List<T>>() {
 
             @Override
@@ -105,11 +101,7 @@
      * @return
      *         the {@link Func1} object representing the specified buffer operation.
      */
-<<<<<<< HEAD
-    public static <T> OnSubscribeFunc<List<T>> buffer(final IObservable<T> source, final IObservable<? extends Opening> bufferOpenings, final Func1<Opening, ? extends IObservable<? extends Closing>> bufferClosingSelector) {
-=======
-    public static <T, TOpening, TClosing> OnSubscribeFunc<List<T>> buffer(final Observable<T> source, final Observable<? extends TOpening> bufferOpenings, final Func1<? super TOpening, ? extends Observable<? extends TClosing>> bufferClosingSelector) {
->>>>>>> caeaf58d
+    public static <T, TOpening, TClosing> OnSubscribeFunc<List<T>> buffer(final IObservable<T> source, final IObservable<? extends TOpening> bufferOpenings, final Func1<? super TOpening, ? extends IObservable<? extends TClosing>> bufferClosingSelector) {
         return new OnSubscribeFunc<List<T>>() {
             @Override
             public Subscription onSubscribe(final Observer<? super List<T>> observer) {
