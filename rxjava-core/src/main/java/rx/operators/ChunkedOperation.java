--- conflicted
+++ resolved
@@ -464,17 +464,10 @@
     protected static class ObservableBasedSingleChunkCreator<T, C, TClosing> implements ChunkCreator {
 
         private final SafeObservableSubscription subscription = new SafeObservableSubscription();
-<<<<<<< HEAD
-        private final Func0<? extends IObservable<? extends Closing>> chunkClosingSelector;
+        private final Func0<? extends IObservable<? extends TClosing>> chunkClosingSelector;
         private final NonOverlappingChunks<T, C> chunks;
 
-        public ObservableBasedSingleChunkCreator(NonOverlappingChunks<T, C> chunks, Func0<? extends IObservable<? extends Closing>> chunkClosingSelector) {
-=======
-        private final Func0<? extends Observable<? extends TClosing>> chunkClosingSelector;
-        private final NonOverlappingChunks<T, C> chunks;
-
-        public ObservableBasedSingleChunkCreator(NonOverlappingChunks<T, C> chunks, Func0<? extends Observable<? extends TClosing>> chunkClosingSelector) {
->>>>>>> caeaf58d
+        public ObservableBasedSingleChunkCreator(NonOverlappingChunks<T, C> chunks, Func0<? extends IObservable<? extends TClosing>> chunkClosingSelector) {
             this.chunks = chunks;
             this.chunkClosingSelector = chunkClosingSelector;
 
@@ -483,13 +476,8 @@
         }
 
         private void listenForChunkEnd() {
-<<<<<<< HEAD
-            final IObservable<? extends Closing> closingObservable = chunkClosingSelector.call();
-            OperationSubscribe.subscribe(closingObservable, new Action1<Closing>() {
-=======
-            Observable<? extends TClosing> closingObservable = chunkClosingSelector.call();
-            closingObservable.subscribe(new Action1<TClosing>() {
->>>>>>> caeaf58d
+            IObservable<? extends TClosing> closingObservable = chunkClosingSelector.call();
+            OperationSubscribe.subscribe(closingObservable, new Action1<TClosing>() {
                 @Override
                 public void call(TClosing closing) {
                     chunks.emitAndReplaceChunk();
@@ -523,24 +511,14 @@
 
         private final SafeObservableSubscription subscription = new SafeObservableSubscription();
 
-<<<<<<< HEAD
-        public ObservableBasedMultiChunkCreator(final OverlappingChunks<T, C> chunks, IObservable<? extends Opening> openings, final Func1<Opening, ? extends IObservable<? extends Closing>> chunkClosingSelector) {
-            subscription.wrap(OperationSubscribe.subscribe(openings, new Action1<Opening>() {
-=======
-        public ObservableBasedMultiChunkCreator(final OverlappingChunks<T, C> chunks, Observable<? extends TOpening> openings, final Func1<? super TOpening, ? extends Observable<? extends TClosing>> chunkClosingSelector) {
-            subscription.wrap(openings.subscribe(new Action1<TOpening>() {
->>>>>>> caeaf58d
+        public ObservableBasedMultiChunkCreator(final OverlappingChunks<T, C> chunks, IObservable<? extends TOpening> openings, final Func1<? super TOpening, ? extends IObservable<? extends TClosing>> chunkClosingSelector) {
+            subscription.wrap(OperationSubscribe.subscribe(openings, new Action1<TOpening>() {
                 @Override
                 public void call(TOpening opening) {
                     final Chunk<T, C> chunk = chunks.createChunk();
-<<<<<<< HEAD
-                    final IObservable<? extends Closing> closingObservable = chunkClosingSelector.call(opening);
-                    OperationSubscribe.subscribe(closingObservable, new Action1<Closing>() {
-=======
-                    Observable<? extends TClosing> closingObservable = chunkClosingSelector.call(opening);
-
-                    closingObservable.subscribe(new Action1<TClosing>() {
->>>>>>> caeaf58d
+                    final IObservable<? extends TClosing> closingObservable = chunkClosingSelector.call(opening);
+
+                    OperationSubscribe.subscribe(closingObservable, new Action1<TClosing>() {
                         @Override
                         public void call(TClosing closing) {
                             chunks.emitChunk(chunk);
