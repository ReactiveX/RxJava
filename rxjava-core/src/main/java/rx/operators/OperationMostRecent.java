/**
 * Copyright 2013 Netflix, Inc.
 * 
 * Licensed under the Apache License, Version 2.0 (the "License");
 * you may not use this file except in compliance with the License.
 * You may obtain a copy of the License at
 * 
 * http://www.apache.org/licenses/LICENSE-2.0
 * 
 * Unless required by applicable law or agreed to in writing, software
 * distributed under the License is distributed on an "AS IS" BASIS,
 * WITHOUT WARRANTIES OR CONDITIONS OF ANY KIND, either express or implied.
 * See the License for the specific language governing permissions and
 * limitations under the License.
 */
package rx.operators;

import java.util.Iterator;
import java.util.concurrent.atomic.AtomicBoolean;
import java.util.concurrent.atomic.AtomicReference;

import rx.IObservable;
import rx.Observer;
import rx.util.Exceptions;

/**
 * Returns an Iterable that always returns the item most recently emitted by an Observable, or a
 * seed value if no item has yet been emitted.
 * <p>
 * <img width="640" src="https://github.com/Netflix/RxJava/wiki/images/rx-operators/B.mostRecent.png">
 */
public final class OperationMostRecent {

<<<<<<< HEAD
    public static <T> Iterable<T> mostRecent(final IObservable<? extends T> source, T initialValue) {

        MostRecentObserver<T> mostRecentObserver = new MostRecentObserver<T>(initialValue);
        final MostRecentIterator<T> nextIterator = new MostRecentIterator<T>(mostRecentObserver);

        source.subscribe(mostRecentObserver);
=======
    public static <T> Iterable<T> mostRecent(final Observable<? extends T> source, final T initialValue) {
>>>>>>> caeaf58d

        return new Iterable<T>() {
            @Override
            public Iterator<T> iterator() {
                MostRecentObserver<T> mostRecentObserver = new MostRecentObserver<T>(initialValue);
                final MostRecentIterator<T> nextIterator = new MostRecentIterator<T>(mostRecentObserver);
                
                source.subscribe(mostRecentObserver);
        
                return nextIterator;
            }
        };

    }

    private static class MostRecentIterator<T> implements Iterator<T> {

        private final MostRecentObserver<T> observer;

        private MostRecentIterator(MostRecentObserver<T> observer) {
            this.observer = observer;
        }

        @Override
        public boolean hasNext() {
            return !observer.isCompleted();
        }

        @Override
        public T next() {
            if (observer.getThrowable() != null) {
                throw Exceptions.propagate(observer.getThrowable());
            }
            return observer.getRecentValue();
        }

        @Override
        public void remove() {
            throw new UnsupportedOperationException("Read only iterator");
        }
    }

    private static class MostRecentObserver<T> implements Observer<T> {
        private final AtomicBoolean completed = new AtomicBoolean(false);
        private final AtomicReference<T> value;
        private final AtomicReference<Throwable> exception = new AtomicReference<Throwable>();

        private MostRecentObserver(T value) {
            this.value = new AtomicReference<T>(value);
        }

        @Override
        public void onCompleted() {
            completed.set(true);
        }

        @Override
        public void onError(Throwable e) {
            exception.set(e);
        }

        @Override
        public void onNext(T args) {
            value.set(args);
        }

        private boolean isCompleted() {
            return completed.get();
        }

        private Throwable getThrowable() {
            return exception.get();
        }

        private T getRecentValue() {
            return value.get();
        }

    }
}<|MERGE_RESOLUTION|>--- conflicted
+++ resolved
@@ -31,17 +31,7 @@
  */
 public final class OperationMostRecent {
 
-<<<<<<< HEAD
-    public static <T> Iterable<T> mostRecent(final IObservable<? extends T> source, T initialValue) {
-
-        MostRecentObserver<T> mostRecentObserver = new MostRecentObserver<T>(initialValue);
-        final MostRecentIterator<T> nextIterator = new MostRecentIterator<T>(mostRecentObserver);
-
-        source.subscribe(mostRecentObserver);
-=======
-    public static <T> Iterable<T> mostRecent(final Observable<? extends T> source, final T initialValue) {
->>>>>>> caeaf58d
-
+    public static <T> Iterable<T> mostRecent(final IObservable<? extends T> source, final T initialValue) {
         return new Iterable<T>() {
             @Override
             public Iterator<T> iterator() {
