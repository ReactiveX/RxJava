/**
 * Copyright 2013 Netflix, Inc.
 * 
 * Licensed under the Apache License, Version 2.0 (the "License");
 * you may not use this file except in compliance with the License.
 * You may obtain a copy of the License at
 * 
 * http://www.apache.org/licenses/LICENSE-2.0
 * 
 * Unless required by applicable law or agreed to in writing, software
 * distributed under the License is distributed on an "AS IS" BASIS,
 * WITHOUT WARRANTIES OR CONDITIONS OF ANY KIND, either express or implied.
 * See the License for the specific language governing permissions and
 * limitations under the License.
 */
package rx.operators;

import java.util.ArrayList;
import java.util.Arrays;
import java.util.BitSet;
import java.util.List;
import java.util.concurrent.locks.Lock;
import java.util.concurrent.locks.ReentrantLock;

import rx.IObservable;
import rx.Observable.OnSubscribeFunc;
import rx.Observer;
import rx.Subscription;
import rx.subscriptions.CompositeSubscription;
import rx.util.functions.Func2;
import rx.util.functions.Func3;
import rx.util.functions.Func4;
import rx.util.functions.Func5;
import rx.util.functions.Func6;
import rx.util.functions.Func7;
import rx.util.functions.Func8;
import rx.util.functions.Func9;
import rx.util.functions.FuncN;
import rx.util.functions.Functions;

/**
 * Returns an Observable that combines the emissions of multiple source observables. Once each
 * source Observable has emitted at least one item, combineLatest emits an item whenever any of
 * the source Observables emits an item, by combining the latest emissions from each source
 * Observable with a specified function.
 * <p>
 * <img width="640" src="https://github.com/Netflix/RxJava/wiki/images/rx-operators/combineLatest.png">
 */
public class OperationCombineLatest {

    /**
     * Combines the two given observables, emitting an event containing an aggregation of the latest values of each of the source observables
     * each time an event is received from one of the source observables, where the aggregation is defined by the given function.
     * 
     * @param w0
     *            The first source observable.
     * @param w1
     *            The second source observable.
     * @param combineLatestFunction
     *            The aggregation function used to combine the source observable values.
     * @return A function from an observer to a subscription. This can be used to create an observable from.
     */
<<<<<<< HEAD
    public static <T0, T1, R> OnSubscribeFunc<R> combineLatest(IObservable<? extends T0> w0, IObservable<T1> w1, Func2<? super T0, ? super T1, ? extends R> combineLatestFunction) {
        Aggregator<R> a = new Aggregator<R>(Functions.fromFunc(combineLatestFunction));
        a.addObserver(new CombineObserver<R, T0>(a, w0));
        a.addObserver(new CombineObserver<R, T1>(a, w1));
        return a;
=======
    @SuppressWarnings("unchecked")
    public static <T0, T1, R> OnSubscribeFunc<R> combineLatest(Observable<? extends T0> w0, Observable<T1> w1, Func2<? super T0, ? super T1, ? extends R> combineLatestFunction) {
        return new CombineLatest<Object, R>(Arrays.asList(w0, w1), Functions.fromFunc(combineLatestFunction));
>>>>>>> 0b1b6e7a
    }

    /**
     * @see #combineLatest(IObservable w0, IObservable w1, Func2 combineLatestFunction)
     */
<<<<<<< HEAD
    public static <T0, T1, T2, R> OnSubscribeFunc<R> combineLatest(IObservable<? extends T0> w0, IObservable<? extends T1> w1, IObservable<? extends T2> w2,
=======
    @SuppressWarnings("unchecked")
    public static <T0, T1, T2, R> OnSubscribeFunc<R> combineLatest(Observable<? extends T0> w0, Observable<? extends T1> w1, Observable<? extends T2> w2,
>>>>>>> 0b1b6e7a
            Func3<? super T0, ? super T1, ? super T2, ? extends R> combineLatestFunction) {
        return new CombineLatest<Object, R>(Arrays.asList(w0, w1, w2), Functions.fromFunc(combineLatestFunction));
    }

    /**
     * @see #combineLatest(IObservable w0, IObservable w1, Func2 combineLatestFunction)
     */
<<<<<<< HEAD
    public static <T0, T1, T2, T3, R> OnSubscribeFunc<R> combineLatest(IObservable<? extends T0> w0, IObservable<? extends T1> w1, IObservable<? extends T2> w2, IObservable<? extends T3> w3,
=======
    @SuppressWarnings("unchecked")
    public static <T0, T1, T2, T3, R> OnSubscribeFunc<R> combineLatest(Observable<? extends T0> w0, Observable<? extends T1> w1, Observable<? extends T2> w2, Observable<? extends T3> w3,
>>>>>>> 0b1b6e7a
            Func4<? super T0, ? super T1, ? super T2, ? super T3, ? extends R> combineLatestFunction) {
        return new CombineLatest<Object, R>(Arrays.asList(w0, w1, w2, w3), Functions.fromFunc(combineLatestFunction));
    }

    /**
     * @see #combineLatest(IObservable w0, IObservable w1, Func2 combineLatestFunction)
     */
<<<<<<< HEAD
    public static <T0, T1, T2, T3, T4, R> OnSubscribeFunc<R> combineLatest(IObservable<? extends T0> w0, IObservable<? extends T1> w1, IObservable<? extends T2> w2, IObservable<? extends T3> w3, IObservable<? extends T4> w4,
=======
    @SuppressWarnings("unchecked")
    public static <T0, T1, T2, T3, T4, R> OnSubscribeFunc<R> combineLatest(Observable<? extends T0> w0, Observable<? extends T1> w1, Observable<? extends T2> w2, Observable<? extends T3> w3, Observable<? extends T4> w4,
>>>>>>> 0b1b6e7a
            Func5<? super T0, ? super T1, ? super T2, ? super T3, ? super T4, ? extends R> combineLatestFunction) {
        return new CombineLatest<Object, R>(Arrays.asList(w0, w1, w2, w3, w4), Functions.fromFunc(combineLatestFunction));
    }

    /**
     * @see #combineLatest(IObservable w0, IObservable w1, Func2 combineLatestFunction)
     */
<<<<<<< HEAD
    public static <T0, T1, T2, T3, T4, T5, R> OnSubscribeFunc<R> combineLatest(IObservable<? extends T0> w0, IObservable<? extends T1> w1, IObservable<? extends T2> w2, IObservable<? extends T3> w3, IObservable<? extends T4> w4, IObservable<? extends T5> w5,
=======
    @SuppressWarnings("unchecked")
    public static <T0, T1, T2, T3, T4, T5, R> OnSubscribeFunc<R> combineLatest(Observable<? extends T0> w0, Observable<? extends T1> w1, Observable<? extends T2> w2, Observable<? extends T3> w3, Observable<? extends T4> w4, Observable<? extends T5> w5,
>>>>>>> 0b1b6e7a
            Func6<? super T0, ? super T1, ? super T2, ? super T3, ? super T4, ? super T5, ? extends R> combineLatestFunction) {
        return new CombineLatest<Object, R>(Arrays.asList(w0, w1, w2, w3, w4, w5), Functions.fromFunc(combineLatestFunction));
    }

    /**
     * @see #combineLatest(IObservable w0, IObservable w1, Func2 combineLatestFunction)
     */
<<<<<<< HEAD
    public static <T0, T1, T2, T3, T4, T5, T6, R> OnSubscribeFunc<R> combineLatest(IObservable<? extends T0> w0, IObservable<? extends T1> w1, IObservable<? extends T2> w2, IObservable<? extends T3> w3, IObservable<? extends T4> w4, IObservable<? extends T5> w5, IObservable<? extends T6> w6,
=======
    @SuppressWarnings("unchecked")
    public static <T0, T1, T2, T3, T4, T5, T6, R> OnSubscribeFunc<R> combineLatest(Observable<? extends T0> w0, Observable<? extends T1> w1, Observable<? extends T2> w2, Observable<? extends T3> w3, Observable<? extends T4> w4, Observable<? extends T5> w5, Observable<? extends T6> w6,
>>>>>>> 0b1b6e7a
            Func7<? super T0, ? super T1, ? super T2, ? super T3, ? super T4, ? super T5, ? super T6, ? extends R> combineLatestFunction) {
        return new CombineLatest<Object, R>(Arrays.asList(w0, w1, w2, w3, w4, w5, w6), Functions.fromFunc(combineLatestFunction));
    }

    /**
     * @see #combineLatest(IObservable w0, IObservable w1, Func2 combineLatestFunction)
     */
<<<<<<< HEAD
    public static <T0, T1, T2, T3, T4, T5, T6, T7, R> OnSubscribeFunc<R> combineLatest(IObservable<? extends T0> w0, IObservable<? extends T1> w1, IObservable<? extends T2> w2, IObservable<? extends T3> w3, IObservable<? extends T4> w4, IObservable<? extends T5> w5, IObservable<? extends T6> w6, IObservable<? extends T7> w7,
=======
    @SuppressWarnings("unchecked")
    public static <T0, T1, T2, T3, T4, T5, T6, T7, R> OnSubscribeFunc<R> combineLatest(Observable<? extends T0> w0, Observable<? extends T1> w1, Observable<? extends T2> w2, Observable<? extends T3> w3, Observable<? extends T4> w4, Observable<? extends T5> w5, Observable<? extends T6> w6, Observable<? extends T7> w7,
>>>>>>> 0b1b6e7a
            Func8<? super T0, ? super T1, ? super T2, ? super T3, ? super T4, ? super T5, ? super T6, ? super T7, ? extends R> combineLatestFunction) {
        return new CombineLatest<Object, R>(Arrays.asList(w0, w1, w2, w3, w4, w5, w6, w7), Functions.fromFunc(combineLatestFunction));
    }

    /**
     * @see #combineLatest(IObservable w0, IObservable w1, Func2 combineLatestFunction)
     */
<<<<<<< HEAD
    public static <T0, T1, T2, T3, T4, T5, T6, T7, T8, R> OnSubscribeFunc<R> combineLatest(IObservable<? extends T0> w0, IObservable<? extends T1> w1, IObservable<? extends T2> w2, IObservable<? extends T3> w3, IObservable<? extends T4> w4, IObservable<? extends T5> w5, IObservable<? extends T6> w6, IObservable<? extends T7> w7,
            IObservable<? extends T8> w8,
=======
    @SuppressWarnings("unchecked")
    public static <T0, T1, T2, T3, T4, T5, T6, T7, T8, R> OnSubscribeFunc<R> combineLatest(Observable<? extends T0> w0, Observable<? extends T1> w1, Observable<? extends T2> w2, Observable<? extends T3> w3, Observable<? extends T4> w4, Observable<? extends T5> w5, Observable<? extends T6> w6, Observable<? extends T7> w7,
            Observable<? extends T8> w8,
>>>>>>> 0b1b6e7a
            Func9<? super T0, ? super T1, ? super T2, ? super T3, ? super T4, ? super T5, ? super T6, ? super T7, ? super T8, ? extends R> combineLatestFunction) {
        return new CombineLatest<Object, R>(Arrays.asList(w0, w1, w2, w3, w4, w5, w6, w7, w8), Functions.fromFunc(combineLatestFunction));
    }

<<<<<<< HEAD
    /* package accessible for unit tests */static class CombineObserver<R, T> implements Observer<T> {
        final IObservable<? extends T> w;
        final Aggregator<R> a;
        private Subscription subscription;

        public CombineObserver(Aggregator<R> a, IObservable<? extends T> w) {
            this.a = a;
            this.w = w;
        }

        private void startWatching() {
            if (subscription != null) {
                throw new RuntimeException("This should only be called once.");
=======
    static final class CombineLatest<T, R> implements OnSubscribeFunc<R> {
        final List<Observable<? extends T>> sources;
        final FuncN<? extends R> combiner;

        public CombineLatest(Iterable<? extends Observable<? extends T>> sources, FuncN<? extends R> combiner) {
            this.sources = new ArrayList<Observable<? extends T>>();
            this.combiner = combiner;
            for (Observable<? extends T> source : sources) {
                this.sources.add(source);
>>>>>>> 0b1b6e7a
            }
        }

        @Override
        public Subscription onSubscribe(Observer<? super R> t1) {
            CompositeSubscription csub = new CompositeSubscription();

            Collector collector = new Collector(t1, csub, sources.size());

            int index = 0;
            List<SourceObserver> observers = new ArrayList<SourceObserver>(sources.size() + 1);
            for (Observable<? extends T> source : sources) {
                SafeObservableSubscription sas = new SafeObservableSubscription();
                csub.add(sas);
                observers.add(new SourceObserver(collector, sas, index, source));
                index++;
            }

            for (SourceObserver so : observers) {
                // if we run to completion, don't bother any further
                if (!csub.isUnsubscribed()) {
                    so.connect();
                }
            }

            return csub;
        }

        /**
         * The collector that combines the latest values from many sources.
         */
        final class Collector {
            final Observer<? super R> observer;
            final Subscription cancel;
            final Lock lock;
            final Object[] values;
            /** Bitmap to keep track who produced a value already. */
            final BitSet hasValue;
            /** Bitmap to keep track who has completed. */
            final BitSet completed;
            /** Number of source observers who have produced a value. */
            int hasCount;
            /** Number of completed source observers. */
            int completedCount;

            public Collector(Observer<? super R> observer, Subscription cancel, int count) {
                this.observer = observer;
                this.cancel = cancel;
                this.values = new Object[count];
                this.hasValue = new BitSet(count);
                this.completed = new BitSet(count);
                this.lock = new ReentrantLock();
            }

            public void next(int index, T value) {
                Throwable err = null;
                lock.lock();
                try {
                    if (!isTerminated()) {
                        values[index] = value;
                        if (!hasValue.get(index)) {
                            hasValue.set(index);
                            hasCount++;
                        }
                        if (hasCount == values.length) {
                            // clone: defensive copy due to varargs
                            try {
                                observer.onNext(combiner.call(values.clone()));
                            } catch (Throwable t) {
                                terminate();
                                err = t;
                            }
                        }
                    }
                } finally {
                    lock.unlock();
                }
                if (err != null) {
                    // no need to lock here
                    observer.onError(err);
                    cancel.unsubscribe();
                }
            }

            public void error(int index, Throwable e) {
                boolean unsub = false;
                lock.lock();
                try {
                    if (!isTerminated()) {
                        terminate();
                        unsub = true;
                    }
                } finally {
                    lock.unlock();
                }
                if (unsub) {
                    observer.onError(e);
                    cancel.unsubscribe();
                }
            }

            boolean isTerminated() {
                return completedCount == values.length + 1;
            }

            void terminate() {
                completedCount = values.length + 1;
                Arrays.fill(values, null);
            }

            public void completed(int index) {
                boolean unsub = false;
                lock.lock();
                try {
                    if (!completed.get(index)) {
                        completed.set(index);
                        completedCount++;
                    }
                    if ((!hasValue.get(index) || completedCount == values.length)
                            && !isTerminated()) {
                        terminate();
                        unsub = true;
                    }
                } finally {
                    lock.unlock();
                }
                if (unsub) {
                    // no need to hold a lock at this point
                    observer.onCompleted();
                    cancel.unsubscribe();
                }
            }
        }

        /**
         * Observes a specific source and communicates with the collector.
         */
        final class SourceObserver implements Observer<T> {
            final SafeObservableSubscription self;
            final Collector collector;
            final int index;
            Observable<? extends T> source;

            public SourceObserver(Collector collector,
                    SafeObservableSubscription self, int index,
                    Observable<? extends T> source) {
                this.self = self;
                this.collector = collector;
                this.index = index;
                this.source = source;
            }

            @Override
            public void onNext(T args) {
                collector.next(index, args);
            }

            @Override
            public void onError(Throwable e) {
                collector.error(index, e);
            }

            @Override
            public void onCompleted() {
                collector.completed(index);
                self.unsubscribe();
            }

            /** Connect to the source. */
            void connect() {
                self.wrap(source.subscribe(this));
                source = null;
            }
        }
    }
}<|MERGE_RESOLUTION|>--- conflicted
+++ resolved
@@ -60,28 +60,16 @@
      *            The aggregation function used to combine the source observable values.
      * @return A function from an observer to a subscription. This can be used to create an observable from.
      */
-<<<<<<< HEAD
+    @SuppressWarnings("unchecked")
     public static <T0, T1, R> OnSubscribeFunc<R> combineLatest(IObservable<? extends T0> w0, IObservable<T1> w1, Func2<? super T0, ? super T1, ? extends R> combineLatestFunction) {
-        Aggregator<R> a = new Aggregator<R>(Functions.fromFunc(combineLatestFunction));
-        a.addObserver(new CombineObserver<R, T0>(a, w0));
-        a.addObserver(new CombineObserver<R, T1>(a, w1));
-        return a;
-=======
-    @SuppressWarnings("unchecked")
-    public static <T0, T1, R> OnSubscribeFunc<R> combineLatest(Observable<? extends T0> w0, Observable<T1> w1, Func2<? super T0, ? super T1, ? extends R> combineLatestFunction) {
         return new CombineLatest<Object, R>(Arrays.asList(w0, w1), Functions.fromFunc(combineLatestFunction));
->>>>>>> 0b1b6e7a
-    }
-
-    /**
-     * @see #combineLatest(IObservable w0, IObservable w1, Func2 combineLatestFunction)
-     */
-<<<<<<< HEAD
+    }
+
+    /**
+     * @see #combineLatest(IObservable w0, IObservable w1, Func2 combineLatestFunction)
+     */
+    @SuppressWarnings("unchecked")
     public static <T0, T1, T2, R> OnSubscribeFunc<R> combineLatest(IObservable<? extends T0> w0, IObservable<? extends T1> w1, IObservable<? extends T2> w2,
-=======
-    @SuppressWarnings("unchecked")
-    public static <T0, T1, T2, R> OnSubscribeFunc<R> combineLatest(Observable<? extends T0> w0, Observable<? extends T1> w1, Observable<? extends T2> w2,
->>>>>>> 0b1b6e7a
             Func3<? super T0, ? super T1, ? super T2, ? extends R> combineLatestFunction) {
         return new CombineLatest<Object, R>(Arrays.asList(w0, w1, w2), Functions.fromFunc(combineLatestFunction));
     }
@@ -89,12 +77,8 @@
     /**
      * @see #combineLatest(IObservable w0, IObservable w1, Func2 combineLatestFunction)
      */
-<<<<<<< HEAD
+    @SuppressWarnings("unchecked")
     public static <T0, T1, T2, T3, R> OnSubscribeFunc<R> combineLatest(IObservable<? extends T0> w0, IObservable<? extends T1> w1, IObservable<? extends T2> w2, IObservable<? extends T3> w3,
-=======
-    @SuppressWarnings("unchecked")
-    public static <T0, T1, T2, T3, R> OnSubscribeFunc<R> combineLatest(Observable<? extends T0> w0, Observable<? extends T1> w1, Observable<? extends T2> w2, Observable<? extends T3> w3,
->>>>>>> 0b1b6e7a
             Func4<? super T0, ? super T1, ? super T2, ? super T3, ? extends R> combineLatestFunction) {
         return new CombineLatest<Object, R>(Arrays.asList(w0, w1, w2, w3), Functions.fromFunc(combineLatestFunction));
     }
@@ -102,12 +86,8 @@
     /**
      * @see #combineLatest(IObservable w0, IObservable w1, Func2 combineLatestFunction)
      */
-<<<<<<< HEAD
+    @SuppressWarnings("unchecked")
     public static <T0, T1, T2, T3, T4, R> OnSubscribeFunc<R> combineLatest(IObservable<? extends T0> w0, IObservable<? extends T1> w1, IObservable<? extends T2> w2, IObservable<? extends T3> w3, IObservable<? extends T4> w4,
-=======
-    @SuppressWarnings("unchecked")
-    public static <T0, T1, T2, T3, T4, R> OnSubscribeFunc<R> combineLatest(Observable<? extends T0> w0, Observable<? extends T1> w1, Observable<? extends T2> w2, Observable<? extends T3> w3, Observable<? extends T4> w4,
->>>>>>> 0b1b6e7a
             Func5<? super T0, ? super T1, ? super T2, ? super T3, ? super T4, ? extends R> combineLatestFunction) {
         return new CombineLatest<Object, R>(Arrays.asList(w0, w1, w2, w3, w4), Functions.fromFunc(combineLatestFunction));
     }
@@ -115,12 +95,8 @@
     /**
      * @see #combineLatest(IObservable w0, IObservable w1, Func2 combineLatestFunction)
      */
-<<<<<<< HEAD
+    @SuppressWarnings("unchecked")
     public static <T0, T1, T2, T3, T4, T5, R> OnSubscribeFunc<R> combineLatest(IObservable<? extends T0> w0, IObservable<? extends T1> w1, IObservable<? extends T2> w2, IObservable<? extends T3> w3, IObservable<? extends T4> w4, IObservable<? extends T5> w5,
-=======
-    @SuppressWarnings("unchecked")
-    public static <T0, T1, T2, T3, T4, T5, R> OnSubscribeFunc<R> combineLatest(Observable<? extends T0> w0, Observable<? extends T1> w1, Observable<? extends T2> w2, Observable<? extends T3> w3, Observable<? extends T4> w4, Observable<? extends T5> w5,
->>>>>>> 0b1b6e7a
             Func6<? super T0, ? super T1, ? super T2, ? super T3, ? super T4, ? super T5, ? extends R> combineLatestFunction) {
         return new CombineLatest<Object, R>(Arrays.asList(w0, w1, w2, w3, w4, w5), Functions.fromFunc(combineLatestFunction));
     }
@@ -128,12 +104,8 @@
     /**
      * @see #combineLatest(IObservable w0, IObservable w1, Func2 combineLatestFunction)
      */
-<<<<<<< HEAD
+    @SuppressWarnings("unchecked")
     public static <T0, T1, T2, T3, T4, T5, T6, R> OnSubscribeFunc<R> combineLatest(IObservable<? extends T0> w0, IObservable<? extends T1> w1, IObservable<? extends T2> w2, IObservable<? extends T3> w3, IObservable<? extends T4> w4, IObservable<? extends T5> w5, IObservable<? extends T6> w6,
-=======
-    @SuppressWarnings("unchecked")
-    public static <T0, T1, T2, T3, T4, T5, T6, R> OnSubscribeFunc<R> combineLatest(Observable<? extends T0> w0, Observable<? extends T1> w1, Observable<? extends T2> w2, Observable<? extends T3> w3, Observable<? extends T4> w4, Observable<? extends T5> w5, Observable<? extends T6> w6,
->>>>>>> 0b1b6e7a
             Func7<? super T0, ? super T1, ? super T2, ? super T3, ? super T4, ? super T5, ? super T6, ? extends R> combineLatestFunction) {
         return new CombineLatest<Object, R>(Arrays.asList(w0, w1, w2, w3, w4, w5, w6), Functions.fromFunc(combineLatestFunction));
     }
@@ -141,12 +113,8 @@
     /**
      * @see #combineLatest(IObservable w0, IObservable w1, Func2 combineLatestFunction)
      */
-<<<<<<< HEAD
+    @SuppressWarnings("unchecked")
     public static <T0, T1, T2, T3, T4, T5, T6, T7, R> OnSubscribeFunc<R> combineLatest(IObservable<? extends T0> w0, IObservable<? extends T1> w1, IObservable<? extends T2> w2, IObservable<? extends T3> w3, IObservable<? extends T4> w4, IObservable<? extends T5> w5, IObservable<? extends T6> w6, IObservable<? extends T7> w7,
-=======
-    @SuppressWarnings("unchecked")
-    public static <T0, T1, T2, T3, T4, T5, T6, T7, R> OnSubscribeFunc<R> combineLatest(Observable<? extends T0> w0, Observable<? extends T1> w1, Observable<? extends T2> w2, Observable<? extends T3> w3, Observable<? extends T4> w4, Observable<? extends T5> w5, Observable<? extends T6> w6, Observable<? extends T7> w7,
->>>>>>> 0b1b6e7a
             Func8<? super T0, ? super T1, ? super T2, ? super T3, ? super T4, ? super T5, ? super T6, ? super T7, ? extends R> combineLatestFunction) {
         return new CombineLatest<Object, R>(Arrays.asList(w0, w1, w2, w3, w4, w5, w6, w7), Functions.fromFunc(combineLatestFunction));
     }
@@ -154,43 +122,22 @@
     /**
      * @see #combineLatest(IObservable w0, IObservable w1, Func2 combineLatestFunction)
      */
-<<<<<<< HEAD
+    @SuppressWarnings("unchecked")
     public static <T0, T1, T2, T3, T4, T5, T6, T7, T8, R> OnSubscribeFunc<R> combineLatest(IObservable<? extends T0> w0, IObservable<? extends T1> w1, IObservable<? extends T2> w2, IObservable<? extends T3> w3, IObservable<? extends T4> w4, IObservable<? extends T5> w5, IObservable<? extends T6> w6, IObservable<? extends T7> w7,
             IObservable<? extends T8> w8,
-=======
-    @SuppressWarnings("unchecked")
-    public static <T0, T1, T2, T3, T4, T5, T6, T7, T8, R> OnSubscribeFunc<R> combineLatest(Observable<? extends T0> w0, Observable<? extends T1> w1, Observable<? extends T2> w2, Observable<? extends T3> w3, Observable<? extends T4> w4, Observable<? extends T5> w5, Observable<? extends T6> w6, Observable<? extends T7> w7,
-            Observable<? extends T8> w8,
->>>>>>> 0b1b6e7a
             Func9<? super T0, ? super T1, ? super T2, ? super T3, ? super T4, ? super T5, ? super T6, ? super T7, ? super T8, ? extends R> combineLatestFunction) {
         return new CombineLatest<Object, R>(Arrays.asList(w0, w1, w2, w3, w4, w5, w6, w7, w8), Functions.fromFunc(combineLatestFunction));
     }
 
-<<<<<<< HEAD
-    /* package accessible for unit tests */static class CombineObserver<R, T> implements Observer<T> {
-        final IObservable<? extends T> w;
-        final Aggregator<R> a;
-        private Subscription subscription;
-
-        public CombineObserver(Aggregator<R> a, IObservable<? extends T> w) {
-            this.a = a;
-            this.w = w;
-        }
-
-        private void startWatching() {
-            if (subscription != null) {
-                throw new RuntimeException("This should only be called once.");
-=======
     static final class CombineLatest<T, R> implements OnSubscribeFunc<R> {
-        final List<Observable<? extends T>> sources;
+        final List<IObservable<? extends T>> sources;
         final FuncN<? extends R> combiner;
 
-        public CombineLatest(Iterable<? extends Observable<? extends T>> sources, FuncN<? extends R> combiner) {
-            this.sources = new ArrayList<Observable<? extends T>>();
+        public CombineLatest(Iterable<? extends IObservable<? extends T>> sources, FuncN<? extends R> combiner) {
+            this.sources = new ArrayList<IObservable<? extends T>>();
             this.combiner = combiner;
-            for (Observable<? extends T> source : sources) {
+            for (IObservable<? extends T> source : sources) {
                 this.sources.add(source);
->>>>>>> 0b1b6e7a
             }
         }
 
@@ -202,7 +149,7 @@
 
             int index = 0;
             List<SourceObserver> observers = new ArrayList<SourceObserver>(sources.size() + 1);
-            for (Observable<? extends T> source : sources) {
+            for (IObservable<? extends T> source : sources) {
                 SafeObservableSubscription sas = new SafeObservableSubscription();
                 csub.add(sas);
                 observers.add(new SourceObserver(collector, sas, index, source));
@@ -332,11 +279,11 @@
             final SafeObservableSubscription self;
             final Collector collector;
             final int index;
-            Observable<? extends T> source;
+            IObservable<? extends T> source;
 
             public SourceObserver(Collector collector,
                     SafeObservableSubscription self, int index,
-                    Observable<? extends T> source) {
+                    IObservable<? extends T> source) {
                 this.self = self;
                 this.collector = collector;
                 this.index = index;
