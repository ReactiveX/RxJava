/**
 * Copyright 2013 Netflix, Inc.
 * 
 * Licensed under the Apache License, Version 2.0 (the "License");
 * you may not use this file except in compliance with the License.
 * You may obtain a copy of the License at
 * 
 * http://www.apache.org/licenses/LICENSE-2.0
 * 
 * Unless required by applicable law or agreed to in writing, software
 * distributed under the License is distributed on an "AS IS" BASIS,
 * WITHOUT WARRANTIES OR CONDITIONS OF ANY KIND, either express or implied.
 * See the License for the specific language governing permissions and
 * limitations under the License.
 */
package rx.operators;

import rx.IObservable;
import rx.Observable;
import rx.Observable.OnSubscribeFunc;
import rx.Observer;
import rx.Subscription;
import rx.util.functions.Func1;
import rx.util.functions.Func2;

/**
 * Applies a function of your choosing to every item emitted by an Observable, and returns this
 * transformation as a new Observable.
 * <p>
 * <img width="640" src="https://github.com/Netflix/RxJava/wiki/images/rx-operators/map.png">
 */
public final class OperationMap {

    /**
     * Accepts a sequence and a transformation function. Returns a sequence that is the result of
     * applying the transformation function to each item in the sequence.
     * 
     * @param sequence
     *            the input sequence.
     * @param func
     *            a function to apply to each item in the sequence.
     * @param <T>
     *            the type of the input sequence.
     * @param <R>
     *            the type of the output sequence.
     * @return a sequence that is the result of applying the transformation function to each item in the input sequence.
     */
    public static <T, R> OnSubscribeFunc<R> map(final IObservable<? extends T> sequence, final Func1<? super T, ? extends R> func) {
        return mapWithIndex(sequence, new Func2<T, Integer, R>() {
            @Override
            public R call(T value, @SuppressWarnings("unused") Integer unused) {
                return func.call(value);
            }
        });
    }

    /**
     * Accepts a sequence and a transformation function. Returns a sequence that is the result of
     * applying the transformation function to each item in the sequence.
     * 
     * @param sequence
     *            the input sequence.
     * @param func
     *            a function to apply to each item in the sequence. The function gets the index of the emitted item
     *            as additional parameter.
     * @param <T>
     *            the type of the input sequence.
     * @param <R>
     *            the type of the output sequence.
     * @return a sequence that is the result of applying the transformation function to each item in the input sequence.
     */
    public static <T, R> OnSubscribeFunc<R> mapWithIndex(final IObservable<? extends T> sequence, final Func2<? super T, Integer, ? extends R> func) {
        return new OnSubscribeFunc<R>() {
            @Override
            public Subscription onSubscribe(Observer<? super R> observer) {
                return new MapObservable<T, R>(sequence, func).onSubscribe(observer);
            }
        };
    }

    /**
<<<<<<< HEAD
     * Accepts a sequence of observable sequences and a transformation function. Returns a flattened sequence that is the result of
     * applying the transformation function to each item in the sequence of each observable sequence.
     * <p>
     * The closure should return an Observable which will then be merged.
     * 
     * @param sequence
     *            the input sequence.
     * @param func
     *            a function to apply to each item in the sequence.
     * @param <T>
     *            the type of the input sequence.
     * @param <R>
     *            the type of the output sequence.
     * @return a sequence that is the result of applying the transformation function to each item in the input sequence.
     */
    public static <T, R> OnSubscribeFunc<R> mapMany(IObservable<? extends T> sequence, Func1<? super T, ? extends IObservable<? extends R>> func) {
        return OperationMerge.merge(Observable.create(map(sequence, func)));
    }

    /**
=======
>>>>>>> caeaf58d
     * An observable sequence that is the result of applying a transformation to each item in an input sequence.
     * 
     * @param <T>
     *            the type of the input sequence.
     * @param <R>
     *            the type of the output sequence.
     */
    private static class MapObservable<T, R> implements OnSubscribeFunc<R> {
        public MapObservable(IObservable<? extends T> sequence, Func2<? super T, Integer, ? extends R> func) {
            this.sequence = sequence;
            this.func = func;
        }

        private final IObservable<? extends T> sequence;
        private final Func2<? super T, Integer, ? extends R> func;
        private int index;

        @Override
        public Subscription onSubscribe(final Observer<? super R> observer) {
            final SafeObservableSubscription subscription = new SafeObservableSubscription();
            return subscription.wrap(sequence.subscribe(new SafeObserver<T>(subscription, new Observer<T>() {
                @Override
                public void onNext(T value) {
                    observer.onNext(func.call(value, index));
                    index++;
                }

                @Override
                public void onError(Throwable ex) {
                    observer.onError(ex);
                }

                @Override
                public void onCompleted() {
                    observer.onCompleted();
                }
            })));
        }
    }
}<|MERGE_RESOLUTION|>--- conflicted
+++ resolved
@@ -16,7 +16,6 @@
 package rx.operators;
 
 import rx.IObservable;
-import rx.Observable;
 import rx.Observable.OnSubscribeFunc;
 import rx.Observer;
 import rx.Subscription;
@@ -79,29 +78,6 @@
     }
 
     /**
-<<<<<<< HEAD
-     * Accepts a sequence of observable sequences and a transformation function. Returns a flattened sequence that is the result of
-     * applying the transformation function to each item in the sequence of each observable sequence.
-     * <p>
-     * The closure should return an Observable which will then be merged.
-     * 
-     * @param sequence
-     *            the input sequence.
-     * @param func
-     *            a function to apply to each item in the sequence.
-     * @param <T>
-     *            the type of the input sequence.
-     * @param <R>
-     *            the type of the output sequence.
-     * @return a sequence that is the result of applying the transformation function to each item in the input sequence.
-     */
-    public static <T, R> OnSubscribeFunc<R> mapMany(IObservable<? extends T> sequence, Func1<? super T, ? extends IObservable<? extends R>> func) {
-        return OperationMerge.merge(Observable.create(map(sequence, func)));
-    }
-
-    /**
-=======
->>>>>>> caeaf58d
      * An observable sequence that is the result of applying a transformation to each item in an input sequence.
      * 
      * @param <T>
